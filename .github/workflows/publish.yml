name: Publish to PyPI
on:
  release:
    types: [published]

jobs:
  build:
    runs-on: ubuntu-22.04
    env:
      PYTHON_VERSION: "3.10"
    outputs:
      sdist-package-name: ${{ steps.build-package.outputs.sdist-package-name }}
      bdist-package-name: ${{ steps.build-package.outputs.bdist-package-name }}
    steps:
<<<<<<< HEAD
      #----------------------------------------------
      #       check-out repo and set-up python
      #----------------------------------------------
      - name: Check out repository
        uses: actions/checkout@v4

      - name: Set up Python ${{ env.PYTHON_VERSION }}
        uses: actions/setup-python@v5
=======
      - uses: actions/checkout@v4
      - uses: actions/setup-python@v5
>>>>>>> 951cd74d
        with:
          python-version: ${{ env.PYTHON_VERSION }}
      - id: build-package
        run: |        
          python3 -m pip install --upgrade pip
          python3 -m pip install setuptools
          python3 -m pip install wheel
          python3 -m pip install build
          python3 -m pip install .
          python3 -m build

          VERSION=${{ github.event.release.tag_name }}
          SDIST_PACKAGE_NAME="schematicpy-${VERSION}.tar.gz"
          BDIST_PACKAGE_NAME="schematicpy-${VERSION}-py3-none-any.whl"
          RELEASE_URL_PREFIX="https://uploads.github.com/repos/${{ github.event.repository.full_name }}/releases/${{ github.event.release.id }}/assets?name="

          echo "sdist-package-name=$SDIST_PACKAGE_NAME" >> $GITHUB_OUTPUT
          echo "bdist-package-name=$BDIST_PACKAGE_NAME" >> $GITHUB_OUTPUT

<<<<<<< HEAD
      #----------------------------------------------
      # install dependencies and root project
      #----------------------------------------------
      - name: Install dependencies and root project
        run: poetry install --no-interaction --all-extras

      #----------------------------------------------
      #    get current pushed tag
      #----------------------------------------------
      - name: Show GitHub ref
        run: echo "$GITHUB_REF"

      - name: Get current pushed tag
        run:  |
          echo "RELEASE_VERSION=${GITHUB_REF#refs/*/}" >> $GITHUB_ENV
          echo "$RELEASE_VERSION"

      #----------------------------------------------
      - name: Override version tag
        run: poetry run python3 override_version.py
        shell: sh

      #----------------------------------------------
      #    publish to testpypi
      #----------------------------------------------
      # - run: poetry config repositories.testpypi https://test.pypi.org/legacy/
      # - run: poetry config pypi-token.testpypi ${{ secrets.TWINE_TEST_TOKEN }}
      # - name: Publish package to test Pypi
      #   run: poetry publish -vvvv --build -r testpypi

      #----------------------------------------------
      #    check tag
      #----------------------------------------------
      - name: Check Tag
        id: check-tag
        run: |
          if [[ ${{ github.event.ref }} =~ ^refs/tags/v[0-9]+\.[0-9]+\.[0-9]+$ ]]; then
              echo ::set-output name=match::true
          fi
      #----------------------------------------------
      #    publish to pypi
      #----------------------------------------------
      - name: Publish package to Pypi
        id: publish-to-pypi
        if: steps.check-tag.outputs.match == 'true'
        env:
          PYPI_TOKEN: ${{ secrets.PYPI_TOKEN }}
          PYPI_USERNAME: __token__
        run: |
          poetry publish --build --username $PYPI_USERNAME --password $PYPI_TOKEN

      #----------------------------------------------
      #    post a message to slack
      #----------------------------------------------
=======
          echo "sdist-release-url=${RELEASE_URL_PREFIX}${SDIST_PACKAGE_NAME}" >> $GITHUB_OUTPUT
          echo "bdist-release-url=${RELEASE_URL_PREFIX}${BDIST_PACKAGE_NAME}" >> $GITHUB_OUTPUT
        
      - name: upload-sdist-artifact
        uses: actions/upload-artifact@v4
        with:
          name: ${{ steps.build-package.outputs.sdist-package-name }}
          path: dist/
          if-no-files-found: error

      - name: upload-bdist-artifact
        uses: actions/upload-artifact@v4
        with:
          name: ${{ steps.build-package.outputs.bdist-package-name }}
          path: dist/
          if-no-files-found: error

  publish:
    needs: build
    runs-on: ubuntu-latest
    environment:
      name: ${{ github.event.release.prerelease == true && 'testpypi' || 'pypi' }}
      url: ${{ github.event.release.prerelease == true && 'https://test.pypi.org/p/schematicpy' || 'https://pypi.org/p/schematicpy' }}
    permissions:
      id-token: write
    steps:
      - name: download-sdist
        uses: actions/download-artifact@v4
        with:
          name: ${{ needs.build.outputs.sdist-package-name }}
          path: dist

      - name: download-bdist
        uses: actions/download-artifact@v4
        with:
          name: ${{ needs.build.outputs.bdist-package-name }}
          path: dist

      - name: deploy-to-pypi
        uses: pypa/gh-action-pypi-publish@release/v1
        with:
          repository-url: ${{ github.event.release.prerelease == true && 'https://test.pypi.org/legacy/' || '' }}
>>>>>>> 951cd74d

  slack-notification:
    needs: publish
    if: ${{ github.event.release.prerelease != true }}
    runs-on: ubuntu-latest
    steps:
      - name: post-slack-notification
        id: slack
        uses: slackapi/slack-github-action@v1.23.0
        env:
          SLACK_BOT_TOKEN: ${{ secrets.SLACK_BOT_TOKEN }}
        with:
          # Post to the `fair-data-tools` slack channel
          channel-id: 'C01ANC02U59'
          slack-message: "A new version of Schematic has been released. Check out the new version: ${{ github.ref_name }}"
        <|MERGE_RESOLUTION|>--- conflicted
+++ resolved
@@ -12,23 +12,12 @@
       sdist-package-name: ${{ steps.build-package.outputs.sdist-package-name }}
       bdist-package-name: ${{ steps.build-package.outputs.bdist-package-name }}
     steps:
-<<<<<<< HEAD
-      #----------------------------------------------
-      #       check-out repo and set-up python
-      #----------------------------------------------
-      - name: Check out repository
-        uses: actions/checkout@v4
-
-      - name: Set up Python ${{ env.PYTHON_VERSION }}
-        uses: actions/setup-python@v5
-=======
       - uses: actions/checkout@v4
       - uses: actions/setup-python@v5
->>>>>>> 951cd74d
         with:
           python-version: ${{ env.PYTHON_VERSION }}
       - id: build-package
-        run: |        
+        run: |
           python3 -m pip install --upgrade pip
           python3 -m pip install setuptools
           python3 -m pip install wheel
@@ -44,65 +33,9 @@
           echo "sdist-package-name=$SDIST_PACKAGE_NAME" >> $GITHUB_OUTPUT
           echo "bdist-package-name=$BDIST_PACKAGE_NAME" >> $GITHUB_OUTPUT
 
-<<<<<<< HEAD
-      #----------------------------------------------
-      # install dependencies and root project
-      #----------------------------------------------
-      - name: Install dependencies and root project
-        run: poetry install --no-interaction --all-extras
-
-      #----------------------------------------------
-      #    get current pushed tag
-      #----------------------------------------------
-      - name: Show GitHub ref
-        run: echo "$GITHUB_REF"
-
-      - name: Get current pushed tag
-        run:  |
-          echo "RELEASE_VERSION=${GITHUB_REF#refs/*/}" >> $GITHUB_ENV
-          echo "$RELEASE_VERSION"
-
-      #----------------------------------------------
-      - name: Override version tag
-        run: poetry run python3 override_version.py
-        shell: sh
-
-      #----------------------------------------------
-      #    publish to testpypi
-      #----------------------------------------------
-      # - run: poetry config repositories.testpypi https://test.pypi.org/legacy/
-      # - run: poetry config pypi-token.testpypi ${{ secrets.TWINE_TEST_TOKEN }}
-      # - name: Publish package to test Pypi
-      #   run: poetry publish -vvvv --build -r testpypi
-
-      #----------------------------------------------
-      #    check tag
-      #----------------------------------------------
-      - name: Check Tag
-        id: check-tag
-        run: |
-          if [[ ${{ github.event.ref }} =~ ^refs/tags/v[0-9]+\.[0-9]+\.[0-9]+$ ]]; then
-              echo ::set-output name=match::true
-          fi
-      #----------------------------------------------
-      #    publish to pypi
-      #----------------------------------------------
-      - name: Publish package to Pypi
-        id: publish-to-pypi
-        if: steps.check-tag.outputs.match == 'true'
-        env:
-          PYPI_TOKEN: ${{ secrets.PYPI_TOKEN }}
-          PYPI_USERNAME: __token__
-        run: |
-          poetry publish --build --username $PYPI_USERNAME --password $PYPI_TOKEN
-
-      #----------------------------------------------
-      #    post a message to slack
-      #----------------------------------------------
-=======
           echo "sdist-release-url=${RELEASE_URL_PREFIX}${SDIST_PACKAGE_NAME}" >> $GITHUB_OUTPUT
           echo "bdist-release-url=${RELEASE_URL_PREFIX}${BDIST_PACKAGE_NAME}" >> $GITHUB_OUTPUT
-        
+
       - name: upload-sdist-artifact
         uses: actions/upload-artifact@v4
         with:
@@ -142,7 +75,6 @@
         uses: pypa/gh-action-pypi-publish@release/v1
         with:
           repository-url: ${{ github.event.release.prerelease == true && 'https://test.pypi.org/legacy/' || '' }}
->>>>>>> 951cd74d
 
   slack-notification:
     needs: publish
@@ -157,5 +89,4 @@
         with:
           # Post to the `fair-data-tools` slack channel
           channel-id: 'C01ANC02U59'
-          slack-message: "A new version of Schematic has been released. Check out the new version: ${{ github.ref_name }}"
-        +          slack-message: "A new version of Schematic has been released. Check out the new version: ${{ github.ref_name }}"