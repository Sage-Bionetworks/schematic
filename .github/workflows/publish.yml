name: Publish to PyPI
on:
  push:
    tags:
      - 'v[1-9][0-9].[0-9]+.[0-9]+'
    branches: [main]

jobs:
  pypi_release:
    runs-on: ubuntu-22.04
    env:
      POETRY_VERSION:  1.3.0
      PYTHON_VERSION: "3.10"
    if: github.event_name == 'push' && contains(github.ref, 'refs/tags')
    steps:
      #----------------------------------------------
      #       check-out repo and set-up python
      #----------------------------------------------
      - name: Check out repository
        uses: actions/checkout@v4

      - name: Set up Python ${{ env.PYTHON_VERSION }}
        uses: actions/setup-python@v5
        with:
          python-version: ${{ env.PYTHON_VERSION }}

      #----------------------------------------------
      #          install & configure poetry
      #----------------------------------------------
      - name: Install Poetry
        run: |
          curl -sSL https://install.python-poetry.org \
            | python3 - --version ${{ env.POETRY_VERSION }};
          poetry config virtualenvs.create true;
          poetry config virtualenvs.in-project true;

      #----------------------------------------------
      # install dependencies and root project
      #----------------------------------------------
      - name: Install dependencies and root project
        run: poetry install --no-interaction --all-extras

      #----------------------------------------------
      #    get current pushed tag
      #----------------------------------------------
      - name: Show GitHub ref
        run: echo "$GITHUB_REF"

      - name: Get current pushed tag
        run:  |
          echo "RELEASE_VERSION=${GITHUB_REF#refs/*/}" >> $GITHUB_ENV
<<<<<<< HEAD
          echo ${{ env.RELEASE_VERSION }}

      #----------------------------------------------
      #    override version tag
=======
          echo "$RELEASE_VERSION"
          
>>>>>>> 0321d515
      #----------------------------------------------
      - name: Override version tag
        run: poetry run python3 override_version.py
        shell: sh

      #----------------------------------------------
      #    publish to testpypi
      #----------------------------------------------
      # - run: poetry config repositories.testpypi https://test.pypi.org/legacy/
      # - run: poetry config pypi-token.testpypi ${{ secrets.TWINE_TEST_TOKEN }}
      # - name: Publish package to test Pypi
      #   run: poetry publish -vvvv --build -r testpypi

      #----------------------------------------------
      #    check tag
      #----------------------------------------------
      - name: Check Tag
        id: check-tag
        run: |
          if [[ ${{ github.event.ref }} =~ ^refs/tags/v[0-9]+\.[0-9]+\.[0-9]+$ ]]; then
              echo ::set-output name=match::true
          fi
      #----------------------------------------------
      #    publish to pypi
      #----------------------------------------------
      - name: Publish package to Pypi
        id: publish-to-pypi
        if: steps.check-tag.outputs.match == 'true'
        env:
          PYPI_TOKEN: ${{ secrets.PYPI_TOKEN }}
          PYPI_USERNAME: __token__
        run: |
          poetry publish --build --username $PYPI_USERNAME --password $PYPI_TOKEN

      #----------------------------------------------
      #    post a message to slack
      #----------------------------------------------

      - name: Post to a Slack channel
        if: steps.publish-to-pypi.outcome == 'success'
        id: slack
        uses: slackapi/slack-github-action@v1.23.0
        with:
          # Slack channel id, channel name, or user id to post message.
          # See also: https://api.slack.com/methods/chat.postMessage#channels
          # You can pass in multiple channels to post to by providing a comma-delimited list of channel IDs.
          # ibc-fair-data channel and data-curator-schematic channel
          channel-id: 'C050YD75QRL,C01ANC02U59'
          # For posting a simple plain text message
          slack-message: "Schematic has just been released. Check out new version: ${{ github.ref_name }}"
        env:
          SLACK_BOT_TOKEN: ${{ secrets.SLACK_BOT_TOKEN }}<|MERGE_RESOLUTION|>--- conflicted
+++ resolved
@@ -49,15 +49,8 @@
       - name: Get current pushed tag
         run:  |
           echo "RELEASE_VERSION=${GITHUB_REF#refs/*/}" >> $GITHUB_ENV
-<<<<<<< HEAD
-          echo ${{ env.RELEASE_VERSION }}
+          echo "$RELEASE_VERSION"
 
-      #----------------------------------------------
-      #    override version tag
-=======
-          echo "$RELEASE_VERSION"
-          
->>>>>>> 0321d515
       #----------------------------------------------
       - name: Override version tag
         run: poetry run python3 override_version.py
