name: pdoc

# build the documentation whenever there are new commits on main
on:
  push:
    branches:
      - develop
  workflow_dispatch:  # Allow manually triggering the workflow

# security: restrict permissions for CI jobs.
permissions:
  contents: read

concurrency:
  # cancel the current running workflow from the same branch, PR when a new workflow is triggered 
  # when the trigger is not a PR but a push, it will use the commit sha to generate the concurrency group
  # {{ github.workflow }}: the workflow name is used to generate the concurrency group. This allows you to have more than one workflows
  # {{ github.ref_type }}: the type of Git ref object created in the repository. Can be either branch or tag 
  # {{ github.event.pull_request.number}}: get PR number 
  # {{ github.sha }}: full commit sha 
  # credit: https://github.com/Sage-Bionetworks-Workflows/sagetasks/blob/main/.github/workflows/ci.yml
  group: >-
    ${{ github.workflow }}-${{ github.ref_type }}-
    ${{ github.event.pull_request.number || github.sha }}
  cancel-in-progress: true
jobs:
  build:
    runs-on: ubuntu-latest
    env:
      POETRY_VERSION:  1.3.0
      PYTHON_VERSION: 3.10

    steps:
      #----------------------------------------------
      #       check-out repo and set-up python     
      #----------------------------------------------
      - name: Check out repository
        uses: actions/checkout@v4

      - name: Set up Python ${{ env.PYTHON_VERSION }}
        uses: actions/setup-python@v5
        with:
          python-version: ${{ env.PYTHON_VERSION }}
      
      #----------------------------------------------
      #          install & configure poetry         
      #----------------------------------------------
      - name: Install Poetry
        run: |
          curl -sSL https://install.python-poetry.org \
            | python3 - --version ${{ env.POETRY_VERSION }};
          poetry config virtualenvs.create true; 
          poetry config virtualenvs.in-project true; 

<<<<<<< HEAD
=======
      #----------------------------------------------
      #       load cached venv if cache exists      
      #----------------------------------------------
      - name: Load cached venv
        id: cached-poetry-dependencies
        uses: actions/cache@v4
        with:
          path: .venv
          key: venv-${{ runner.os }}-${{ hashFiles('**/poetry.lock') }}-${{ env.PYTHON_VERSION }}
>>>>>>> 83208dec

      #----------------------------------------------
      # install dependencies and root project
      #----------------------------------------------
      - name: Install dependencies and root project
        if: steps.cached-poetry-dependencies.outputs.cache-hit != 'true'
        run: poetry install --no-interaction --all-extras

      # create documentation
      - run: poetry add pdoc@14.6.0
      - run: poetry show pdoc
      - run: poetry run pdoc --docformat google --mermaid -o docs/schematic schematic/manifest schematic/models schematic/schemas schematic/store schematic/utils schematic/visualization

      - uses: actions/upload-pages-artifact@v3
        with:
          path: docs/schematic
          name: github-pages

  # Deploy the artifact to GitHub pages.
  # This is a separate job so that only actions/deploy-pages has the necessary permissions.
  deploy:
    needs: build
    runs-on: ubuntu-latest
    permissions:
      pages: write
      id-token: write
    environment:
      name: github-pages
      url: ${{ steps.deployment.outputs.page_url }}
    steps:
      - id: deployment
        uses: actions/deploy-pages@v4<|MERGE_RESOLUTION|>--- conflicted
+++ resolved
@@ -52,8 +52,6 @@
           poetry config virtualenvs.create true; 
           poetry config virtualenvs.in-project true; 
 
-<<<<<<< HEAD
-=======
       #----------------------------------------------
       #       load cached venv if cache exists      
       #----------------------------------------------
@@ -63,7 +61,6 @@
         with:
           path: .venv
           key: venv-${{ runner.os }}-${{ hashFiles('**/poetry.lock') }}-${{ env.PYTHON_VERSION }}
->>>>>>> 83208dec
 
       #----------------------------------------------
       # install dependencies and root project
