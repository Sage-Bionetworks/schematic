# Built from:
# https://docs.github.com/en/actions/guides/building-and-testing-python
# https://github.com/Sage-Bionetworks/challengeutils/blob/master/.github/workflows/pythonapp.yml
# https://github.com/snok/install-poetry#workflows-and-tips

name: Test schematic

on:
  push:
    branches: ['main']
  pull_request:
    branches: ['*']
  workflow_dispatch:  # Allow manually triggering the workflow
concurrency:
  # cancel the current running workflow from the same branch, PR when a new workflow is triggered
  # when the trigger is not a PR but a push, it will use the commit sha to generate the concurrency group
  # {{ github.workflow }}: the workflow name is used to generate the concurrency group. This allows you to have more than one workflows
  # {{ github.ref_type }}: the type of Git ref object created in the repository. Can be either branch or tag
  # {{ github.event.pull_request.number}}: get PR number
  # {{ github.sha }}: full commit sha
  # credit: https://github.com/Sage-Bionetworks-Workflows/sagetasks/blob/main/.github/workflows/ci.yml
  group: >-
    ${{ github.workflow }}-${{ github.ref_type }}-
    ${{ github.event.pull_request.number || github.sha }}
  cancel-in-progress: true
jobs:
  test:
    runs-on: ubuntu-22.04-4core-16GBRAM-150GBSSD
    env:
      POETRY_VERSION:  1.3.0
    strategy:
      fail-fast: false
      matrix:
        python-version: ["3.9", "3.10"]

    steps:

      #----------------------------------------------
      #       check-out repo and set-up python
      #----------------------------------------------
      - name: Check out repository
        uses: actions/checkout@v2

      - name: Set up Python ${{ matrix.python-version }}
        uses: actions/setup-python@v2
        with:
          python-version: ${{ matrix.python-version }}

      #----------------------------------------------
      #          install & configure poetry
      #----------------------------------------------
      - name: Install Poetry
        run: |
          curl -sSL https://install.python-poetry.org \
            | python3 - --version ${{ env.POETRY_VERSION }};
          poetry config virtualenvs.create true;
          poetry config virtualenvs.in-project true;
      #----------------------------------------------
      #       load cached venv if cache exists
      #----------------------------------------------
      - name: Load cached venv
        id: cached-poetry-dependencies
        uses: actions/cache@v2
        with:
          path: .venv
          key: venv-${{ runner.os }}-${{ hashFiles('**/poetry.lock') }}

      #----------------------------------------------
      # install dependencies if cache does not exist
      #----------------------------------------------
      - name: Install dependencies
        if: steps.cached-poetry-dependencies.outputs.cache-hit != 'true'
        run: poetry install --no-interaction --no-root --all-extras

      #----------------------------------------------
      #    install your root project, if required
      #----------------------------------------------
      - name: Install library
        run: poetry install --no-interaction

      #----------------------------------------------
      #             perform linting
      #----------------------------------------------
      # Disabled until we agree to turn it on
      # - name: Lint with flake8
      #   run: |
      #     # stop the build if there are Python syntax errors or undefined names
      #     flake8 . --count --select=E9,F63,F7,F82 --show-source --statistics
      #     # exit-zero treats all errors as warnings. The GitHub editor is 127 chars wide
      #     flake8 . --count --exit-zero --max-complexity=10 --max-line-length=127 --statistics

      #----------------------------------------------
      #             check formatting
      #----------------------------------------------
      - name: Code formatting with black
        run: |
          # ran only on certain files for now
          # add here when checked
          poetry run black schematic --check

      #----------------------------------------------
      #             type checking/enforcement
      #----------------------------------------------
      - name: Type checking with mypy
        run: |
          # ran only on certain files for now
          # add here when checked
          # poetry run mypy --install-types --non-interactive
          # add here when enforced
          poetry run mypy --disallow-untyped-defs --install-types --non-interactive schematic/configuration/*.py schematic/exceptions.py schematic/help.py schematic/loader.py schematic/version.py

      #----------------------------------------------
      #             linting
      #----------------------------------------------
      - name: Lint with pylint
        run: |
          # ran only on certain files for now
          # add here when checked
<<<<<<< HEAD
          poetry run pylint schematic/configuration/*.py schematic/exceptions.py schematic/help.py schematic/loader.py schematic/version.py
          # do all utils but schema_utils.py
          poetry run pylint schematic/utils/cli_utils.py schematic/utils/curie_utils.py schematic/utils/df_utils.py
          poetry run pylint schematic/utils/general.py schematic/utils/google_api_utils.py schematic/utils/io_utils.py
          poetry run pylint schematic/utils/validate_rules_utils.py schematic/utils/validate_utils.py schematic/utils/viz_utils.py
=======
          poetry run pylint schematic/visualization/* schematic/configuration/*.py schematic/exceptions.py schematic/help.py schematic/loader.py schematic/version.py
>>>>>>> eb322857

      #----------------------------------------------
      #              run test suite
      #----------------------------------------------
      - name: Run tests
        env:
          SYNAPSE_ACCESS_TOKEN: ${{ secrets.SYNAPSE_ACCESS_TOKEN }}
          SERVICE_ACCOUNT_CREDS: ${{ secrets.SERVICE_ACCOUNT_CREDS }}
        run: >
          source .venv/bin/activate;
          pytest --durations=0 --cov-report=term --cov-report=html:htmlcov --cov=schematic/
          -m "not (google_credentials_needed or schematic_api or table_operations)" --reruns 2 -n auto

      - name: Upload pytest test results
        uses: actions/upload-artifact@v2
        with:
          name: pytest-results-${{ matrix.python-version }}
          path: htmlcov
        # Use always() to always run this step to publish test results when there are test failures
        if: ${{ always() }}<|MERGE_RESOLUTION|>--- conflicted
+++ resolved
@@ -116,15 +116,11 @@
         run: |
           # ran only on certain files for now
           # add here when checked
-<<<<<<< HEAD
-          poetry run pylint schematic/configuration/*.py schematic/exceptions.py schematic/help.py schematic/loader.py schematic/version.py
+          poetry run pylint schematic/visualization/* schematic/configuration/*.py schematic/exceptions.py schematic/help.py schematic/loader.py schematic/version.py
           # do all utils but schema_utils.py
           poetry run pylint schematic/utils/cli_utils.py schematic/utils/curie_utils.py schematic/utils/df_utils.py
           poetry run pylint schematic/utils/general.py schematic/utils/google_api_utils.py schematic/utils/io_utils.py
           poetry run pylint schematic/utils/validate_rules_utils.py schematic/utils/validate_utils.py schematic/utils/viz_utils.py
-=======
-          poetry run pylint schematic/visualization/* schematic/configuration/*.py schematic/exceptions.py schematic/help.py schematic/loader.py schematic/version.py
->>>>>>> eb322857
 
       #----------------------------------------------
       #              run test suite
