--- conflicted
+++ resolved
@@ -101,12 +101,8 @@
           # add here when checked
           # poetry run mypy --install-types --non-interactive
           # add here when enforced
-<<<<<<< HEAD
-          poetry run mypy --disallow-untyped-defs --install-types --non-interactive schematic/configuration/*.py schematic/exceptions.py schematic/help.py schematic/loader.py schematic/version.py
+          poetry run mypy --disallow-untyped-defs --install-types --non-interactive schematic/configuration/*.py schematic/exceptions.py schematic/help.py schematic/loader.py schematic/version.py schematic/visualization
           poetry run mypy --disallow-untyped-defs --install-types --non-interactive schematic/utils/cli_utils.py schematic/utils/curie_utils.py schematic/utils/df_utils.py schematic/utils/general.py schematic/utils/google_api_utils.py schematic/utils/validate_rules_utils.py schematic/utils/viz_utils.py
-=======
-          poetry run mypy --disallow-untyped-defs --install-types --non-interactive schematic/configuration/*.py schematic/exceptions.py schematic/help.py schematic/loader.py schematic/version.py schematic/visualization
->>>>>>> b4a65252
 
       #----------------------------------------------
       #             linting
