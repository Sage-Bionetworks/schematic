import os
from json.decoder import JSONDecodeError
import shutil
import tempfile
import shutil
import urllib.request
import logging
import pathlib
import pickle

import connexion
from connexion.decorators.uri_parsing import Swagger2URIParser
from werkzeug.debug import DebuggedApplication

from flask_cors import cross_origin
from flask import send_from_directory
from flask import current_app as app
from flask import request

import pandas as pd
import json

from schematic.configuration.configuration import CONFIG
from schematic.visualization.attributes_explorer import AttributesExplorer
from schematic.visualization.tangled_tree import TangledTree
from schematic.manifest.generator import ManifestGenerator
from schematic.models.metadata import MetadataModel

from schematic.schemas.data_model_parser import DataModelParser
from schematic.schemas.data_model_graph import DataModelGraph, DataModelGraphExplorer
#from schematic.schemas.data_model_relationships import DataModelRelationships

from schematic.store.synapse import SynapseStorage, ManifestDownload
from synapseclient.core.exceptions import SynapseHTTPError, SynapseAuthenticationError, SynapseUnmetAccessRestrictions, SynapseNoCredentialsError, SynapseTimeoutError
from schematic.utils.general import entity_type_mapping
from schematic.utils.schema_utils import get_property_label_from_display_name

logger = logging.getLogger(__name__)
logging.basicConfig(level=logging.DEBUG)

def config_handler(asset_view: str=None):
    # check if path to config is provided
    path_to_config = app.config["SCHEMATIC_CONFIG"]
    if path_to_config is not None and os.path.isfile(path_to_config):
        CONFIG.load_config(path_to_config)
    if asset_view is not None:
        CONFIG.synapse_master_fileview_id = asset_view

class JsonConverter:
    '''
    Mainly handle converting json str or json file to csv
    '''
    def readJson(self, json_str=None, manifest_file=None):
        '''
        The purpose of this function is to read either json str or json file
        input: 
            json_str: json object
            manifest_file: manifest file object 
        output: 
            return a dataframe
        '''
        if json_str:
            df = pd.read_json(json_str)
        elif manifest_file: 
            df = pd.read_json(manifest_file.read())
        return df
    
    def get_file(self, file_key):
        '''
        The purpose of this function is to get the file uploaded by user
        input: 
            file_key: Defined in api.yaml. This key refers to the files uploaded. 
            manifest_file: manifest file object 
        output: 
            return file object
        '''

        manifest_file = connexion.request.files[file_key]
        return manifest_file

    def IsJsonFile(self, manifest_file):
        '''
        The purpose of this function is check if the manifest file that gets uploaded is a json or not
        input: 
            manifest_file: manifest file object 
        output: 
            return True if it is json
        '''

        file_type = manifest_file.content_type
        if file_type == 'application/json':
            return True
        else: 
            return False

    def convert_df_to_csv(self, df, file_name):
        '''
        The purpose of this function is to convert dataframe to a temporary CSV file
        input: 
            df: dataframe
            file_name: file name of the output csv
        output: 
            return temporary file path of the output csv
        '''

        # convert dataframe to a temporary csv file
        temp_dir = tempfile.gettempdir()
        temp_path = os.path.join(temp_dir, file_name)
        df.to_csv(temp_path, encoding = 'utf-8', index=False)
        return temp_path

    def convert_json_str_to_csv(self, json_str, file_name):
        '''
        The purpose of this function is to convert json str to a temporary csv file
        input: 
            json_str: json object
            file_name: file name of the output csv
        output: 
            return temporary file path of the output csv
        '''

        # convert json to df
        df = self.readJson(json_str = json_str)

        # convert dataframe to a temporary csv file
        temp_path = self.convert_df_to_csv(df, file_name)

        return temp_path

    def convert_json_file_to_csv(self, file_key):
        '''
        The purpose of this function is to convert json str to a temporary csv file
        input: 
            file_key: Defined in api.yaml. This key refers to the files uploaded. 
        output: 
            return temporary file path of the output csv
        '''

        # get manifest file
        manifest_file = self.get_file(file_key)

        if self.IsJsonFile(manifest_file):
            # read json as dataframe
            df = self.readJson(manifest_file = manifest_file)
            # get base file name
            base = os.path.splitext(manifest_file.filename)[0]
            # name the new csv file 
            new_file_name = base + '.csv'
            # convert to csv
            temp_path = self.convert_df_to_csv(df, new_file_name)
            return temp_path
        else: 
            temp_path = save_file(file_key='file_name')
            return temp_path

def get_access_token() -> str:
    """Get access token from header"""
    bearer_token = None
    # Check if the Authorization header is present
    if "Authorization" in request.headers:
        auth_header = request.headers["Authorization"]

        # Ensure the header starts with 'Bearer ' and retrieve the token
        if auth_header.startswith("Bearer "):
            bearer_token = auth_header.split(" ")[1]
    return bearer_token
        
def parse_bool(str_bool):
    if str_bool.lower().startswith('t'):
        return True
    elif str_bool.lower().startswith('f'):
        return False
    else:
        raise ValueError(
            "String boolean does not appear to be true or false. Please verify input."
        )

def return_as_json(manifest_local_file_path):
    manifest_csv = pd.read_csv(manifest_local_file_path)
    manifest_json = manifest_csv.to_dict(orient="records")
    return manifest_json

def save_file(file_key="csv_file"):
    '''
    input: 
        file_key: Defined in api.yaml. This key refers to the files uploaded. By default, set to "csv_file"
    Return a temporary file path for the uploaded a given file
    '''
    manifest_file = connexion.request.files[file_key]

    # save contents of incoming manifest CSV file to temp file
    temp_dir = tempfile.gettempdir()
    # path to temp file where manifest file contents will be saved
    temp_path = os.path.join(temp_dir, manifest_file.filename)
    # save content
    manifest_file.save(temp_path)

    return temp_path

def initalize_metadata_model(schema_url, display_name_as_label):
    # get path to temp data model file (csv or jsonld) as appropriate
    data_model = get_temp_model_path(schema_url)

    
    metadata_model = MetadataModel(
        inputMModelLocation=data_model, inputMModelLocationType="local", display_name_as_label=display_name_as_label,
    )
    return metadata_model

def get_temp_jsonld(schema_url):
    # retrieve a JSON-LD via URL and store it in a temporary location
    with urllib.request.urlopen(schema_url) as response:
        with tempfile.NamedTemporaryFile(delete=False, suffix=".model.jsonld") as tmp_file:
            shutil.copyfileobj(response, tmp_file)

    # get path to temporary JSON-LD file
    return tmp_file.name

def get_temp_csv(schema_url):
    # retrieve a CSV via URL and store it in a temporary location
    with urllib.request.urlopen(schema_url) as response:
        with tempfile.NamedTemporaryFile(delete=False, suffix=".model.csv") as tmp_file:
            shutil.copyfileobj(response, tmp_file)

    # get path to temporary csv file
    return tmp_file.name

def get_temp_model_path(schema_url):
    # Get model type:
    model_extension = pathlib.Path(schema_url).suffix.replace('.', '').upper()
    if model_extension == 'CSV':
        temp_path = get_temp_csv(schema_url)
    elif model_extension == 'JSONLD':
        temp_path = get_temp_jsonld(schema_url)
    else:
        raise ValueError("Did not provide a valid model type CSV or JSONLD, please check submission and try again.")
    return temp_path


# @before_request
def get_manifest_route(schema_url: str, use_annotations: bool, dataset_ids=None, asset_view = None, output_format=None, title=None, strict_validation:bool=True):
    """Get the immediate dependencies that are related to a given source node.
        Args:
            schema_url: link to data model in json ld or csv format
            title: title of a given manifest. 
            dataset_id: Synapse ID of the "dataset" entity on Synapse (for a given center/project).
            output_format: contains three option: "excel", "google_sheet", and "dataframe". if set to "excel", return an excel spreadsheet
            use_annotations: Whether to use existing annotations during manifest generation
            asset_view: ID of view listing all project data assets. For example, for Synapse this would be the Synapse ID of the fileview listing all data assets for a given project.
            strict: bool, strictness with which to apply validation rules to google sheets.
        Returns:
            Googlesheet URL (if sheet_url is True), or pandas dataframe (if sheet_url is False).
    """

    # Get access token from request header
    access_token = get_access_token()

    # call config_handler()
    config_handler(asset_view = asset_view)
    
    # Gather all data_types to make manifests for.
    all_args = connexion.request.args
    args_dict = dict(all_args.lists())
    data_type = args_dict['data_type']

    # Gather all dataset_ids
    try:
        dataset_ids = args_dict['dataset_id']
    except:
        pass
    
    if dataset_ids:
        # Check that the number of submitted data_types matches
        # the number of dataset_ids (if applicable)
        len_data_types = len(data_type)
        len_dataset_ids = len(dataset_ids)
        
        try:
            len_data_types == len_dataset_ids
        except:
            raise ValueError(
                    f"There is a mismatch in the number of data_types and dataset_id's that "
                    f"submitted. Please check your submission and try again."
                )
        
        # Raise an error if used in conjunction with datatype = 'all_manifests'
        try:
            data_type[0] != 'all manifests'
        except:
            raise ValueError(
                    f"When submitting 'all manifests' as the data_type cannot also submit dataset_id. "
                    f"Please check your submission and try again."
                )

    data_model_parser = DataModelParser(path_to_data_model = schema_url)

    #Parse Model
    parsed_data_model = data_model_parser.parse_model()

    # Instantiate DataModelGraph
    data_model_grapher = DataModelGraph(parsed_data_model)

    # Generate graph
    graph_data_model = data_model_grapher.generate_data_model_graph()

    def create_single_manifest(data_type, title, dataset_id=None, output_format=None, access_token=None, strict=strict_validation):
        # create object of type ManifestGenerator
        manifest_generator = ManifestGenerator(
            path_to_json_ld=schema_url,
            graph=graph_data_model,
            title=title,
            root=data_type,
            use_annotations=use_annotations,
            alphabetize_valid_values = 'ascending',
        )

        # if returning a dataframe
        if output_format:
            if "dataframe" in output_format:
                output_format = "dataframe"

        result = manifest_generator.get_manifest(
            dataset_id=dataset_id, sheet_url=True, output_format=output_format, access_token=access_token, strict=strict,
        )

        # return an excel file if output_format is set to "excel"
        if output_format == "excel":
            dir_name = os.path.dirname(result)
            file_name = os.path.basename(result)
            mimetype='application/vnd.openxmlformats-officedocument.spreadsheetml.sheet'
            return send_from_directory(directory=dir_name, path=file_name, as_attachment=True, mimetype=mimetype, max_age=0)
               
        return result

    # Gather all returned result urls
    all_results = []
    if data_type[0] == 'all manifests':
        dmge = DataModelGraphExplorer(graph_data_model)
        component_digraph = dmge.get_digraph_by_edge_type('requiresComponent')
        components = component_digraph.nodes()
        for component in components:
            if title:
                t = f'{title}.{component}.manifest'
            else: 
                t = f'Example.{component}.manifest'
            if output_format != "excel":
                result = create_single_manifest(data_type=component, output_format=output_format, title=t, access_token=access_token)
                all_results.append(result)
            else: 
                app.logger.error('Currently we do not support returning multiple files as Excel format at once. Please choose a different output format. ')
    else:
        for i, dt in enumerate(data_type):
            if not title: 
                t = f'Example.{dt}.manifest'
            else: 
                if len(data_type) > 1:
                    t = f'{title}.{dt}.manifest'
                else: 
                    t = title
            if dataset_ids:
                # if a dataset_id is provided add this to the function call.
                result = create_single_manifest(data_type=dt, dataset_id=dataset_ids[i], output_format=output_format, title=t, access_token=access_token)
            else:
                result = create_single_manifest(data_type=dt, output_format=output_format, title=t, access_token=access_token)

            # if output is pandas dataframe or google sheet url
            if isinstance(result, str) or isinstance(result, pd.DataFrame):
                all_results.append(result)
            else: 
                if len(data_type) > 1:
                    app.logger.warning(f'Currently we do not support returning multiple files as Excel format at once. Only {t} would get returned. ')
                return result

    return all_results

#####profile validate manifest route function 
#@profile(sort_by='cumulative', strip_dirs=True)
<<<<<<< HEAD
def validate_manifest_route(schema_url, data_type, display_name_as_label, restrict_rules=None, json_str=None):
=======
def validate_manifest_route(schema_url, data_type, restrict_rules=None, json_str=None, asset_view=None, project_scope = None):
    # Access token now stored in request header
    access_token = get_access_token()
    
>>>>>>> 3a15e02b
    # if restrict rules is set to None, default it to False
    if not restrict_rules:
        restrict_rules=False
        
    # call config_handler()
    config_handler(asset_view = asset_view)

    #If restrict_rules parameter is set to None, then default it to False 
    if not restrict_rules:
        restrict_rules = False

    #Get path to temp file where manifest file contents will be saved
    jsc = JsonConverter()

    if json_str:
        temp_path = jsc.convert_json_str_to_csv(json_str = json_str, file_name = "example_json")
    else: 
        temp_path = jsc.convert_json_file_to_csv("file_name")

    # get path to temp data model file (csv or jsonld) as appropriate
    data_model = get_temp_model_path(schema_url)

    metadata_model = MetadataModel(
        inputMModelLocation=data_model, inputMModelLocationType="local", display_name_as_label=display_name_as_label
    )

    errors, warnings = metadata_model.validateModelManifest(
        manifestPath=temp_path, rootNode=data_type, restrict_rules=restrict_rules, project_scope=project_scope, access_token=access_token
    )
    
    res_dict = {"errors": errors, "warnings": warnings}

    return res_dict

#####profile validate manifest route function 
#@profile(sort_by='cumulative', strip_dirs=True)
<<<<<<< HEAD
def submit_manifest_route(schema_url, display_name_as_label:bool, asset_view=None, manifest_record_type=None, json_str=None, table_manipulation=None, data_type=None, hide_blanks=False):
=======
def submit_manifest_route(schema_url, 
                          asset_view=None, 
                          manifest_record_type=None, 
                          json_str=None, 
                          table_manipulation=None, 
                          data_type=None, 
                          hide_blanks=False, 
                          project_scope=None,
                          ):
>>>>>>> 3a15e02b
    # call config_handler()
    config_handler(asset_view = asset_view)

    # convert Json file to CSV if applicable
    jsc = JsonConverter()
    if json_str:
        temp_path = jsc.convert_json_str_to_csv(json_str = json_str, file_name = "example_json.csv")
    else: 
        temp_path = jsc.convert_json_file_to_csv("file_name")

    dataset_id = connexion.request.args["dataset_id"]

    restrict_rules = parse_bool(connexion.request.args["restrict_rules"])

    metadata_model = initalize_metadata_model(schema_url, display_name_as_label)

    # Access token now stored in request header
    access_token = get_access_token()


    use_schema_label = connexion.request.args["use_schema_label"]
    if use_schema_label == 'None':
        use_schema_label = True
    else:
        use_schema_label = parse_bool(use_schema_label)

    if not table_manipulation: 
        table_manipulation = "replace"

    if not manifest_record_type:
        manifest_record_type = "table_file_and_entities"

    if data_type == 'None':
        validate_component = None
    else:
        validate_component = data_type
    
    # get path to temp data model file (csv or jsonld) as appropriate
    data_model = get_temp_model_path(schema_url)

    manifest_id = metadata_model.submit_metadata_manifest(
        path_to_json_ld = data_model, 
        manifest_path=temp_path, 
        dataset_id=dataset_id, 
        validate_component=validate_component, 
        access_token=access_token, 
        manifest_record_type = manifest_record_type, 
        restrict_rules = restrict_rules, 
        hide_blanks=hide_blanks,
        table_manipulation = table_manipulation, 
        use_schema_label=use_schema_label,
        project_scope=project_scope,
        )

    return manifest_id

def populate_manifest_route(schema_url, display_name_as_label:bool, title=None, data_type=None, return_excel=None):
    # call config_handler()
    config_handler()

    # Get path to temp file where manifest file contents will be saved
    temp_path = save_file()

    # get path to temp data model file (csv or jsonld) as appropriate
    data_model = get_temp_model_path(schema_url)
   
    #Initalize MetadataModel
    metadata_model = MetadataModel(inputMModelLocation=data_model, inputMModelLocationType='local', display_name_as_label=display_name_as_label)

    #Call populateModelManifest class
    populated_manifest_link = metadata_model.populateModelManifest(title=title, manifestPath=temp_path, rootNode=data_type, return_excel=return_excel)

    return populated_manifest_link

def get_storage_projects(asset_view):
    # Access token now stored in request header
    access_token = get_access_token()

    # call config handler 
    config_handler(asset_view=asset_view)

    # use Synapse storage 
    store = SynapseStorage(access_token=access_token)

    # call getStorageProjects function
    lst_storage_projects = store.getStorageProjects()
    
    return lst_storage_projects

def get_storage_projects_datasets(asset_view, project_id):
    # Access token now stored in request header
    access_token = get_access_token()

    # call config handler
    config_handler(asset_view=asset_view)

    # use Synapse Storage
    store = SynapseStorage(access_token=access_token)

    # call getStorageDatasetsInProject function
    sorted_dataset_lst = store.getStorageDatasetsInProject(projectId = project_id)
    
    return sorted_dataset_lst

def get_files_storage_dataset(asset_view, dataset_id, full_path, file_names=None):
    # Access token now stored in request header
    access_token = get_access_token()

    # call config handler
    config_handler(asset_view=asset_view)

    # use Synapse Storage
    store = SynapseStorage(access_token=access_token)

    # no file names were specified (file_names = [''])
    if file_names and not all(file_names): 
        file_names=None
    
    # call getFilesInStorageDataset function
    file_lst = store.getFilesInStorageDataset(datasetId=dataset_id, fileNames=file_names, fullpath=full_path)
    return file_lst

def check_if_files_in_assetview(asset_view, entity_id):
    # Access token now stored in request header
    access_token = get_access_token()
    
    # call config handler 
    config_handler(asset_view=asset_view)

    # use Synapse Storage
    store = SynapseStorage(access_token=access_token)

    # call function and check if a file or a folder is in asset view
    if_exists = store.checkIfinAssetView(entity_id)

    return if_exists

def check_entity_type(entity_id):
    # Access token now stored in request header
    access_token = get_access_token()
        
    # call config handler 
    config_handler()

    syn = SynapseStorage.login(access_token = access_token)
    entity_type = entity_type_mapping(syn, entity_id)

    return entity_type 

def get_component_requirements(schema_url, source_component, as_graph, display_name_as_label):
    metadata_model = initalize_metadata_model(schema_url, display_name_as_label)

    req_components = metadata_model.get_component_requirements(source_component=source_component, as_graph = as_graph)

    return req_components

@cross_origin(["http://localhost", "https://sage-bionetworks.github.io"])
def get_viz_attributes_explorer(schema_url, display_name_as_label):
    # call config_handler()
    config_handler()

    # get path to temp data model file (csv or jsonld) as appropriate
    data_model = get_temp_model_path(schema_url)

    attributes_csv = AttributesExplorer(data_model, display_name_as_label).parse_attributes(save_file=False)

    return attributes_csv

def get_viz_component_attributes_explorer(schema_url, component, include_index, display_name_as_label):
    # call config_handler()
    config_handler()

     # get path to temp data model file (csv or jsonld) as appropriate
    data_model = get_temp_model_path(schema_url)

    attributes_csv = AttributesExplorer(data_model, display_name_as_label).parse_component_attributes(component, save_file=False, include_index=include_index)

    return attributes_csv

@cross_origin(["http://localhost", "https://sage-bionetworks.github.io"])
def get_viz_tangled_tree_text(schema_url, figure_type, text_format, display_name_as_label):
   
     # get path to temp data model file (csv or jsonld) as appropriate
    data_model = get_temp_model_path(schema_url)

    # Initialize TangledTree
    tangled_tree = TangledTree(data_model, figure_type, display_name_as_label)

    # Get text for tangled tree.
    text_df = tangled_tree.get_text_for_tangled_tree(text_format, save_file=False)
    
    return text_df

@cross_origin(["http://localhost", "https://sage-bionetworks.github.io"])
def get_viz_tangled_tree_layers(schema_url, figure_type, display_name_as_label):

    # call config_handler()
    config_handler()

    # get path to temp data model file (csv or jsonld) as appropriate
    data_model = get_temp_model_path(schema_url)

    # Initialize Tangled Tree
    tangled_tree = TangledTree(data_model, figure_type, display_name_as_label)
    
    # Get tangled trees layers JSON.
    layers = tangled_tree.get_tangled_tree_layers(save_file=False)

    return layers[0]

def download_manifest(manifest_id, new_manifest_name='', as_json=True):
    """
    Download a manifest based on a given manifest id. 
    Args:
        manifest_syn_id: syn id of a manifest
        newManifestName: new name of a manifest that gets downloaded.
        as_json: boolean; If true, return a manifest as a json. Default to True
    Return: 
        file path of the downloaded manifest
    """
    # Access token now stored in request header
    access_token = get_access_token()

    # call config_handler()
    config_handler()

    # use login method in synapse storage
    syn = SynapseStorage.login(access_token=access_token)
    try: 
        md = ManifestDownload(syn, manifest_id)
        manifest_data = ManifestDownload.download_manifest(md, new_manifest_name)
        #return local file path
        manifest_local_file_path = manifest_data['path']
    except TypeError as e:
        raise TypeError(f'Failed to download manifest {manifest_id}.')
    if as_json:
        manifest_json = return_as_json(manifest_local_file_path)
        return manifest_json
    else:
        return manifest_local_file_path

#@profile(sort_by='cumulative', strip_dirs=True)  
def download_dataset_manifest(dataset_id, asset_view, as_json, new_manifest_name=''):
    # Access token now stored in request header
    access_token = get_access_token()
        
    # call config handler
    config_handler(asset_view=asset_view)

    # use Synapse Storage
    store = SynapseStorage(access_token=access_token)

    # download existing file
    manifest_data = store.getDatasetManifest(datasetId=dataset_id, downloadFile=True, newManifestName=new_manifest_name)

    #return local file path
    try:
        manifest_local_file_path = manifest_data['path']

    except KeyError as e:
        raise KeyError(f'Failed to download manifest from dataset: {dataset_id}') from e

    #return a json (if as_json = True)
    if as_json:
        manifest_json = return_as_json(manifest_local_file_path)
        return manifest_json

    return manifest_local_file_path

def get_asset_view_table(asset_view, return_type):
    # Access token now stored in request header
    access_token = get_access_token()

    # call config handler
    config_handler(asset_view=asset_view)

    # use Synapse Storage
    store = SynapseStorage(access_token=access_token)

    # get file view table
    file_view_table_df = store.getStorageFileviewTable()

    # return different results based on parameter
    if return_type == "json":
        json_res = file_view_table_df.to_json()
        return json_res
    else:
        path = os.getcwd()
        export_path = os.path.join(path, 'tests/data/file_view_table.csv')
        file_view_table_df.to_csv(export_path, index=False)
        return export_path


def get_project_manifests(project_id, asset_view):
    # Access token now stored in request header
    access_token = get_access_token()
        
    # use the default asset view from config
    config_handler(asset_view=asset_view)

    # use Synapse Storage
    store = SynapseStorage(access_token=access_token)

    # call getprojectManifest function
    lst_manifest = store.getProjectManifests(projectId=project_id)

    return lst_manifest

def get_manifest_datatype(manifest_id, asset_view):
    # Access token now stored in request header
    access_token = get_access_token()
    
    # use the default asset view from config
    config_handler(asset_view=asset_view)

    # use Synapse Storage
    store = SynapseStorage(access_token=access_token)

    # get data types of an existing manifest
    manifest_dtypes_dict= store.getDataTypeFromManifest(manifest_id)


    return manifest_dtypes_dict

def get_schema_pickle(schema_url, display_name_as_label):
    data_model_parser = DataModelParser(path_to_data_model = schema_url)
    #Parse Model
    parsed_data_model = data_model_parser.parse_model()

    # Instantiate DataModelGraph
    data_model_grapher = DataModelGraph(parsed_data_model, display_name_as_label)

    # Generate graph
    graph_data_model = data_model_grapher.generate_data_model_graph()

    # write to local pickle file
    path = os.getcwd()
    export_path = os.path.join(path, 'tests/data/schema.gpickle')

    with open(export_path, 'wb') as file:
        pickle.dump(graph_data_model, file)
    return export_path


def get_subgraph_by_edge_type(schema_url, relationship, display_name_as_label):
    data_model_parser = DataModelParser(path_to_data_model = schema_url)
    
    #Parse Model
    parsed_data_model = data_model_parser.parse_model()

    # Instantiate DataModelGraph
    data_model_grapher = DataModelGraph(parsed_data_model, display_name_as_label)

    # Generate graph
    graph_data_model = data_model_grapher.generate_data_model_graph()

    dmge = DataModelGraphExplorer(graph_data_model)
    
    # relationship subgraph
    relationship_subgraph = dmge.get_subgraph_by_edge_type(relationship)
    # return relationship 
    Arr = []
    for t in relationship_subgraph.edges:
        lst = list(t)
        Arr.append(lst)

    return Arr


def find_class_specific_properties(schema_url, schema_class, display_name_as_label):
    data_model_parser = DataModelParser(path_to_data_model = schema_url)
    #Parse Model
    parsed_data_model = data_model_parser.parse_model()

    # Instantiate DataModelGraph
    data_model_grapher = DataModelGraph(parsed_data_model, display_name_as_label)

    # Generate graph
    graph_data_model = data_model_grapher.generate_data_model_graph()

    dmge = DataModelGraphExplorer(graph_data_model)

    # return properties
    properties = dmge.find_class_specific_properties(schema_class)

    return properties


def get_node_dependencies(
    schema_url: str,
    source_node: str,
    display_name_as_label: bool,
    return_display_names: bool = True,
    return_schema_ordered: bool = True, 
) -> list[str]:
    """Get the immediate dependencies that are related to a given source node.

    Args:
        schema_url (str): Data Model URL
        source_node (str): The node whose dependencies are needed.
        return_display_names (bool, optional):
            If True, return list of display names of each of the dependencies.
            If False, return list of node labels of each of the dependencies.
            Defaults to True.
        return_schema_ordered (bool, optional):
            If True, return the dependencies of the node following the order of the schema (slower).
            If False, return dependencies from graph without guaranteeing schema order (faster).
            Defaults to True.

    Returns:
        list[str]: List of nodes that are dependent on the source node.
    """
    data_model_parser = DataModelParser(path_to_data_model = schema_url)
    #Parse Model
    parsed_data_model = data_model_parser.parse_model()

    # Instantiate DataModelGraph
    data_model_grapher = DataModelGraph(parsed_data_model, display_name_as_label)

    # Generate graph
    graph_data_model = data_model_grapher.generate_data_model_graph()

    dmge = DataModelGraphExplorer(graph_data_model)
    
    dependencies = dmge.get_node_dependencies(
        source_node, return_display_names, return_schema_ordered
    )
    return dependencies


def get_property_label_from_display_name_route(
    display_name: str,
    strict_camel_case: bool = False
) -> str:
    """Converts a given display name string into a proper property label string

    Args:
        schema_url (str): Data Model URL
        display_name (str): The display name to be converted
        strict_camel_case (bool, optional): If true the more strict way of
            converting to camel case is used.

    Returns:
        str: The property label of the display name
    """
    label = get_property_label_from_display_name(display_name=display_name, strict_camel_case=strict_camel_case)
    return label


def get_node_range(
    schema_url: str,
    node_label: str,
    display_name_as_label:bool,
    return_display_names: bool = True
) -> list[str]:
    """Get the range, i.e., all the valid values that are associated with a node label.

    Args:
        schema_url (str): Data Model URL
        node_label (str): Node / term for which you need to retrieve the range.
        return_display_names (bool, optional): If true returns the display names of the nodes.
            Defaults to True.

    Returns:
        list[str]: A list of nodes
    """
    data_model_parser = DataModelParser(path_to_data_model = schema_url)
    #Parse Model
    parsed_data_model = data_model_parser.parse_model()

    # Instantiate DataModelGraph
    data_model_grapher = DataModelGraph(parsed_data_model, display_name_as_label)

    # Generate graph
    graph_data_model = data_model_grapher.generate_data_model_graph()

    dmge = DataModelGraphExplorer(graph_data_model)

    node_range = dmge.get_node_range(node_label, return_display_names)
    return node_range

def get_if_node_required(schema_url: str, node_display_name: str, display_name_as_label:bool) -> bool:
    """Check if the node is required

    Args:
        schema_url (str): Data Model URL
        node_display_name (str): display name

    Returns:
        True: If the given node is a "required" node.
        False: If the given node is not a "required" (i.e., an "optional") node.
    """
    data_model_parser = DataModelParser(path_to_data_model = schema_url)
    #Parse Model
    parsed_data_model = data_model_parser.parse_model()

    # Instantiate DataModelGraph
    data_model_grapher = DataModelGraph(parsed_data_model, display_name_as_label)

    # Generate graph
    graph_data_model = data_model_grapher.generate_data_model_graph()

    dmge = DataModelGraphExplorer(graph_data_model)

    is_required = dmge.get_node_required(node_display_name)

    return is_required

def get_node_validation_rules(schema_url: str, node_display_name: str, display_name_as_label:bool) -> list:
    """
    Args:
        schema_url (str): Data Model URL
        node_display_name (str): node display name
    Returns:
        List of valiation rules for a given node.
    """
    # Instantiate DataModelParser
    data_model_parser = DataModelParser(path_to_data_model = schema_url)
    
    #Parse Model
    parsed_data_model = data_model_parser.parse_model()

    # Instantiate DataModelGraph
    data_model_grapher = DataModelGraph(parsed_data_model, display_name_as_label)

    # Generate graph
    graph_data_model = data_model_grapher.generate_data_model_graph()

    #Instantiate DataModelGraphExplorer
    dmge = DataModelGraphExplorer(graph_data_model)

    node_validation_rules = dmge.get_node_validation_rules(node_display_name)

    return node_validation_rules

def get_nodes_display_names(schema_url: str, node_list: list[str], display_name_as_label:bool) -> list:
    """From a list of node labels retrieve their display names, return as list.
    
    Args:
        schema_url (str): Data Model URL
        node_list (List[str]): List of node labels.
        
    Returns:
        node_display_names (List[str]): List of node display names.

    """
    # Instantiate DataModelParser
    data_model_parser = DataModelParser(path_to_data_model = schema_url)
    
    #Parse Model
    parsed_data_model = data_model_parser.parse_model()

    # Instantiate DataModelGraph
    data_model_grapher = DataModelGraph(parsed_data_model, display_name_as_label)

    # Generate graph
    graph_data_model = data_model_grapher.generate_data_model_graph()

    #Instantiate DataModelGraphExplorer
    dmge = DataModelGraphExplorer(graph_data_model)

    node_display_names = dmge.get_nodes_display_names(node_list)
    return node_display_names

def get_schematic_version() -> str:
    """
    Return the current version of schematic
    """
    if "VERSION" in os.environ:
        version = os.environ["VERSION"]
    else:
        raise NotImplementedError(
            "Using this endpoint to check the version of schematic is only supported when the API is running in a docker container."
        )
    return version<|MERGE_RESOLUTION|>--- conflicted
+++ resolved
@@ -375,14 +375,10 @@
 
 #####profile validate manifest route function 
 #@profile(sort_by='cumulative', strip_dirs=True)
-<<<<<<< HEAD
-def validate_manifest_route(schema_url, data_type, display_name_as_label, restrict_rules=None, json_str=None):
-=======
-def validate_manifest_route(schema_url, data_type, restrict_rules=None, json_str=None, asset_view=None, project_scope = None):
-    # Access token now stored in request header
-    access_token = get_access_token()
-    
->>>>>>> 3a15e02b
+def validate_manifest_route(schema_url, data_type, display_name_as_label, restrict_rules=None, json_str=None, asset_view=None, project_scope = None):
+    # Access token now stored in request header
+    access_token = get_access_token()
+    
     # if restrict rules is set to None, default it to False
     if not restrict_rules:
         restrict_rules=False
@@ -419,19 +415,15 @@
 
 #####profile validate manifest route function 
 #@profile(sort_by='cumulative', strip_dirs=True)
-<<<<<<< HEAD
-def submit_manifest_route(schema_url, display_name_as_label:bool, asset_view=None, manifest_record_type=None, json_str=None, table_manipulation=None, data_type=None, hide_blanks=False):
-=======
-def submit_manifest_route(schema_url, 
-                          asset_view=None, 
-                          manifest_record_type=None, 
-                          json_str=None, 
-                          table_manipulation=None, 
-                          data_type=None, 
-                          hide_blanks=False, 
-                          project_scope=None,
-                          ):
->>>>>>> 3a15e02b
+def submit_manifest_route(schema_url,
+                          display_name_as_label:bool,
+                          asset_view=None,
+                          manifest_record_type=None,
+                          json_str=None,
+                          table_manipulation=None,
+                          data_type=None,
+                          hide_blanks=False):
+
     # call config_handler()
     config_handler(asset_view = asset_view)
 
