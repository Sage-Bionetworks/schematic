import os
from json.decoder import JSONDecodeError
import shutil
import tempfile
import shutil
import urllib.request
import logging
import pathlib
import pickle

import connexion
from connexion.decorators.uri_parsing import Swagger2URIParser
from werkzeug.debug import DebuggedApplication

from flask_cors import cross_origin
from flask import send_from_directory
from flask import current_app as app
from flask import request

import pandas as pd
import json

from schematic.configuration.configuration import CONFIG
from schematic.visualization.attributes_explorer import AttributesExplorer
from schematic.visualization.tangled_tree import TangledTree
from schematic.manifest.generator import ManifestGenerator
from schematic.models.metadata import MetadataModel

from schematic.schemas.data_model_parser import DataModelParser
from schematic.schemas.data_model_graph import DataModelGraph, DataModelGraphExplorer
#from schematic.schemas.data_model_relationships import DataModelRelationships

from schematic.store.synapse import SynapseStorage, ManifestDownload
from synapseclient.core.exceptions import SynapseHTTPError, SynapseAuthenticationError, SynapseUnmetAccessRestrictions, SynapseNoCredentialsError, SynapseTimeoutError
from schematic.utils.general import entity_type_mapping
from schematic.utils.schema_utils import get_property_label_from_display_name

logger = logging.getLogger(__name__)
logging.basicConfig(level=logging.DEBUG)

def config_handler(asset_view: str=None):
    # check if path to config is provided
    path_to_config = app.config["SCHEMATIC_CONFIG"]
    if path_to_config is not None and os.path.isfile(path_to_config):
        CONFIG.load_config(path_to_config)
    if asset_view is not None:
        CONFIG.synapse_master_fileview_id = asset_view

class JsonConverter:
    '''
    Mainly handle converting json str or json file to csv
    '''
    def readJson(self, json_str=None, manifest_file=None):
        '''
        The purpose of this function is to read either json str or json file
        input: 
            json_str: json object
            manifest_file: manifest file object 
        output: 
            return a dataframe
        '''
        if json_str:
            df = pd.read_json(json_str)
        elif manifest_file: 
            df = pd.read_json(manifest_file.read())
        return df
    
    def get_file(self, file_key):
        '''
        The purpose of this function is to get the file uploaded by user
        input: 
            file_key: Defined in api.yaml. This key refers to the files uploaded. 
            manifest_file: manifest file object 
        output: 
            return file object
        '''

        manifest_file = connexion.request.files[file_key]
        return manifest_file

    def IsJsonFile(self, manifest_file):
        '''
        The purpose of this function is check if the manifest file that gets uploaded is a json or not
        input: 
            manifest_file: manifest file object 
        output: 
            return True if it is json
        '''

        file_type = manifest_file.content_type
        if file_type == 'application/json':
            return True
        else: 
            return False

    def convert_df_to_csv(self, df, file_name):
        '''
        The purpose of this function is to convert dataframe to a temporary CSV file
        input: 
            df: dataframe
            file_name: file name of the output csv
        output: 
            return temporary file path of the output csv
        '''

        # convert dataframe to a temporary csv file
        temp_dir = tempfile.gettempdir()
        temp_path = os.path.join(temp_dir, file_name)
        df.to_csv(temp_path, encoding = 'utf-8', index=False)
        return temp_path

    def convert_json_str_to_csv(self, json_str, file_name):
        '''
        The purpose of this function is to convert json str to a temporary csv file
        input: 
            json_str: json object
            file_name: file name of the output csv
        output: 
            return temporary file path of the output csv
        '''

        # convert json to df
        df = self.readJson(json_str = json_str)

        # convert dataframe to a temporary csv file
        temp_path = self.convert_df_to_csv(df, file_name)

        return temp_path

    def convert_json_file_to_csv(self, file_key):
        '''
        The purpose of this function is to convert json str to a temporary csv file
        input: 
            file_key: Defined in api.yaml. This key refers to the files uploaded. 
        output: 
            return temporary file path of the output csv
        '''

        # get manifest file
        manifest_file = self.get_file(file_key)

        if self.IsJsonFile(manifest_file):
            # read json as dataframe
            df = self.readJson(manifest_file = manifest_file)
            # get base file name
            base = os.path.splitext(manifest_file.filename)[0]
            # name the new csv file 
            new_file_name = base + '.csv'
            # convert to csv
            temp_path = self.convert_df_to_csv(df, new_file_name)
            return temp_path
        else: 
            temp_path = save_file(file_key='file_name')
            return temp_path

def get_access_token() -> str:
    """Get access token from header"""
    bearer_token = None
    # Check if the Authorization header is present
    if "Authorization" in request.headers:
        auth_header = request.headers["Authorization"]

        # Ensure the header starts with 'Bearer ' and retrieve the token
        if auth_header.startswith("Bearer "):
            bearer_token = auth_header.split(" ")[1]
    return bearer_token
        
def parse_bool(str_bool):
    if str_bool.lower().startswith('t'):
        return True
    elif str_bool.lower().startswith('f'):
        return False
    else:
        raise ValueError(
            "String boolean does not appear to be true or false. Please verify input."
        )

def return_as_json(manifest_local_file_path):
    manifest_csv = pd.read_csv(manifest_local_file_path)
    manifest_json = manifest_csv.to_dict(orient="records")
    return manifest_json

def save_file(file_key="csv_file"):
    '''
    input: 
        file_key: Defined in api.yaml. This key refers to the files uploaded. By default, set to "csv_file"
    Return a temporary file path for the uploaded a given file
    '''
    manifest_file = connexion.request.files[file_key]

    # save contents of incoming manifest CSV file to temp file
    temp_dir = tempfile.gettempdir()
    # path to temp file where manifest file contents will be saved
    temp_path = os.path.join(temp_dir, manifest_file.filename)
    # save content
    manifest_file.save(temp_path)

    return temp_path

def initalize_metadata_model(schema_url):
    # get path to temp data model file (csv or jsonld) as appropriate
    data_model = get_temp_model_path(schema_url)

    
    metadata_model = MetadataModel(
        inputMModelLocation=data_model, inputMModelLocationType="local"
    )
    return metadata_model

def get_temp_jsonld(schema_url):
    # retrieve a JSON-LD via URL and store it in a temporary location
    with urllib.request.urlopen(schema_url) as response:
        with tempfile.NamedTemporaryFile(delete=False, suffix=".model.jsonld") as tmp_file:
            shutil.copyfileobj(response, tmp_file)

    # get path to temporary JSON-LD file
    return tmp_file.name

def get_temp_csv(schema_url):
    # retrieve a CSV via URL and store it in a temporary location
    with urllib.request.urlopen(schema_url) as response:
        with tempfile.NamedTemporaryFile(delete=False, suffix=".model.csv") as tmp_file:
            shutil.copyfileobj(response, tmp_file)

    # get path to temporary csv file
    return tmp_file.name

def get_temp_model_path(schema_url):
    # Get model type:
    model_extension = pathlib.Path(schema_url).suffix.replace('.', '').upper()
    if model_extension == 'CSV':
        temp_path = get_temp_csv(schema_url)
    elif model_extension == 'JSONLD':
        temp_path = get_temp_jsonld(schema_url)
    else:
        raise ValueError("Did not provide a valid model type CSV or JSONLD, please check submission and try again.")
    return temp_path


# @before_request
def get_manifest_route(schema_url: str, use_annotations: bool, dataset_id=None, asset_view = None, output_format=None, title=None, strict_validation:bool=True, data_type=None):
    """Get the immediate dependencies that are related to a given source node.
        Args:
            schema_url: link to data model in json ld or csv format
            title: title of a given manifest. 
            dataset_id: Synapse ID of the "dataset" entity on Synapse (for a given center/project).
            data_type: data model components. 
            output_format: contains three option: "excel", "google_sheet", and "dataframe". if set to "excel", return an excel spreadsheet
            use_annotations: Whether to use existing annotations during manifest generation
            asset_view: ID of view listing all project data assets. For example, for Synapse this would be the Synapse ID of the fileview listing all data assets for a given project.
            strict: bool, strictness with which to apply validation rules to google sheets.
        Returns:
            Googlesheet URL (if sheet_url is True), or pandas dataframe (if sheet_url is False).
    """

    # Get access token from request header
    access_token = get_access_token()

    # call config_handler()
    config_handler(asset_view = asset_view)
    
    temp_path = get_temp_model_path(schema_url=schema_url)

<<<<<<< HEAD
    all_results = ManifestGenerator.create_manifests(jsonld=jsonld, output_format=output_format, data_types=data_type, title=title, access_token=access_token, dataset_ids=dataset_id, strict=strict_validation, use_annotations=use_annotations)
   
    # return an excel file if output_format is set to "excel"
    if output_format == "excel":
        # should only contain one excel spreadsheet path
        result = all_results[0]
        dir_name = os.path.dirname(result)
        file_name = os.path.basename(result)
        mimetype='application/vnd.openxmlformats-officedocument.spreadsheetml.sheet'
        return send_from_directory(directory=dir_name, path=file_name, as_attachment=True, mimetype=mimetype, max_age=0)
=======
    # Gather all data_types to make manifests for.
    all_args = connexion.request.args
    args_dict = dict(all_args.lists())
    data_type = args_dict['data_type']

    # Gather all dataset_ids
    try:
        dataset_ids = args_dict['dataset_id']
    except:
        pass
    
    if dataset_ids:
        # Check that the number of submitted data_types matches
        # the number of dataset_ids (if applicable)
        len_data_types = len(data_type)
        len_dataset_ids = len(dataset_ids)
        
        try:
            len_data_types == len_dataset_ids
        except:
            raise ValueError(
                    f"There is a mismatch in the number of data_types and dataset_id's that "
                    f"submitted. Please check your submission and try again."
                )
        
        # Raise an error if used in conjunction with datatype = 'all_manifests'
        try:
            data_type[0] != 'all manifests'
        except:
            raise ValueError(
                    f"When submitting 'all manifests' as the data_type cannot also submit dataset_id. "
                    f"Please check your submission and try again."
                )
      
    all_results = ManifestGenerator.create_manifests(path_to_data_model=schema_url, output_format=output_format, data_types=data_type, title=title, access_token=access_token, dataset_ids=dataset_ids, strict=strict_validation, use_annotations=use_annotations)
    
>>>>>>> 48d7f96c
    return all_results

#####profile validate manifest route function 
#@profile(sort_by='cumulative', strip_dirs=True)
def validate_manifest_route(schema_url, data_type, restrict_rules=None, json_str=None, asset_view=None, project_scope = None):
    # Access token now stored in request header
    access_token = get_access_token()
    
    # if restrict rules is set to None, default it to False
    if not restrict_rules:
        restrict_rules=False
        
    # call config_handler()
    config_handler(asset_view = asset_view)

    #If restrict_rules parameter is set to None, then default it to False 
    if not restrict_rules:
        restrict_rules = False

    #Get path to temp file where manifest file contents will be saved
    jsc = JsonConverter()

    if json_str:
        temp_path = jsc.convert_json_str_to_csv(json_str = json_str, file_name = "example_json")
    else: 
        temp_path = jsc.convert_json_file_to_csv("file_name")

    # get path to temp data model file (csv or jsonld) as appropriate
    data_model = get_temp_model_path(schema_url)

    metadata_model = MetadataModel(
        inputMModelLocation=data_model, inputMModelLocationType="local"
    )

    errors, warnings = metadata_model.validateModelManifest(
        manifestPath=temp_path, rootNode=data_type, restrict_rules=restrict_rules, project_scope=project_scope, access_token=access_token
    )
    
    res_dict = {"errors": errors, "warnings": warnings}

    return res_dict

#####profile validate manifest route function 
#@profile(sort_by='cumulative', strip_dirs=True)
def submit_manifest_route(schema_url, 
                          asset_view=None, 
                          manifest_record_type=None, 
                          json_str=None, 
                          table_manipulation=None, 
                          data_type=None, 
                          hide_blanks=False, 
                          project_scope=None,
                          ):
    # call config_handler()
    config_handler(asset_view = asset_view)

    # convert Json file to CSV if applicable
    jsc = JsonConverter()
    if json_str:
        temp_path = jsc.convert_json_str_to_csv(json_str = json_str, file_name = "example_json.csv")
    else: 
        temp_path = jsc.convert_json_file_to_csv("file_name")

    dataset_id = connexion.request.args["dataset_id"]

    restrict_rules = parse_bool(connexion.request.args["restrict_rules"])

    metadata_model = initalize_metadata_model(schema_url)

    # Access token now stored in request header
    access_token = get_access_token()


    use_schema_label = connexion.request.args["use_schema_label"]
    if use_schema_label == 'None':
        use_schema_label = True
    else:
        use_schema_label = parse_bool(use_schema_label)

    if not table_manipulation: 
        table_manipulation = "replace"

    if not manifest_record_type:
        manifest_record_type = "table_file_and_entities"

    if data_type == 'None':
        validate_component = None
    else:
        validate_component = data_type
    
    # get path to temp data model file (csv or jsonld) as appropriate
    data_model = get_temp_model_path(schema_url)

    manifest_id = metadata_model.submit_metadata_manifest(
        path_to_json_ld = data_model, 
        manifest_path=temp_path, 
        dataset_id=dataset_id, 
        validate_component=validate_component, 
        access_token=access_token, 
        manifest_record_type = manifest_record_type, 
        restrict_rules = restrict_rules, 
        hide_blanks=hide_blanks,
        table_manipulation = table_manipulation, 
        use_schema_label=use_schema_label,
        project_scope=project_scope,
        )

    return manifest_id

def populate_manifest_route(schema_url, title=None, data_type=None, return_excel=None):
    # call config_handler()
    config_handler()

    # Get path to temp file where manifest file contents will be saved
    temp_path = save_file()

    # get path to temp data model file (csv or jsonld) as appropriate
    data_model = get_temp_model_path(schema_url)
   
    #Initalize MetadataModel
    metadata_model = MetadataModel(inputMModelLocation=data_model, inputMModelLocationType='local')

    #Call populateModelManifest class
    populated_manifest_link = metadata_model.populateModelManifest(title=title, manifestPath=temp_path, rootNode=data_type, return_excel=return_excel)

    return populated_manifest_link

def get_storage_projects(asset_view):
    # Access token now stored in request header
    access_token = get_access_token()

    # call config handler 
    config_handler(asset_view=asset_view)

    # use Synapse storage 
    store = SynapseStorage(access_token=access_token)

    # call getStorageProjects function
    lst_storage_projects = store.getStorageProjects()
    
    return lst_storage_projects

def get_storage_projects_datasets(asset_view, project_id):
    # Access token now stored in request header
    access_token = get_access_token()

    # call config handler
    config_handler(asset_view=asset_view)

    # use Synapse Storage
    store = SynapseStorage(access_token=access_token)

    # call getStorageDatasetsInProject function
    sorted_dataset_lst = store.getStorageDatasetsInProject(projectId = project_id)
    
    return sorted_dataset_lst

def get_files_storage_dataset(asset_view, dataset_id, full_path, file_names=None):
    # Access token now stored in request header
    access_token = get_access_token()

    # call config handler
    config_handler(asset_view=asset_view)

    # use Synapse Storage
    store = SynapseStorage(access_token=access_token)

    # no file names were specified (file_names = [''])
    if file_names and not all(file_names): 
        file_names=None
    
    # call getFilesInStorageDataset function
    file_lst = store.getFilesInStorageDataset(datasetId=dataset_id, fileNames=file_names, fullpath=full_path)
    return file_lst

def check_if_files_in_assetview(asset_view, entity_id):
    # Access token now stored in request header
    access_token = get_access_token()
    
    # call config handler 
    config_handler(asset_view=asset_view)

    # use Synapse Storage
    store = SynapseStorage(access_token=access_token)

    # call function and check if a file or a folder is in asset view
    if_exists = store.checkIfinAssetView(entity_id)

    return if_exists

def check_entity_type(entity_id):
    # Access token now stored in request header
    access_token = get_access_token()
        
    # call config handler 
    config_handler()

    syn = SynapseStorage.login(access_token = access_token)
    entity_type = entity_type_mapping(syn, entity_id)

    return entity_type 

def get_component_requirements(schema_url, source_component, as_graph):
    metadata_model = initalize_metadata_model(schema_url)

    req_components = metadata_model.get_component_requirements(source_component=source_component, as_graph = as_graph)

    return req_components

@cross_origin(["http://localhost", "https://sage-bionetworks.github.io"])
def get_viz_attributes_explorer(schema_url):
    # call config_handler()
    config_handler()

    # get path to temp data model file (csv or jsonld) as appropriate
    data_model = get_temp_model_path(schema_url)

    attributes_csv = AttributesExplorer(data_model).parse_attributes(save_file=False)

    return attributes_csv

def get_viz_component_attributes_explorer(schema_url, component, include_index):
    # call config_handler()
    config_handler()

     # get path to temp data model file (csv or jsonld) as appropriate
    data_model = get_temp_model_path(schema_url)

    attributes_csv = AttributesExplorer(data_model).parse_component_attributes(component, save_file=False, include_index=include_index)

    return attributes_csv

@cross_origin(["http://localhost", "https://sage-bionetworks.github.io"])
def get_viz_tangled_tree_text(schema_url, figure_type, text_format):
   
     # get path to temp data model file (csv or jsonld) as appropriate
    data_model = get_temp_model_path(schema_url)

    # Initialize TangledTree
    tangled_tree = TangledTree(data_model, figure_type)

    # Get text for tangled tree.
    text_df = tangled_tree.get_text_for_tangled_tree(text_format, save_file=False)
    
    return text_df

@cross_origin(["http://localhost", "https://sage-bionetworks.github.io"])
def get_viz_tangled_tree_layers(schema_url, figure_type):

    # call config_handler()
    config_handler()

    # get path to temp data model file (csv or jsonld) as appropriate
    data_model = get_temp_model_path(schema_url)

    # Initialize Tangled Tree
    tangled_tree = TangledTree(data_model, figure_type)
    
    # Get tangled trees layers JSON.
    layers = tangled_tree.get_tangled_tree_layers(save_file=False)

    return layers[0]

def download_manifest(manifest_id, new_manifest_name='', as_json=True):
    """
    Download a manifest based on a given manifest id. 
    Args:
        manifest_syn_id: syn id of a manifest
        newManifestName: new name of a manifest that gets downloaded.
        as_json: boolean; If true, return a manifest as a json. Default to True
    Return: 
        file path of the downloaded manifest
    """
    # Access token now stored in request header
    access_token = get_access_token()

    # call config_handler()
    config_handler()

    # use login method in synapse storage
    syn = SynapseStorage.login(access_token=access_token)
    try: 
        md = ManifestDownload(syn, manifest_id)
        manifest_data = ManifestDownload.download_manifest(md, new_manifest_name)
        #return local file path
        manifest_local_file_path = manifest_data['path']
    except TypeError as e:
        raise TypeError(f'Failed to download manifest {manifest_id}.')
    if as_json:
        manifest_json = return_as_json(manifest_local_file_path)
        return manifest_json
    else:
        return manifest_local_file_path

#@profile(sort_by='cumulative', strip_dirs=True)  
def download_dataset_manifest(dataset_id, asset_view, as_json, new_manifest_name=''):
    # Access token now stored in request header
    access_token = get_access_token()
        
    # call config handler
    config_handler(asset_view=asset_view)

    # use Synapse Storage
    store = SynapseStorage(access_token=access_token)

    # download existing file
    manifest_data = store.getDatasetManifest(datasetId=dataset_id, downloadFile=True, newManifestName=new_manifest_name)

    #return local file path
    try:
        manifest_local_file_path = manifest_data['path']

    except KeyError as e:
        raise KeyError(f'Failed to download manifest from dataset: {dataset_id}') from e

    #return a json (if as_json = True)
    if as_json:
        manifest_json = return_as_json(manifest_local_file_path)
        return manifest_json

    return manifest_local_file_path

def get_asset_view_table(asset_view, return_type):
    # Access token now stored in request header
    access_token = get_access_token()

    # call config handler
    config_handler(asset_view=asset_view)

    # use Synapse Storage
    store = SynapseStorage(access_token=access_token)

    # get file view table
    file_view_table_df = store.getStorageFileviewTable()

    # return different results based on parameter
    if return_type == "json":
        json_res = file_view_table_df.to_json()
        return json_res
    else:
        path = os.getcwd()
        export_path = os.path.join(path, 'tests/data/file_view_table.csv')
        file_view_table_df.to_csv(export_path, index=False)
        return export_path


def get_project_manifests(project_id, asset_view):
    # Access token now stored in request header
    access_token = get_access_token()
        
    # use the default asset view from config
    config_handler(asset_view=asset_view)

    # use Synapse Storage
    store = SynapseStorage(access_token=access_token)

    # call getprojectManifest function
    lst_manifest = store.getProjectManifests(projectId=project_id)

    return lst_manifest

def get_manifest_datatype(manifest_id, asset_view):
    # Access token now stored in request header
    access_token = get_access_token()
    
    # use the default asset view from config
    config_handler(asset_view=asset_view)

    # use Synapse Storage
    store = SynapseStorage(access_token=access_token)

    # get data types of an existing manifest
    manifest_dtypes_dict= store.getDataTypeFromManifest(manifest_id)


    return manifest_dtypes_dict

def get_schema_pickle(schema_url):
    data_model_parser = DataModelParser(path_to_data_model = schema_url)
    #Parse Model
    parsed_data_model = data_model_parser.parse_model()

    # Instantiate DataModelGraph
    data_model_grapher = DataModelGraph(parsed_data_model)

    # Generate graph
    graph_data_model = data_model_grapher.generate_data_model_graph()

    # write to local pickle file
    path = os.getcwd()
    export_path = os.path.join(path, 'tests/data/schema.gpickle')

    with open(export_path, 'wb') as file:
        pickle.dump(graph_data_model, file)
    return export_path


def get_subgraph_by_edge_type(schema_url, relationship):
    data_model_parser = DataModelParser(path_to_data_model = schema_url)
    
    #Parse Model
    parsed_data_model = data_model_parser.parse_model()

    # Instantiate DataModelGraph
    data_model_grapher = DataModelGraph(parsed_data_model)

    # Generate graph
    graph_data_model = data_model_grapher.generate_data_model_graph()

    dmge = DataModelGraphExplorer(graph_data_model)
    
    # relationship subgraph
    relationship_subgraph = dmge.get_subgraph_by_edge_type(relationship)
    # return relationship 
    Arr = []
    for t in relationship_subgraph.edges:
        lst = list(t)
        Arr.append(lst)

    return Arr


def find_class_specific_properties(schema_url, schema_class):
    data_model_parser = DataModelParser(path_to_data_model = schema_url)
    #Parse Model
    parsed_data_model = data_model_parser.parse_model()

    # Instantiate DataModelGraph
    data_model_grapher = DataModelGraph(parsed_data_model)

    # Generate graph
    graph_data_model = data_model_grapher.generate_data_model_graph()

    dmge = DataModelGraphExplorer(graph_data_model)

    # return properties
    properties = dmge.find_class_specific_properties(schema_class)

    return properties


def get_node_dependencies(
    schema_url: str,
    source_node: str,
    return_display_names: bool = True,
    return_schema_ordered: bool = True
) -> list[str]:
    """Get the immediate dependencies that are related to a given source node.

    Args:
        schema_url (str): Data Model URL
        source_node (str): The node whose dependencies are needed.
        return_display_names (bool, optional):
            If True, return list of display names of each of the dependencies.
            If False, return list of node labels of each of the dependencies.
            Defaults to True.
        return_schema_ordered (bool, optional):
            If True, return the dependencies of the node following the order of the schema (slower).
            If False, return dependencies from graph without guaranteeing schema order (faster).
            Defaults to True.

    Returns:
        list[str]: List of nodes that are dependent on the source node.
    """
    data_model_parser = DataModelParser(path_to_data_model = schema_url)
    #Parse Model
    parsed_data_model = data_model_parser.parse_model()

    # Instantiate DataModelGraph
    data_model_grapher = DataModelGraph(parsed_data_model)

    # Generate graph
    graph_data_model = data_model_grapher.generate_data_model_graph()

    dmge = DataModelGraphExplorer(graph_data_model)
    
    dependencies = dmge.get_node_dependencies(
        source_node, return_display_names, return_schema_ordered
    )
    return dependencies


def get_property_label_from_display_name_route(
    display_name: str,
    strict_camel_case: bool = False
) -> str:
    """Converts a given display name string into a proper property label string

    Args:
        schema_url (str): Data Model URL
        display_name (str): The display name to be converted
        strict_camel_case (bool, optional): If true the more strict way of
            converting to camel case is used.

    Returns:
        str: The property label of the display name
    """
    label = get_property_label_from_display_name(display_name=display_name, strict_camel_case=strict_camel_case)
    return label


def get_node_range(
    schema_url: str,
    node_label: str,
    return_display_names: bool = True
) -> list[str]:
    """Get the range, i.e., all the valid values that are associated with a node label.

    Args:
        schema_url (str): Data Model URL
        node_label (str): Node / term for which you need to retrieve the range.
        return_display_names (bool, optional): If true returns the display names of the nodes.
            Defaults to True.

    Returns:
        list[str]: A list of nodes
    """
    data_model_parser = DataModelParser(path_to_data_model = schema_url)
    #Parse Model
    parsed_data_model = data_model_parser.parse_model()

    # Instantiate DataModelGraph
    data_model_grapher = DataModelGraph(parsed_data_model)

    # Generate graph
    graph_data_model = data_model_grapher.generate_data_model_graph()

    dmge = DataModelGraphExplorer(graph_data_model)

    node_range = dmge.get_node_range(node_label, return_display_names)
    return node_range

def get_if_node_required(schema_url: str, node_display_name: str) -> bool:
    """Check if the node is required

    Args:
        schema_url (str): Data Model URL
        node_display_name (str): display name

    Returns:
        True: If the given node is a "required" node.
        False: If the given node is not a "required" (i.e., an "optional") node.
    """
    data_model_parser = DataModelParser(path_to_data_model = schema_url)
    #Parse Model
    parsed_data_model = data_model_parser.parse_model()

    # Instantiate DataModelGraph
    data_model_grapher = DataModelGraph(parsed_data_model)

    # Generate graph
    graph_data_model = data_model_grapher.generate_data_model_graph()

    dmge = DataModelGraphExplorer(graph_data_model)

    is_required = dmge.get_node_required(node_display_name)

    return is_required

def get_node_validation_rules(schema_url: str, node_display_name: str) -> list:
    """
    Args:
        schema_url (str): Data Model URL
        node_display_name (str): node display name
    Returns:
        List of valiation rules for a given node.
    """
    # Instantiate DataModelParser
    data_model_parser = DataModelParser(path_to_data_model = schema_url)
    
    #Parse Model
    parsed_data_model = data_model_parser.parse_model()

    # Instantiate DataModelGraph
    data_model_grapher = DataModelGraph(parsed_data_model)

    # Generate graph
    graph_data_model = data_model_grapher.generate_data_model_graph()

    #Instantiate DataModelGraphExplorer
    dmge = DataModelGraphExplorer(graph_data_model)

    node_validation_rules = dmge.get_node_validation_rules(node_display_name)

    return node_validation_rules

def get_nodes_display_names(schema_url: str, node_list: list[str]) -> list:
    """From a list of node labels retrieve their display names, return as list.
    
    Args:
        schema_url (str): Data Model URL
        node_list (List[str]): List of node labels.
        
    Returns:
        node_display_names (List[str]): List of node display names.

    """
    # Instantiate DataModelParser
    data_model_parser = DataModelParser(path_to_data_model = schema_url)
    
    #Parse Model
    parsed_data_model = data_model_parser.parse_model()

    # Instantiate DataModelGraph
    data_model_grapher = DataModelGraph(parsed_data_model)

    # Generate graph
    graph_data_model = data_model_grapher.generate_data_model_graph()

    #Instantiate DataModelGraphExplorer
    dmge = DataModelGraphExplorer(graph_data_model)

    node_display_names = dmge.get_nodes_display_names(node_list)
    return node_display_names

def get_schematic_version() -> str:
    """
    Return the current version of schematic
    """
    if "VERSION" in os.environ:
        version = os.environ["VERSION"]
    else:
        raise NotImplementedError(
            "Using this endpoint to check the version of schematic is only supported when the API is running in a docker container."
        )
    return version<|MERGE_RESOLUTION|>--- conflicted
+++ resolved
@@ -259,10 +259,7 @@
     # call config_handler()
     config_handler(asset_view = asset_view)
     
-    temp_path = get_temp_model_path(schema_url=schema_url)
-
-<<<<<<< HEAD
-    all_results = ManifestGenerator.create_manifests(jsonld=jsonld, output_format=output_format, data_types=data_type, title=title, access_token=access_token, dataset_ids=dataset_id, strict=strict_validation, use_annotations=use_annotations)
+    all_results = ManifestGenerator.create_manifests(path_to_data_model=schema_url, output_format=output_format, data_types=data_type, title=title, access_token=access_token, dataset_ids=dataset_id, strict=strict_validation, use_annotations=use_annotations)
    
     # return an excel file if output_format is set to "excel"
     if output_format == "excel":
@@ -272,44 +269,7 @@
         file_name = os.path.basename(result)
         mimetype='application/vnd.openxmlformats-officedocument.spreadsheetml.sheet'
         return send_from_directory(directory=dir_name, path=file_name, as_attachment=True, mimetype=mimetype, max_age=0)
-=======
-    # Gather all data_types to make manifests for.
-    all_args = connexion.request.args
-    args_dict = dict(all_args.lists())
-    data_type = args_dict['data_type']
-
-    # Gather all dataset_ids
-    try:
-        dataset_ids = args_dict['dataset_id']
-    except:
-        pass
-    
-    if dataset_ids:
-        # Check that the number of submitted data_types matches
-        # the number of dataset_ids (if applicable)
-        len_data_types = len(data_type)
-        len_dataset_ids = len(dataset_ids)
-        
-        try:
-            len_data_types == len_dataset_ids
-        except:
-            raise ValueError(
-                    f"There is a mismatch in the number of data_types and dataset_id's that "
-                    f"submitted. Please check your submission and try again."
-                )
-        
-        # Raise an error if used in conjunction with datatype = 'all_manifests'
-        try:
-            data_type[0] != 'all manifests'
-        except:
-            raise ValueError(
-                    f"When submitting 'all manifests' as the data_type cannot also submit dataset_id. "
-                    f"Please check your submission and try again."
-                )
-      
-    all_results = ManifestGenerator.create_manifests(path_to_data_model=schema_url, output_format=output_format, data_types=data_type, title=title, access_token=access_token, dataset_ids=dataset_ids, strict=strict_validation, use_annotations=use_annotations)
-    
->>>>>>> 48d7f96c
+    
     return all_results
 
 #####profile validate manifest route function 
