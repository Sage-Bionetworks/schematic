import os
from json.decoder import JSONDecodeError
import shutil
import tempfile
import shutil
import urllib.request
import logging
import pathlib
import pickle

import connexion
from connexion.decorators.uri_parsing import Swagger2URIParser
from werkzeug.debug import DebuggedApplication

from flask_cors import cross_origin
from flask import send_from_directory
from flask import current_app as app
from flask import request

import pandas as pd
import json

from schematic.configuration.configuration import CONFIG
from schematic.visualization.attributes_explorer import AttributesExplorer
from schematic.visualization.tangled_tree import TangledTree
from schematic.manifest.generator import ManifestGenerator
from schematic.models.metadata import MetadataModel

from schematic.schemas.data_model_parser import DataModelParser
from schematic.schemas.data_model_graph import DataModelGraph, DataModelGraphExplorer
#from schematic.schemas.data_model_relationships import DataModelRelationships

from schematic.store.synapse import SynapseStorage, ManifestDownload
from synapseclient.core.exceptions import SynapseHTTPError, SynapseAuthenticationError, SynapseUnmetAccessRestrictions, SynapseNoCredentialsError, SynapseTimeoutError
from schematic.utils.general import entity_type_mapping
from schematic.utils.schema_utils import get_property_label_from_display_name

logger = logging.getLogger(__name__)
logging.basicConfig(level=logging.DEBUG)

def config_handler(asset_view: str=None):
    # check if path to config is provided
    path_to_config = app.config["SCHEMATIC_CONFIG"]
    if path_to_config is not None and os.path.isfile(path_to_config):
        CONFIG.load_config(path_to_config)
    if asset_view is not None:
        CONFIG.synapse_master_fileview_id = asset_view

class JsonConverter:
    '''
    Mainly handle converting json str or json file to csv
    '''
    def readJson(self, json_str=None, manifest_file=None):
        '''
        The purpose of this function is to read either json str or json file
        input: 
            json_str: json object
            manifest_file: manifest file object 
        output: 
            return a dataframe
        '''
        if json_str:
            df = pd.read_json(json_str)
        elif manifest_file: 
            df = pd.read_json(manifest_file.read())
        return df
    
    def get_file(self, file_key):
        '''
        The purpose of this function is to get the file uploaded by user
        input: 
            file_key: Defined in api.yaml. This key refers to the files uploaded. 
            manifest_file: manifest file object 
        output: 
            return file object
        '''

        manifest_file = connexion.request.files[file_key]
        return manifest_file

    def IsJsonFile(self, manifest_file):
        '''
        The purpose of this function is check if the manifest file that gets uploaded is a json or not
        input: 
            manifest_file: manifest file object 
        output: 
            return True if it is json
        '''

        file_type = manifest_file.content_type
        if file_type == 'application/json':
            return True
        else: 
            return False

    def convert_df_to_csv(self, df, file_name):
        '''
        The purpose of this function is to convert dataframe to a temporary CSV file
        input: 
            df: dataframe
            file_name: file name of the output csv
        output: 
            return temporary file path of the output csv
        '''

        # convert dataframe to a temporary csv file
        temp_dir = tempfile.gettempdir()
        temp_path = os.path.join(temp_dir, file_name)
        df.to_csv(temp_path, encoding = 'utf-8', index=False)
        return temp_path

    def convert_json_str_to_csv(self, json_str, file_name):
        '''
        The purpose of this function is to convert json str to a temporary csv file
        input: 
            json_str: json object
            file_name: file name of the output csv
        output: 
            return temporary file path of the output csv
        '''

        # convert json to df
        df = self.readJson(json_str = json_str)

        # convert dataframe to a temporary csv file
        temp_path = self.convert_df_to_csv(df, file_name)

        return temp_path

    def convert_json_file_to_csv(self, file_key):
        '''
        The purpose of this function is to convert json str to a temporary csv file
        input: 
            file_key: Defined in api.yaml. This key refers to the files uploaded. 
        output: 
            return temporary file path of the output csv
        '''

        # get manifest file
        manifest_file = self.get_file(file_key)

        if self.IsJsonFile(manifest_file):
            # read json as dataframe
            df = self.readJson(manifest_file = manifest_file)
            # get base file name
            base = os.path.splitext(manifest_file.filename)[0]
            # name the new csv file 
            new_file_name = base + '.csv'
            # convert to csv
            temp_path = self.convert_df_to_csv(df, new_file_name)
            return temp_path
        else: 
            temp_path = save_file(file_key='file_name')
            return temp_path

def get_access_token() -> str:
    """Get access token from header"""
    bearer_token = None
    # Check if the Authorization header is present
    if "Authorization" in request.headers:
        auth_header = request.headers["Authorization"]

        # Ensure the header starts with 'Bearer ' and retrieve the token
        if auth_header.startswith("Bearer "):
            bearer_token = auth_header.split(" ")[1]
    return bearer_token
        
def parse_bool(str_bool):
    if str_bool.lower().startswith('t'):
        return True
    elif str_bool.lower().startswith('f'):
        return False
    else:
        raise ValueError(
            "String boolean does not appear to be true or false. Please verify input."
        )

def return_as_json(manifest_local_file_path):
    manifest_csv = pd.read_csv(manifest_local_file_path)
    manifest_json = manifest_csv.to_dict(orient="records")
    return manifest_json

def save_file(file_key="csv_file"):
    '''
    input: 
        file_key: Defined in api.yaml. This key refers to the files uploaded. By default, set to "csv_file"
    Return a temporary file path for the uploaded a given file
    '''
    manifest_file = connexion.request.files[file_key]

    # save contents of incoming manifest CSV file to temp file
    temp_dir = tempfile.gettempdir()
    # path to temp file where manifest file contents will be saved
    temp_path = os.path.join(temp_dir, manifest_file.filename)
    # save content
    manifest_file.save(temp_path)

    return temp_path

def initalize_metadata_model(schema_url):
    # get path to temp data model file (csv or jsonld) as appropriate
    data_model = get_temp_model_path(schema_url)

    
    metadata_model = MetadataModel(
        inputMModelLocation=data_model, inputMModelLocationType="local"
    )
    return metadata_model

def get_temp_jsonld(schema_url):
    # retrieve a JSON-LD via URL and store it in a temporary location
    with urllib.request.urlopen(schema_url) as response:
        with tempfile.NamedTemporaryFile(delete=False, suffix=".model.jsonld") as tmp_file:
            shutil.copyfileobj(response, tmp_file)

    # get path to temporary JSON-LD file
    return tmp_file.name

def get_temp_csv(schema_url):
    # retrieve a CSV via URL and store it in a temporary location
    with urllib.request.urlopen(schema_url) as response:
        with tempfile.NamedTemporaryFile(delete=False, suffix=".model.csv") as tmp_file:
            shutil.copyfileobj(response, tmp_file)

    # get path to temporary csv file
    return tmp_file.name

def get_temp_model_path(schema_url):
    # Get model type:
    model_extension = pathlib.Path(schema_url).suffix.replace('.', '').upper()
    if model_extension == 'CSV':
        temp_path = get_temp_csv(schema_url)
    elif model_extension == 'JSONLD':
        temp_path = get_temp_jsonld(schema_url)
    else:
        raise ValueError("Did not provide a valid model type CSV or JSONLD, please check submission and try again.")
    return temp_path


# @before_request
def get_manifest_route(schema_url: str, use_annotations: bool, dataset_ids=None, asset_view = None, output_format=None, title=None, strict_validation:bool=True):
    """Get the immediate dependencies that are related to a given source node.
        Args:
            schema_url: link to data model in json ld or csv format
            title: title of a given manifest. 
            dataset_id: Synapse ID of the "dataset" entity on Synapse (for a given center/project).
            output_format: contains three option: "excel", "google_sheet", and "dataframe". if set to "excel", return an excel spreadsheet
            use_annotations: Whether to use existing annotations during manifest generation
            asset_view: ID of view listing all project data assets. For example, for Synapse this would be the Synapse ID of the fileview listing all data assets for a given project.
            strict: bool, strictness with which to apply validation rules to google sheets.
        Returns:
            Googlesheet URL (if sheet_url is True), or pandas dataframe (if sheet_url is False).
    """

    # Get access token from request header
    access_token = get_access_token()

    # call config_handler()
    config_handler(asset_view = asset_view)
    
    # Gather all data_types to make manifests for.
    all_args = connexion.request.args
    args_dict = dict(all_args.lists())
    data_type = args_dict['data_type']

    # Gather all dataset_ids
    try:
        dataset_ids = args_dict['dataset_id']
    except:
        pass
    
    if dataset_ids:
        # Check that the number of submitted data_types matches
        # the number of dataset_ids (if applicable)
        len_data_types = len(data_type)
        len_dataset_ids = len(dataset_ids)
        
        try:
            len_data_types == len_dataset_ids
        except:
            raise ValueError(
                    f"There is a mismatch in the number of data_types and dataset_id's that "
                    f"submitted. Please check your submission and try again."
                )
        
        # Raise an error if used in conjunction with datatype = 'all_manifests'
        try:
            data_type[0] != 'all manifests'
        except:
            raise ValueError(
                    f"When submitting 'all manifests' as the data_type cannot also submit dataset_id. "
                    f"Please check your submission and try again."
                )

<<<<<<< HEAD
    data_model_parser = DataModelParser(path_to_data_model = schema_url)

    #Parse Model
    parsed_data_model = data_model_parser.parse_model()

    # Instantiate DataModelGraph
    data_model_grapher = DataModelGraph(parsed_data_model)

    # Generate graph
    graph_data_model = data_model_grapher.generate_data_model_graph()


=======
    # Since this function is called in `get_manifest_route`, 
    # it can use the access_token passed in from there and retain `access_token` as a parameter
>>>>>>> 606372ef
    def create_single_manifest(data_type, title, dataset_id=None, output_format=None, access_token=None, strict=strict_validation):
        # create object of type ManifestGenerator
        manifest_generator = ManifestGenerator(
            path_to_json_ld=schema_url,
            graph=graph_data_model,
            title=title,
            root=data_type,
            use_annotations=use_annotations,
            alphabetize_valid_values = 'ascending',
        )

        # if returning a dataframe
        if output_format:
            if "dataframe" in output_format:
                output_format = "dataframe"

        result = manifest_generator.get_manifest(
            dataset_id=dataset_id, sheet_url=True, output_format=output_format, access_token=access_token, strict=strict,
        )

        # return an excel file if output_format is set to "excel"
        if output_format == "excel":
            dir_name = os.path.dirname(result)
            file_name = os.path.basename(result)
            mimetype='application/vnd.openxmlformats-officedocument.spreadsheetml.sheet'
            return send_from_directory(directory=dir_name, path=file_name, as_attachment=True, mimetype=mimetype, max_age=0)
               
        return result

    # Gather all returned result urls
    all_results = []
    if data_type[0] == 'all manifests':
        DME = DataModelGraphExplorer(graph_data_model)
        component_digraph = DME.get_digraph_by_edge_type('requiresComponent')
        components = component_digraph.nodes()
        for component in components:
            if title:
                t = f'{title}.{component}.manifest'
            else: 
                t = f'Example.{component}.manifest'
            if output_format != "excel":
                result = create_single_manifest(data_type=component, output_format=output_format, title=t, access_token=access_token)
                all_results.append(result)
            else: 
                app.logger.error('Currently we do not support returning multiple files as Excel format at once. Please choose a different output format. ')
    else:
        for i, dt in enumerate(data_type):
            if not title: 
                t = f'Example.{dt}.manifest'
            else: 
                if len(data_type) > 1:
                    t = f'{title}.{dt}.manifest'
                else: 
                    t = title
            if dataset_ids:
                # if a dataset_id is provided add this to the function call.
                result = create_single_manifest(data_type=dt, dataset_id=dataset_ids[i], output_format=output_format, title=t, access_token=access_token)
            else:
                result = create_single_manifest(data_type=dt, output_format=output_format, title=t, access_token=access_token)

            # if output is pandas dataframe or google sheet url
            if isinstance(result, str) or isinstance(result, pd.DataFrame):
                all_results.append(result)
            else: 
                if len(data_type) > 1:
                    app.logger.warning(f'Currently we do not support returning multiple files as Excel format at once. Only {t} would get returned. ')
                return result

    return all_results

#####profile validate manifest route function 
#@profile(sort_by='cumulative', strip_dirs=True)
def validate_manifest_route(schema_url, data_type, restrict_rules=None, json_str=None):
    # if restrict rules is set to None, default it to False
    if not restrict_rules:
        restrict_rules=False
        
    # call config_handler()
    config_handler()

    #If restrict_rules parameter is set to None, then default it to False 
    if not restrict_rules:
        restrict_rules = False

    #Get path to temp file where manifest file contents will be saved
    jsc = JsonConverter()

    if json_str:
        temp_path = jsc.convert_json_str_to_csv(json_str = json_str, file_name = "example_json")
    else: 
        temp_path = jsc.convert_json_file_to_csv("file_name")

    # get path to temp data model file (csv or jsonld) as appropriate
    data_model = get_temp_model_path(schema_url)

    metadata_model = MetadataModel(
        inputMModelLocation=data_model, inputMModelLocationType="local"
    )

    errors, warnings = metadata_model.validateModelManifest(
        manifestPath=temp_path, rootNode=data_type, restrict_rules=restrict_rules
    )
    
    res_dict = {"errors": errors, "warnings": warnings}

    return res_dict

#####profile validate manifest route function 
#@profile(sort_by='cumulative', strip_dirs=True)
def submit_manifest_route(schema_url, asset_view=None, manifest_record_type=None, json_str=None, table_manipulation=None, data_type=None, hide_blanks=False):
    # call config_handler()
    config_handler(asset_view = asset_view)

    # convert Json file to CSV if applicable
    jsc = JsonConverter()
    if json_str:
        temp_path = jsc.convert_json_str_to_csv(json_str = json_str, file_name = "example_json.csv")
    else: 
        temp_path = jsc.convert_json_file_to_csv("file_name")

    dataset_id = connexion.request.args["dataset_id"]

    restrict_rules = parse_bool(connexion.request.args["restrict_rules"])

    metadata_model = initalize_metadata_model(schema_url)

    # Access token now stored in request header
    access_token = get_access_token()


    use_schema_label = connexion.request.args["use_schema_label"]
    if use_schema_label == 'None':
        use_schema_label = True
    else:
        use_schema_label = parse_bool(use_schema_label)

    if not table_manipulation: 
        table_manipulation = "replace"

    if not manifest_record_type:
        manifest_record_type = "table_file_and_entities"

    if data_type == 'None':
        validate_component = None
    else:
        validate_component = data_type
    
    # get path to temp data model file (csv or jsonld) as appropriate
    data_model = get_temp_model_path(schema_url)

    manifest_id = metadata_model.submit_metadata_manifest(
        path_to_json_ld = data_model, 
        manifest_path=temp_path, 
        dataset_id=dataset_id, 
        validate_component=validate_component, 
        access_token=access_token, 
        manifest_record_type = manifest_record_type, 
        restrict_rules = restrict_rules, 
        hide_blanks=hide_blanks,
        table_manipulation = table_manipulation, 
        use_schema_label=use_schema_label)

    return manifest_id

def populate_manifest_route(schema_url, title=None, data_type=None, return_excel=None):
    # call config_handler()
    config_handler()

    # Get path to temp file where manifest file contents will be saved
    temp_path = save_file()

    # get path to temp data model file (csv or jsonld) as appropriate
    data_model = get_temp_model_path(schema_url)
   
    #Initalize MetadataModel
    metadata_model = MetadataModel(inputMModelLocation=data_model, inputMModelLocationType='local')

    #Call populateModelManifest class
    populated_manifest_link = metadata_model.populateModelManifest(title=title, manifestPath=temp_path, rootNode=data_type, return_excel=return_excel)

    return populated_manifest_link

def get_storage_projects(asset_view):
    # Access token now stored in request header
    access_token = get_access_token()

    # call config handler 
    config_handler(asset_view=asset_view)

    # use Synapse storage 
    store = SynapseStorage(access_token=access_token)

    # call getStorageProjects function
    lst_storage_projects = store.getStorageProjects()
    
    return lst_storage_projects

def get_storage_projects_datasets(asset_view, project_id):
    # Access token now stored in request header
    access_token = get_access_token()

    # call config handler
    config_handler(asset_view=asset_view)

    # use Synapse Storage
    store = SynapseStorage(access_token=access_token)

    # call getStorageDatasetsInProject function
    sorted_dataset_lst = store.getStorageDatasetsInProject(projectId = project_id)
    
    return sorted_dataset_lst

def get_files_storage_dataset(asset_view, dataset_id, full_path, file_names=None):
    # Access token now stored in request header
    access_token = get_access_token()

    # call config handler
    config_handler(asset_view=asset_view)

    # use Synapse Storage
    store = SynapseStorage(access_token=access_token)

    # no file names were specified (file_names = [''])
    if file_names and not all(file_names): 
        file_names=None
    
    # call getFilesInStorageDataset function
    file_lst = store.getFilesInStorageDataset(datasetId=dataset_id, fileNames=file_names, fullpath=full_path)
    return file_lst

def check_if_files_in_assetview(asset_view, entity_id):
    # Access token now stored in request header
    access_token = get_access_token()
    
    # call config handler 
    config_handler(asset_view=asset_view)

    # use Synapse Storage
    store = SynapseStorage(access_token=access_token)

    # call function and check if a file or a folder is in asset view
    if_exists = store.checkIfinAssetView(entity_id)

    return if_exists

def check_entity_type(entity_id):
    # Access token now stored in request header
    access_token = get_access_token()
        
    # call config handler 
    config_handler()

    syn = SynapseStorage.login(access_token = access_token)
    entity_type = entity_type_mapping(syn, entity_id)

    return entity_type 

def get_component_requirements(schema_url, source_component, as_graph):
    metadata_model = initalize_metadata_model(schema_url)

    req_components = metadata_model.get_component_requirements(source_component=source_component, as_graph = as_graph)

    return req_components

@cross_origin(["http://localhost", "https://sage-bionetworks.github.io"])
def get_viz_attributes_explorer(schema_url):
    # call config_handler()
    config_handler()

    # get path to temp data model file (csv or jsonld) as appropriate
    data_model = get_temp_model_path(schema_url)

    attributes_csv = AttributesExplorer(data_model).parse_attributes(save_file=False)

    return attributes_csv

def get_viz_component_attributes_explorer(schema_url, component, include_index):
    # call config_handler()
    config_handler()

     # get path to temp data model file (csv or jsonld) as appropriate
    data_model = get_temp_model_path(schema_url)

    attributes_csv = AttributesExplorer(data_model).parse_component_attributes(component, save_file=False, include_index=include_index)

    return attributes_csv

@cross_origin(["http://localhost", "https://sage-bionetworks.github.io"])
def get_viz_tangled_tree_text(schema_url, figure_type, text_format):
   
     # get path to temp data model file (csv or jsonld) as appropriate
    data_model = get_temp_model_path(schema_url)

    # Initialize TangledTree
    tangled_tree = TangledTree(data_model, figure_type)

    # Get text for tangled tree.
    text_df = tangled_tree.get_text_for_tangled_tree(text_format, save_file=False)
    
    return text_df

@cross_origin(["http://localhost", "https://sage-bionetworks.github.io"])
def get_viz_tangled_tree_layers(schema_url, figure_type):

    # call config_handler()
    config_handler()

    # get path to temp data model file (csv or jsonld) as appropriate
    data_model = get_temp_model_path(schema_url)

    # Initialize Tangled Tree
    tangled_tree = TangledTree(data_model, figure_type)
    
    # Get tangled trees layers JSON.
    layers = tangled_tree.get_tangled_tree_layers(save_file=False)

    return layers[0]

def download_manifest(manifest_id, new_manifest_name='', as_json=True):
    """
    Download a manifest based on a given manifest id. 
    Args:
        manifest_syn_id: syn id of a manifest
        newManifestName: new name of a manifest that gets downloaded.
        as_json: boolean; If true, return a manifest as a json. Default to True
    Return: 
        file path of the downloaded manifest
    """
    # Access token now stored in request header
    access_token = get_access_token()

    # call config_handler()
    config_handler()

    # use login method in synapse storage
    syn = SynapseStorage.login(access_token=access_token)
    try: 
        md = ManifestDownload(syn, manifest_id)
        manifest_data = ManifestDownload.download_manifest(md, new_manifest_name)
        #return local file path
        manifest_local_file_path = manifest_data['path']
    except TypeError as e:
        raise TypeError(f'Failed to download manifest {manifest_id}.')
    if as_json:
        manifest_json = return_as_json(manifest_local_file_path)
        return manifest_json
    else:
        return manifest_local_file_path

#@profile(sort_by='cumulative', strip_dirs=True)  
def download_dataset_manifest(dataset_id, asset_view, as_json, new_manifest_name=''):
    # Access token now stored in request header
    access_token = get_access_token()
        
    # call config handler
    config_handler(asset_view=asset_view)

    # use Synapse Storage
    store = SynapseStorage(access_token=access_token)

    # download existing file
    manifest_data = store.getDatasetManifest(datasetId=dataset_id, downloadFile=True, newManifestName=new_manifest_name)

    #return local file path
    try:
        manifest_local_file_path = manifest_data['path']

    except KeyError as e:
        raise KeyError(f'Failed to download manifest from dataset: {dataset_id}') from e

    #return a json (if as_json = True)
    if as_json:
        manifest_json = return_as_json(manifest_local_file_path)
        return manifest_json

    return manifest_local_file_path

def get_asset_view_table(asset_view, return_type):
    # Access token now stored in request header
    access_token = get_access_token()

    # call config handler
    config_handler(asset_view=asset_view)

    # use Synapse Storage
    store = SynapseStorage(access_token=access_token)

    # get file view table
    file_view_table_df = store.getStorageFileviewTable()

    # return different results based on parameter
    if return_type == "json":
        json_res = file_view_table_df.to_json()
        return json_res
    else:
        path = os.getcwd()
        export_path = os.path.join(path, 'tests/data/file_view_table.csv')
        file_view_table_df.to_csv(export_path, index=False)
        return export_path


def get_project_manifests(project_id, asset_view):
    # Access token now stored in request header
    access_token = get_access_token()
        
    # use the default asset view from config
    config_handler(asset_view=asset_view)

    # use Synapse Storage
    store = SynapseStorage(access_token=access_token)

    # call getprojectManifest function
    lst_manifest = store.getProjectManifests(projectId=project_id)

    return lst_manifest

def get_manifest_datatype(manifest_id, asset_view):
    # Access token now stored in request header
    access_token = get_access_token()
    
    # use the default asset view from config
    config_handler(asset_view=asset_view)

    # use Synapse Storage
    store = SynapseStorage(access_token=access_token)

    # get data types of an existing manifest
    manifest_dtypes_dict= store.getDataTypeFromManifest(manifest_id)


    return manifest_dtypes_dict

def get_schema_pickle(schema_url):
    data_model_parser = DataModelParser(path_to_data_model = schema_url)
    #Parse Model
    parsed_data_model = data_model_parser.parse_model()

    # Instantiate DataModelGraph
    data_model_grapher = DataModelGraph(parsed_data_model)

    # Generate graph
    graph_data_model = data_model_grapher.generate_data_model_graph()

    # write to local pickle file
    path = os.getcwd()
    export_path = os.path.join(path, 'tests/data/schema.gpickle')

    with open(export_path, 'wb') as file:
        pickle.dump(graph_data_model, file)
    return export_path


def get_subgraph_by_edge_type(schema_url, relationship):
    data_model_parser = DataModelParser(path_to_data_model = schema_url)
    
    #Parse Model
    parsed_data_model = data_model_parser.parse_model()

    # Instantiate DataModelGraph
    data_model_grapher = DataModelGraph(parsed_data_model)

    # Generate graph
    graph_data_model = data_model_grapher.generate_data_model_graph()

    DME = DataModelGraphExplorer(graph_data_model)
    
    # relationship subgraph
    relationship_subgraph = DME.get_subgraph_by_edge_type(relationship)
    # return relationship 
    Arr = []
    for t in relationship_subgraph.edges:
        lst = list(t)
        Arr.append(lst)

    return Arr


def find_class_specific_properties(schema_url, schema_class):
    data_model_parser = DataModelParser(path_to_data_model = schema_url)
    #Parse Model
    parsed_data_model = data_model_parser.parse_model()

    # Instantiate DataModelGraph
    data_model_grapher = DataModelGraph(parsed_data_model)

    # Generate graph
    graph_data_model = data_model_grapher.generate_data_model_graph()

    DME = DataModelGraphExplorer(graph_data_model)

    # return properties
    properties = DME.find_class_specific_properties(schema_class)

    return properties


def get_node_dependencies(
    schema_url: str,
    source_node: str,
    return_display_names: bool = True,
    return_schema_ordered: bool = True
) -> list[str]:
    """Get the immediate dependencies that are related to a given source node.

    Args:
        schema_url (str): Data Model URL
        source_node (str): The node whose dependencies are needed.
        return_display_names (bool, optional):
            If True, return list of display names of each of the dependencies.
            If False, return list of node labels of each of the dependencies.
            Defaults to True.
        return_schema_ordered (bool, optional):
            If True, return the dependencies of the node following the order of the schema (slower).
            If False, return dependencies from graph without guaranteeing schema order (faster).
            Defaults to True.

    Returns:
        list[str]: List of nodes that are dependent on the source node.
    """
    data_model_parser = DataModelParser(path_to_data_model = schema_url)
    #Parse Model
    parsed_data_model = data_model_parser.parse_model()

    # Instantiate DataModelGraph
    data_model_grapher = DataModelGraph(parsed_data_model)

    # Generate graph
    graph_data_model = data_model_grapher.generate_data_model_graph()

    DME = DataModelGraphExplorer(graph_data_model)
    
    dependencies = DME.get_node_dependencies(
        source_node, return_display_names, return_schema_ordered
    )
    return dependencies


def get_property_label_from_display_name_route(
    display_name: str,
    strict_camel_case: bool = False
) -> str:
    """Converts a given display name string into a proper property label string

    Args:
        schema_url (str): Data Model URL
        display_name (str): The display name to be converted
        strict_camel_case (bool, optional): If true the more strict way of
            converting to camel case is used.

    Returns:
        str: The property label of the display name
    """
    label = get_property_label_from_display_name(display_name=display_name, strict_camel_case=strict_camel_case)
    return label


def get_node_range(
    schema_url: str,
    node_label: str,
    return_display_names: bool = True
) -> list[str]:
    """Get the range, i.e., all the valid values that are associated with a node label.

    Args:
        schema_url (str): Data Model URL
        node_label (str): Node / term for which you need to retrieve the range.
        return_display_names (bool, optional): If true returns the display names of the nodes.
            Defaults to True.

    Returns:
        list[str]: A list of nodes
    """
    data_model_parser = DataModelParser(path_to_data_model = schema_url)
    #Parse Model
    parsed_data_model = data_model_parser.parse_model()

    # Instantiate DataModelGraph
    data_model_grapher = DataModelGraph(parsed_data_model)

    # Generate graph
    graph_data_model = data_model_grapher.generate_data_model_graph()

    DME = DataModelGraphExplorer(graph_data_model)

    node_range = DME.get_node_range(node_label, return_display_names)
    return node_range

def get_if_node_required(schema_url: str, node_display_name: str) -> bool:
    """Check if the node is required

    Args:
        schema_url (str): Data Model URL
        node_display_name (str): display name

    Returns:
        True: If the given node is a "required" node.
        False: If the given node is not a "required" (i.e., an "optional") node.
    """
    data_model_parser = DataModelParser(path_to_data_model = schema_url)
    #Parse Model
    parsed_data_model = data_model_parser.parse_model()

    # Instantiate DataModelGraph
    data_model_grapher = DataModelGraph(parsed_data_model)

    # Generate graph
    graph_data_model = data_model_grapher.generate_data_model_graph()

    DME = DataModelGraphExplorer(graph_data_model)

    is_required = DME.get_node_required(node_display_name)

    return is_required

def get_node_validation_rules(schema_url: str, node_display_name: str) -> list:
    """
    Args:
        schema_url (str): Data Model URL
        node_display_name (str): node display name
    Returns:
        List of valiation rules for a given node.
    """
    # Instantiate DataModelParser
    data_model_parser = DataModelParser(path_to_data_model = schema_url)
    
    #Parse Model
    parsed_data_model = data_model_parser.parse_model()

    # Instantiate DataModelGraph
    data_model_grapher = DataModelGraph(parsed_data_model)

    # Generate graph
    graph_data_model = data_model_grapher.generate_data_model_graph()

    #Instantiate DataModelGraphExplorer
    DME = DataModelGraphExplorer(graph_data_model)

    node_validation_rules = DME.get_node_validation_rules(node_display_name)

    return node_validation_rules

def get_nodes_display_names(schema_url: str, node_list: list[str]) -> list:
    """From a list of node labels retrieve their display names, return as list.
    
    Args:
        schema_url (str): Data Model URL
        node_list (List[str]): List of node labels.
        
    Returns:
        node_display_names (List[str]): List of node display names.

    """
    # Instantiate DataModelParser
    data_model_parser = DataModelParser(path_to_data_model = schema_url)
    
    #Parse Model
    parsed_data_model = data_model_parser.parse_model()

    # Instantiate DataModelGraph
    data_model_grapher = DataModelGraph(parsed_data_model)

    # Generate graph
    graph_data_model = data_model_grapher.generate_data_model_graph()

    #Instantiate DataModelGraphExplorer
    DME = DataModelGraphExplorer(graph_data_model)

    node_display_names = DME.get_nodes_display_names(node_list)
    return node_display_names

def get_schematic_version() -> str:
    """
    Return the current version of schematic
    """
    if "VERSION" in os.environ:
        version = os.environ["VERSION"]
    else:
        raise NotImplementedError(
            "Using this endpoint to check the version of schematic is only supported when the API is running in a docker container."
        )
    return version<|MERGE_RESOLUTION|>--- conflicted
+++ resolved
@@ -292,7 +292,6 @@
                     f"Please check your submission and try again."
                 )
 
-<<<<<<< HEAD
     data_model_parser = DataModelParser(path_to_data_model = schema_url)
 
     #Parse Model
@@ -304,11 +303,6 @@
     # Generate graph
     graph_data_model = data_model_grapher.generate_data_model_graph()
 
-
-=======
-    # Since this function is called in `get_manifest_route`, 
-    # it can use the access_token passed in from there and retain `access_token` as a parameter
->>>>>>> 606372ef
     def create_single_manifest(data_type, title, dataset_id=None, output_format=None, access_token=None, strict=strict_validation):
         # create object of type ManifestGenerator
         manifest_generator = ManifestGenerator(
