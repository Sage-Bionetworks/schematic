--- conflicted
+++ resolved
@@ -28,11 +28,6 @@
 
 from schematic.schemas.data_model_parser import DataModelParser
 from schematic.schemas.data_model_graph import DataModelGraph, DataModelGraphExplorer
-<<<<<<< HEAD
-
-# from schematic.schemas.data_model_relationships import DataModelRelationships
-=======
->>>>>>> 01208bd3
 
 from schematic.store.synapse import SynapseStorage, ManifestDownload
 from synapseclient.core.exceptions import (
@@ -215,11 +210,7 @@
     return temp_path
 
 
-<<<<<<< HEAD
 def initalize_metadata_model(schema_url, data_model_labels):
-=======
-def initalize_metadata_model(schema_url):
->>>>>>> 01208bd3
     # get path to temp data model file (csv or jsonld) as appropriate
     data_model = get_temp_model_path(schema_url)
 
@@ -351,10 +342,7 @@
 def validate_manifest_route(
     schema_url,
     data_type,
-<<<<<<< HEAD
     data_model_labels,
-=======
->>>>>>> 01208bd3
     restrict_rules=None,
     json_str=None,
     asset_view=None,
@@ -410,10 +398,7 @@
 # @profile(sort_by='cumulative', strip_dirs=True)
 def submit_manifest_route(
     schema_url,
-<<<<<<< HEAD
     data_model_labels: str,
-=======
->>>>>>> 01208bd3
     asset_view=None,
     manifest_record_type=None,
     json_str=None,
@@ -421,11 +406,8 @@
     data_type=None,
     hide_blanks=False,
     project_scope=None,
-<<<<<<< HEAD
-=======
     table_column_names=None,
     annotation_keys=None,
->>>>>>> 01208bd3
 ):
     # call config_handler()
     config_handler(asset_view=asset_view)
@@ -445,20 +427,6 @@
 
     restrict_rules = parse_bool(connexion.request.args["restrict_rules"])
 
-<<<<<<< HEAD
-    metadata_model = initalize_metadata_model(schema_url, data_model_labels)
-
-    # Access token now stored in request header
-    access_token = get_access_token()
-
-    use_schema_label = connexion.request.args["use_schema_label"]
-    if use_schema_label == "None":
-        use_schema_label = True
-    else:
-        use_schema_label = parse_bool(use_schema_label)
-
-=======
->>>>>>> 01208bd3
     if not table_manipulation:
         table_manipulation = "replace"
 
@@ -496,26 +464,17 @@
         restrict_rules=restrict_rules,
         hide_blanks=hide_blanks,
         table_manipulation=table_manipulation,
-<<<<<<< HEAD
-        use_schema_label=use_schema_label,
-        project_scope=project_scope,
-=======
         project_scope=project_scope,
         table_column_names=table_column_names,
         annotation_keys=annotation_keys,
->>>>>>> 01208bd3
     )
 
     return manifest_id
 
 
-<<<<<<< HEAD
 def populate_manifest_route(
     schema_url, data_model_labels: str, title=None, data_type=None, return_excel=None
 ):
-=======
-def populate_manifest_route(schema_url, title=None, data_type=None, return_excel=None):
->>>>>>> 01208bd3
     # call config_handler()
     config_handler()
 
@@ -527,13 +486,9 @@
 
     # Initalize MetadataModel
     metadata_model = MetadataModel(
-<<<<<<< HEAD
         inputMModelLocation=data_model,
         inputMModelLocationType="local",
         data_model_labels=data_model_labels,
-=======
-        inputMModelLocation=data_model, inputMModelLocationType="local"
->>>>>>> 01208bd3
     )
 
     # Call populateModelManifest class
@@ -627,20 +582,12 @@
     entity_type = entity_type_mapping(syn, entity_id)
 
     return entity_type
-<<<<<<< HEAD
-=======
-
->>>>>>> 01208bd3
-
-
-<<<<<<< HEAD
+
+
 def get_component_requirements(
     schema_url, source_component, as_graph, data_model_labels
 ):
     metadata_model = initalize_metadata_model(schema_url, data_model_labels)
-
-=======
->>>>>>> 01208bd3
     req_components = metadata_model.get_component_requirements(
         source_component=source_component, as_graph=as_graph
     )
@@ -663,26 +610,18 @@
     return attributes_csv
 
 
-<<<<<<< HEAD
 def get_viz_component_attributes_explorer(
     schema_url, component, include_index, data_model_labels
 ):
-=======
-def get_viz_component_attributes_explorer(schema_url, component, include_index):
->>>>>>> 01208bd3
     # call config_handler()
     config_handler()
 
     # get path to temp data model file (csv or jsonld) as appropriate
     data_model = get_temp_model_path(schema_url)
 
-<<<<<<< HEAD
     attributes_csv = AttributesExplorer(
         data_model, data_model_labels
     ).parse_component_attributes(
-=======
-    attributes_csv = AttributesExplorer(data_model).parse_component_attributes(
->>>>>>> 01208bd3
         component, save_file=False, include_index=include_index
     )
 
@@ -690,11 +629,7 @@
 
 
 @cross_origin(["http://localhost", "https://sage-bionetworks.github.io"])
-<<<<<<< HEAD
 def get_viz_tangled_tree_text(schema_url, figure_type, text_format, data_model_labels):
-=======
-def get_viz_tangled_tree_text(schema_url, figure_type, text_format):
->>>>>>> 01208bd3
     # get path to temp data model file (csv or jsonld) as appropriate
     data_model = get_temp_model_path(schema_url)
 
@@ -708,11 +643,7 @@
 
 
 @cross_origin(["http://localhost", "https://sage-bionetworks.github.io"])
-<<<<<<< HEAD
 def get_viz_tangled_tree_layers(schema_url, figure_type, data_model_labels):
-=======
-def get_viz_tangled_tree_layers(schema_url, figure_type):
->>>>>>> 01208bd3
     # call config_handler()
     config_handler()
 
@@ -720,11 +651,7 @@
     data_model = get_temp_model_path(schema_url)
 
     # Initialize Tangled Tree
-<<<<<<< HEAD
     tangled_tree = TangledTree(data_model, figure_type, data_model_labels)
-=======
-    tangled_tree = TangledTree(data_model, figure_type)
->>>>>>> 01208bd3
 
     # Get tangled trees layers JSON.
     layers = tangled_tree.get_tangled_tree_layers(save_file=False)
@@ -851,11 +778,7 @@
     return manifest_dtypes_dict
 
 
-<<<<<<< HEAD
 def get_schema_pickle(schema_url, data_model_labels):
-=======
-def get_schema_pickle(schema_url):
->>>>>>> 01208bd3
     data_model_parser = DataModelParser(path_to_data_model=schema_url)
     # Parse Model
     parsed_data_model = data_model_parser.parse_model()
@@ -875,11 +798,7 @@
     return export_path
 
 
-<<<<<<< HEAD
 def get_subgraph_by_edge_type(schema_url, relationship, data_model_labels):
-=======
-def get_subgraph_by_edge_type(schema_url, relationship):
->>>>>>> 01208bd3
     data_model_parser = DataModelParser(path_to_data_model=schema_url)
 
     # Parse Model
@@ -904,11 +823,7 @@
     return Arr
 
 
-<<<<<<< HEAD
 def find_class_specific_properties(schema_url, schema_class, data_model_labels):
-=======
-def find_class_specific_properties(schema_url, schema_class):
->>>>>>> 01208bd3
     data_model_parser = DataModelParser(path_to_data_model=schema_url)
     # Parse Model
     parsed_data_model = data_model_parser.parse_model()
@@ -990,14 +905,10 @@
 
 
 def get_node_range(
-<<<<<<< HEAD
     schema_url: str,
     node_label: str,
     data_model_labels: str,
     return_display_names: bool = True,
-=======
-    schema_url: str, node_label: str, return_display_names: bool = True
->>>>>>> 01208bd3
 ) -> list[str]:
     """Get the range, i.e., all the valid values that are associated with a node label.
 
@@ -1026,13 +937,9 @@
     return node_range
 
 
-<<<<<<< HEAD
 def get_if_node_required(
     schema_url: str, node_display_name: str, data_model_labels: str
 ) -> bool:
-=======
-def get_if_node_required(schema_url: str, node_display_name: str) -> bool:
->>>>>>> 01208bd3
     """Check if the node is required
 
     Args:
@@ -1060,13 +967,9 @@
     return is_required
 
 
-<<<<<<< HEAD
 def get_node_validation_rules(
     schema_url: str, node_display_name: str, data_model_labels: str
 ) -> list:
-=======
-def get_node_validation_rules(schema_url: str, node_display_name: str) -> list:
->>>>>>> 01208bd3
     """
     Args:
         schema_url (str): Data Model URL
@@ -1094,13 +997,9 @@
     return node_validation_rules
 
 
-<<<<<<< HEAD
 def get_nodes_display_names(
     schema_url: str, node_list: list[str], data_model_labels: str
 ) -> list:
-=======
-def get_nodes_display_names(schema_url: str, node_list: list[str]) -> list:
->>>>>>> 01208bd3
     """From a list of node labels retrieve their display names, return as list.
 
     Args:
