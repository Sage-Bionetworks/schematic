--- conflicted
+++ resolved
@@ -257,7 +257,6 @@
 
 
 # @before_request
-<<<<<<< HEAD
 def get_manifest_route(schema_url: str, use_annotations: bool, dataset_id=None, asset_view = None, output_format=None, title=None, strict_validation:bool=True, data_type=None):
     """Get the immediate dependencies that are related to a given source node.
         Args:
@@ -271,35 +270,12 @@
             strict: bool, strictness with which to apply validation rules to google sheets.
         Returns:
             Googlesheet URL (if sheet_url is True), or pandas dataframe (if sheet_url is False).
-=======
-def get_manifest_route(
-    schema_url: str,
-    use_annotations: bool,
-    dataset_ids=None,
-    asset_view=None,
-    output_format=None,
-    title=None,
-    strict_validation: bool = True,
-):
-    """Get the immediate dependencies that are related to a given source node.
-    Args:
-        schema_url: link to data model in json ld or csv format
-        title: title of a given manifest.
-        dataset_id: Synapse ID of the "dataset" entity on Synapse (for a given center/project).
-        output_format: contains three option: "excel", "google_sheet", and "dataframe". if set to "excel", return an excel spreadsheet
-        use_annotations: Whether to use existing annotations during manifest generation
-        asset_view: ID of view listing all project data assets. For example, for Synapse this would be the Synapse ID of the fileview listing all data assets for a given project.
-        strict: bool, strictness with which to apply validation rules to google sheets.
-    Returns:
-        Googlesheet URL (if sheet_url is True), or pandas dataframe (if sheet_url is False).
->>>>>>> 01208bd3
     """
 
     # Get access token from request header
     access_token = get_access_token()
 
     # call config_handler()
-<<<<<<< HEAD
     config_handler(asset_view = asset_view)
     
     all_results = ManifestGenerator.create_manifests(path_to_data_model=schema_url, output_format=output_format, data_types=data_type, title=title, access_token=access_token, dataset_ids=dataset_id, strict=strict_validation, use_annotations=use_annotations)
@@ -313,57 +289,6 @@
         mimetype='application/vnd.openxmlformats-officedocument.spreadsheetml.sheet'
         return send_from_directory(directory=dir_name, path=file_name, as_attachment=True, mimetype=mimetype, max_age=0)
     
-=======
-    config_handler(asset_view=asset_view)
-
-    temp_path = get_temp_model_path(schema_url=schema_url)
-
-    # Gather all data_types to make manifests for.
-    all_args = connexion.request.args
-    args_dict = dict(all_args.lists())
-    data_type = args_dict["data_type"]
-
-    # Gather all dataset_ids
-    try:
-        dataset_ids = args_dict["dataset_id"]
-    except:
-        pass
-
-    if dataset_ids:
-        # Check that the number of submitted data_types matches
-        # the number of dataset_ids (if applicable)
-        len_data_types = len(data_type)
-        len_dataset_ids = len(dataset_ids)
-
-        try:
-            len_data_types == len_dataset_ids
-        except:
-            raise ValueError(
-                f"There is a mismatch in the number of data_types and dataset_id's that "
-                f"submitted. Please check your submission and try again."
-            )
-
-        # Raise an error if used in conjunction with datatype = 'all_manifests'
-        try:
-            data_type[0] != "all manifests"
-        except:
-            raise ValueError(
-                f"When submitting 'all manifests' as the data_type cannot also submit dataset_id. "
-                f"Please check your submission and try again."
-            )
-
-    all_results = ManifestGenerator.create_manifests(
-        path_to_data_model=schema_url,
-        output_format=output_format,
-        data_types=data_type,
-        title=title,
-        access_token=access_token,
-        dataset_ids=dataset_ids,
-        strict=strict_validation,
-        use_annotations=use_annotations,
-    )
-
->>>>>>> 01208bd3
     return all_results
 
 
