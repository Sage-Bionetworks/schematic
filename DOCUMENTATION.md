# Data Coordinating Center - Dataset Ingress

The Data Coordinating Center (DCC) dataset ingress process consists of three main stages

1. [__Dataset transfer to DCC__](#data_transfer): *Transfer your experimental data files to a cloud storage bucket.* Depending on dataset size, this step may take you anywhere from a few minutes up to multiple hours.

2. [__Metadata upload__](#metadata_upload): *Upload a spreadsheet of your metadata annotations for your data files.* Depending on the number and diversity of dataset files, this step could take you from 10 minutes to a couple of hours.

3. [__Metadata validation and dataset submission confirmation__](#submission_confirmation): *Verify that your metadata meets requirements.* This step should take you less than 30 seconds on a typical internet connection, and completes your submission to the DCC.

A dataset is a set of experimental data files derived from a single type of experimental platform, such as single-cell RNA sequencing. The chart below provides a high-level overview of the steps an HTAN Center needs to complete in each stage. Software tools steamlining the process are linked and documented, as well as contacts of DCC liaisons that can provide additional information and help facilitate data submission.

![Dataset ingress flow](https://github.com/Sage-Bionetworks/HTAN-data-pipeline/blob/dev/doc/img/overall_ingress_flow.png)

<a name = "data_transfer"></a>
## Dataset transfer to DCC

### Selecting storage platform

<<<<<<< HEAD
The DCC provides dataset storage on the cloud, hosted by __Amazon Web Services (AWS)__ or __Google Cloud (GC)__. 
Your center may decide where to store datasets depending on existing contracts, dataset location, or other preferences. 

The DCC supports dataset transfers to both clouds via the Synapse platform. Please create a Synapse account <a href="https://www.synapse.org/" target = "_blank">here</a>, if you do not already have an existing account. 

Next, please provide your Synapse username and indicate your cloud platform preference to your DCC liaison. You can indicate a cloud platform of your choice, however the DCC recommends the following options:

- if your center's data is already stored on premises/local machines, select AWS as your storage option

- if your center's data is already stored on AWS, select AWS as your storage option and also provide your AWS storage region

- if your center's data is already stored on GC, select GC as your storage option

__Once you determine your dataset storage platform and provide Synapse username(s), your DCC liaison will boot-up the required cloud infrastructure and authorize you to transfer data into a private storage location.__
=======
The DCC can provide dataset storage on the cloud, hosted by __Amazon Web Services (AWS)__ or __Google Cloud (GC)__. The Synapse platform can be used to store datasets on both clouds, as well. Your Center may decide on which cloud to store datasets depending on existing contracts, dataset location, or other preferences. 

Once your Center determines their dataset storage platform, you would need to contact your center's DCC Liaison, who will boot-up the required cloud infrastructure and authorize you to transfer data into a private storage location. __The DCC liaison will provide the required cloud authentication credentials and data storage location__.

The data storage location is a so-called cloud "bucket". In the examples below, that bucket is labeled `hta-x`. Each dataset is housed in a single folder in the bucket, here represented by `hta-x-dataset`. Within the dataset folder, the file organization and hierarchy is up to the Center.

You will need to provide your DCC Liaison with account IDs for those directly uploading data, or needing to review that work.  Note that depending on your storage platform choice, you would need to provide AWS, GC, or Synapse account information

- *Synapse*: A Synapse username. Provide username already used for HTAN, as possible
- *Google Cloud*: A Google ID, which will be an email address from gmail or G Suite (if your institution uses Google services)
- *AWS*: An AWS account name
>>>>>>> 680eb82e

### Dataset upload

Centers do not need to follow a particular folder hierarchy in the provided cloud storage location.

To upload data to your DCC-designated storage location, you may use the Synapse platform tools.

Depending on dataset size and other preferences, you may utilize web-based or programmatic data upload interfaces. Some of the more typical options are described below, along with links to relevant documentation for more detail and the typical usecase for each.

<details><summary><b>Synapse data upload via web interface</b></summary>
<blockquote>
This option would typically be useful for uploading files residing on your local machine to a Synapse cloud storage location. You can follow the steps below to complete a data upload:

  <details><summary>Navigate to your project, following the Synapse link provided by your DCC liaison</summary> 
  <blockquote> If prompted, please login with your Synapse account (or an associated Google account).

  ![synapseLogin](https://user-images.githubusercontent.com/15043209/67429375-e0faab80-f594-11e9-9353-1ab2fcd4976e.png)
  </blockqoute>
  </details>

  <details><summary>Create a folder to store your first dataset.</summary>
  <blockquote>
    
  - Go to the Files tab 
     
![htax FilesTab](https://user-images.githubusercontent.com/15043209/67429855-df7db300-f595-11e9-88b4-dab59c3ec95a.png)
    
   - Create a folder (click on Files Tools -> Add New folder) 
    
![htax CreateFolder](https://user-images.githubusercontent.com/15043209/67429986-253a7b80-f596-11e9-8e71-52c6b946f676.png)
  </blockquote>
  </details>

  <details><summary>Go to your folder and upload the files from your dataset (click on Folder tools -> Upload or Link to a File)</summary>
  <blockquote>

![htax Folder](https://user-images.githubusercontent.com/15043209/67430041-4733fe00-f596-11e9-90fc-cd88cdef51c1.png)

![htax FileUpload](https://user-images.githubusercontent.com/15043209/67430069-531fc000-f596-11e9-811b-5c48ef1a8ded.png)

   * Once uploaded you can preview your files:

![htaxFilesUploaded](https://user-images.githubusercontent.com/15043209/67430086-5c109180-f596-11e9-9c58-dc7f36c5f134.png)
  </blockquote>
  </details>
</blockquote>
</details>

<details><summary><b>Synapse data upload via a programmatic client</b></summary>
<blockquote>
This option would typically be most suitable for upload of files residing on a cloud or your local machine; and in case of uploading large-number and/or large-size files.

You can modify the Python code vignette below for your particular dataset upload. For equivalent functionality in R or CLI, please refer to the Synapse documentation [here](https://docs.synapse.org/articles/getting_started_clients.html). 

To get started, first install the Synapse Python client:

```
pip install synapseclient
```

- To upload a dataset from a local folder to a Synapse storage location, you can modify the script below

```python
# the python Synapse client module
import synapseclient

# Synapse will organize your data files in a folder within project
# these are the corresponding Synapse modules
from synapseclient import Project, Folder, File

# Log in to synapse
syn = synapseclient.Synapse()

syn.login('my_username', 'my_password')

# Name and create the folder that will store your dataset; 
# you can use a name representative for your particular dataset, e.g. hta-x-dataset
# for the parent parameter, please enter the synapse project ID provided by your DCC liaison
data_folder = Folder('hta-x-dataset', parent='syn123')

# create the folder on Synapse
data_folder = syn.store(data_folder)

# point to files you'd like to upload in your dataset; note that the description field is optional
# the code below would upload two files to your folder, feel free to create a loop for more files
test_entity = File('/path/to/data/file1.txt', description='file 1', parent=data_folder)
test_entity = syn.store(test_entity)

test_entity = File('/path/to/data/file1.txt', description='file 2', parent=data_folder)
test_entity = syn.store(test_entity)
```

<!--
* Dataset upload from an existing S3 location to Synapse:

```python
if (isAwesome){
  return true
}
```
-->
</blockquote>
</details>


<!--
<details><summary><b>AWS data upload via web interface</b></summary>
<blockquote>
This option would typically be useful for upload of files residing on your local machine to an AWS S3 storage location. You can follow the steps below to complete a data upload.

<details><summary>Login to your AWS console</summary> 
  <blockquote>Please login using the AWS account you have provided to your DCC liaison, in order to access the DCC AWS bucket.   </blockquote>
</details>

<details><summary>Navigate to the storage-bucket location provided by your DCC liaison</summary>
 <blockquote>
   
 * To find a bucket named 'hta-x' you can click on Services -> S3
 ![awsS3 Search](https://user-images.githubusercontent.com/15043209/67430745-c249e400-f597-11e9-876f-fc470b887aeb.png)
 
 * Locate the hta-x bucket in the list and click on it to various the bucket management options
  ![AWS S3 bucket](https://github.com/Sage-Bionetworks/HTAN-data-pipeline/blob/dev/doc/img/aws_bucket_view.png)
  
</blockquote>
</details>

<details><summary>Create a folder to store your first dataset and upload your files there</summary>
 <blockquote>

* Click on 'Create folder'; name your folder to reflect the dataset name you'd like (e.g. hta-x-dataset); you can proceed with the default bucket settings for the folder
![AWS S3 dataset](https://github.com/Sage-Bionetworks/HTAN-data-pipeline/blob/dev/doc/img/aws_create_dataset.png)

* Click on the folder that you have created; click 'Upload'; you can drag and drop or browse to the files you'd like to upload
![AWS S3 upload](https://github.com/Sage-Bionetworks/HTAN-data-pipeline/blob/dev/doc/img/aws_dataset_upload.png)

</blockquote>
</details>

</blockquote>
</details>


<details><summary><b>AWS data upload via command line client</b></summary>
<blockquote>
This option would typically be most suitable for upload of files residing on a cloud or your local machine; and in case of uploading large-number and/or large-size files.

You can modify the CLI code vignette below for your particular dataset upload. To get started, see this link: https://docs.aws.amazon.com/cli/latest/userguide/cli-chap-welcome.html.  For equivalent functionality in Python, please refer to the AWS documentation [here](https://boto3.amazonaws.com/v1/documentation/api/latest/index.html). 

- To upload a dataset from a local folder to a S3 storage location, you can modify the script below
```
aws s3 cp /hta-x/hta-x-dataset s3://hta-x/hta-x-dataset
```

- To copy a dataset from an existing S3 bucket to another AWS S3 storage location, you can modify the script below
```
aws s3 sync s3://SOURCE_BUCKET_NAME s3://hta-x/hta-x-dataset
```
</blockquote>
</details>


<details><summary><b>Google Cloud (GC) data upload via web interface</b></summary>
<blockquote>
This option would typically be useful for upload of files residing on your local machine to a Google Cloud storage location.

The contents of the bucket are usually best viewed using a URL that will be provided, which for the bucket `hta-x` would be ht<span>tps://</span>storage.cloud.google.com/hta-x

You can follow the steps below to complete a data upload:

* Enter the provided bucket URL into your browser

* The `hta-x` bucket will initially be empty, but you can use the 'Create folder' button to add a folder for a particular dataset, such as `hta-x-dataset`

![GC console project screenshot](https://github.com/Sage-Bionetworks/HTAN-data-pipeline/blob/dev/doc/img/gc_project_console.png)

* Click on the folder corresponding to your dataset, e.g. `hta-x-dataset` 
* Drag and drop files; or use the 'Upload files' (or 'Upload folder') buttons. 
* When your files have been uploaded successfully you should see them in your console:
![GC console project screenshot](https://github.com/Sage-Bionetworks/HTAN-data-pipeline/blob/dev/doc/img/gc_file_upload_complete.png)
</blockquote>
</details>

<details><summary><b>Google Cloud (GC) data upload via a command line client</b></summary>
<blockquote>
This option would typically be most suitable for upload of files residing on a cloud or your local machine; and in case of uploading large-number and/or large-size files.

Google Cloud provides the command line tool gsutil, with [extended documentation](https://cloud.google.com/storage/docs/gsutil) and a [Quickstart](https://cloud.google.com/storage/docs/quickstart-gsutil).  The bucket `hta-x` is referenced as `gs://hta-x`. 

* Dataset upload from a local folder to a GC storage location (the `hta-x-dataset` folder in the bucket `hta-x`)

```
gsutil cp file1.txt gs://hta-x/hta-x-dataset
```
 
* Dataset upload from an existing GC storage bucket to another GC bucket is similar, but with both locations referenced using `gs://` 

```
gsutil cp gs://SOURCE_BUCKET_NAME gs://hta-x/hta-x-dataset"
```

( Note that the -m option will multithread the copy and speed things up, and an -r will copy an entire directory tree, e.g.
`gsutil -m cp -r dir gs://hta-x/hta-x-dataset`. See [cp](https://cloud.google.com/storage/docs/gsutil/commands/cp) documentation.)


</blockquote>
</details>

<details><summary><b>Google Cloud (GC) data upload via a programmatic client</b></summary>

To get started with the Python Google Cloud client library, if you have not already, on your command line please run

```
pip install --upgrade google-cloud-storage google-auth oauthlib
```

You can modify the Python code vignettes below for your particular dataset upload. For equivalent functionality in other programming languages, or for more details on installing Python, please refer to the GC documentation [here](https://cloud.google.com/storage/docs/reference/libraries).


- To upload a dataset from a local folder to a GC storage location provided by a DCC liaison, you can modify the script below

```python

# library that allows interacting with Google CLoud Buckets
from google.cloud import storage

# Explicitly use service account credentials by specifying the private key
# file provided by your DCC liaison
client = storage.Client.from_service_account_json('DCC_hta-x_credentials.json')
        
# specify GC bucket provided by your DCC liaison
bucket = client.get_bucket('hta-x')

# prepare a location for the uploaded file (e.g. the dataset folder in the DCC provided bucket)
blob = bucket.blob('hta-x-dataset/file1.txt')
# upload the file to the bucket by specifying the path to the local file you want to upload
blob.upload_from_filename('./file1.txt')

# note that the GC storage client supports various options (e.g. returniung signed url to uploaded objects; please refer to more detailed documentation here: https://googleapis.dev/python/storage/latest/client.html)
```

- To copy a dataset from an existing GC storage bucket to a GC storage location provided by a DCC liaison, you can modify the script below

```python
"""Copies a blob from your storage bucket to a DCC bucket."""
client = storage.Client.from_service_account_json('DCC_hta-x_credentials.json')

# specify your (source) bucket
source_bucket = client.get_bucket('your bucket name')
# specify the source file (including path to the source file in your bucket, if the file is in a folder in your bucket)
source_blob = source_bucket.blob('path to file in your bucket')

# specify the DCC provided bucket name
destination_bucket = storage_client.get_bucket('hta-x')

# prepare a location for the copied file on the DCC provided bucket (e.g. the dataset folder in the DCC provided bucket)
new_blob = source_bucket.copy_blob(source_blob, destination_bucket, 'hta-x/hta-x-dataset')

 print('File {} in bucket {} copied to file {} in bucket {}.'.format(
        source_blob.name, source_bucket.name, new_blob.name,
        destination_bucket.name))
```
</blockquote>
</details>
-->
</hr>

<a name="metadata_upload"></a>
## Metadata upload

<details><summary>At present, the DCC supports a web-based metadata upload via the Data Curator web app in Synapse.</summary> 
 <blockquote>
  
   We are working on providing 
   
   1. a Python package for programmatic metadata upload and management; 
   and 
   2. an API for programmatic metadata upload and management. 
   
   These will be available in the next release of the DCC data pipeline. Please check with your DCC liaison on details.
 
 </blockquote>
</details>

<details><summary><b>Use the <a href = "https://www.synapse.org/#!Wiki:syn20681266/ENTITY">Data Curator app</a> to curate a dataset for a first time</b></summary>
  <blockquote>
    
   You have already transfered your dataset to the DCC - congratulations! If you have not, please follow the instructions [here](#data_transfer). 
    
   Please provide the metadata for your dataset using the Data Curator app. Here we assume your dataset is named `hta-x-dataset`.
    
  <details><summary>Access the <a href = "https://www.synapse.org/#!Wiki:syn20681266/ENTITY">Data Curator app</a></summary>
  <blockquote>
  
  If you are prompted to login to Synapse, please use your Synapse account (or associated Google account).
  
  </blockquote>
  </details>
  
  <details><summary>In the app, from the first tab, select your project. The project name corresponds to the bucket name (here `hta-x`).  Then select your dataset, which corresponds to the folder name in your bucket (`hta-x-dataset`).
Then select the metadata template you would like to use (e.g. scRNASeq if providing metadata for a scRNASeq dataset). If you don't see the correct template for your dataset, you can select the "Minimal Metadata" template and <i>contact your DCC liaison</i>.</summary>
  <blockquote>
    
![DataCurator project selection](https://github.com/Sage-Bionetworks/HTAN-data-pipeline/blob/dev/doc/img/data_curator_project_selection.png)   
   
  </blockquote>
  </summary>
</details>
  

<details><summary>Once you have selected your dataset and metadata template, navigate to the second tab "Get Metadata Template" and click on "Link to Google Sheets Template". This will generate a link to a Google spreadsheet containing an empty template for you to complete with metadata, for each of the files in your dataset. </summary>
  <blockquote>

![dataCurator MetadataTab](https://user-images.githubusercontent.com/15043209/66961248-10546a00-f023-11e9-8cc0-fd5e4f07dd08.png)
 
![dataCurator LinktoTemp](https://user-images.githubusercontent.com/15043209/66961254-15b1b480-f023-11e9-872b-2e7d6521b898.png)
 
 </blockquote>
  </details>

<details><summary>You can fill out the sheet on the web, using dropdowns with allowed values and other standard Google Sheet features.</summary>
  <blockquote>

![gtemplate Empty](https://user-images.githubusercontent.com/15043209/66961318-41349f00-f023-11e9-9107-466bdab77034.png)
 
![gtemplate Filled](https://user-images.githubusercontent.com/15043209/66962305-86f26700-f025-11e9-92dc-254a75ef41f9.png)

Note that you can also save the spreadsheet as a CSV file and use a method of your choice to fill it out. The metadata CSV will be validated by the Data Curator app before submission in any case.
  
 </blockquote>
 </details>
  

<details><summary>Once filled in, you can save your spreadsheet as a CSV (File -> Download -> Comma-separated Value...)</summary>
  <blockquote>
    
![gtemplateDLCSV](https://user-images.githubusercontent.com/15043209/66962318-8fe33880-f025-11e9-8426-4ce26de5a2c9.png)

  </blockquote>
</details>

<details><summary>Next: navigate to the third tab "Submit & Validate Metadata"</summary>
  <blockquote>

![dataCurator SubmitTab](https://user-images.githubusercontent.com/15043209/66962329-95d91980-f025-11e9-9fe4-7c44b0d13d42.png)

  </blockquote>
</details>

<details><summary>Upload your saved CSV.</summary>
  <blockquote>

![dataCurator UploadCSV](https://user-images.githubusercontent.com/15043209/66962344-9e315480-f025-11e9-9547-9d5ca3d713ca.png)


 * If upload was successful, you will see your  metadata entries in the Metadata Preview 

![dataCurator MetadataPrev](https://user-images.githubusercontent.com/15043209/66962357-a5586280-f025-11e9-8eb8-7acfc48a54ef.png)

  </blockquopte>
</details>

<details><summary>Click "Validate Metadata"</summary>
 <blockquote>
   
 * If your metadata is valid, you will see a corresponding message and a "Submit" button will become available.
 
![dataCurator ValidateSuccess](https://user-images.githubusercontent.com/15043209/66962370-aab5ad00-f025-11e9-890b-8a2b3209c202.png)

* Clicking the "Submit" button confirms that this dataset has been curated according to the relevant DCC  data model. You will receive a link to your metadata in the Synapse system.

![dataCurator SubmitSuccess](https://user-images.githubusercontent.com/15043209/66962379-b1442480-f025-11e9-9407-34dc6e33952d.png)

</blockquote>
</details>


<details><summary> <span style="color:green">If your metadata has been validated and submitted successfully, your metadata will appear in the "Files and Metadata" Table in your Synapse Project.</span></summary>
  <blockquote>

![Fileview NewAnno](https://user-images.githubusercontent.com/15043209/66963842-98d60900-f029-11e9-83d9-cb81d0842624.png)

  </blockquote>
</details>


<details><summary><span style="color:red"> If you receive an error upon pressing the "Validate Metadata" button, the metadata template-cells causing the error will be highlighted, along with a corresponding list of error details</span></summary>
  <blockquote>
  
![dataCurator ValidateError](https://user-images.githubusercontent.com/15043209/66964059-4ea15780-f02a-11e9-96ad-cf7e236f0012.png)

* You can edit your file in a Google spreadsheet (click the link following the errors) and re-download it as a CSV or edit your CSV locally, as shown here on Excel.

![excel TemplateFixed](https://user-images.githubusercontent.com/15043209/66964181-bbb4ed00-f02a-11e9-95ef-2b8e8c3053fe.png)

* Upload your file and see your metadata updates reflected

![dataCurator UploadFixedFile](https://user-images.githubusercontent.com/15043209/66964212-d38c7100-f02a-11e9-9ce4-68bbac611bfc.png)

* Press the "Validate Metadata" button again

![dataCurator ValidateFixedFile](https://user-images.githubusercontent.com/15043209/66964227-e010c980-f02a-11e9-99f1-b7f06c42c3e5.png)

* If all errors have been resolved, you can submit your validated metadata

![dataCurator SubmitFixedFile](https://user-images.githubusercontent.com/15043209/66964257-f1f26c80-f02a-11e9-90d7-18f9459dab85.png)

* Please contact your DCC liaison if you cannot resolve a metadata error; or have questions regarding metadata submission.

  </blockquote>
</details>

  </blockquote>
</details>

<details><summary><b>Use the <a href = "https://www.synapse.org/#!Wiki:syn20681266/ENTITY">Data Curator app</a> to update existing metadata</b></summary>
  <blockquote>
    
   You have already transfered your dataset to the DCC, and have provided metadata successfully - congratulations! 
     
   Now you'd like to update your metadata in order to 
   
   * correct mistake(s) 
   * provide further/change metadata to comply with a new iteration of the DCC data model affecting your datasets' metadata
   * provide metadata for files that have been added to your dataset
       
  <details><summary>Access the <a href = "https://www.synapse.org/#!Wiki:syn20681266/ENTITY">Data Curator app</a></summary>
  <blockquote>
  
  If you are prompted to login to Synapse, please use your Synapse account (or associated Google account).
  
  </blockquote>
  </details>
  
  <details><summary>In the app, from the first tab, select your project (e.g. hta-x, corresponds to your bucket name if you have uploaded your dataset directly to a AWS or GC bucket); your dataset (e.g. hta-x-dataset, corresponds to a folder name in your bucket); and the metadata template you would like to use (e.g. scRNASeq if providing metadata for a scRNASeq dataset); if you don't see the correct template for your dataset, you can select the "Minimal Metadata" template and <i>contact your DCC liaison</i>.</summary>
  <blockquote>
    
 ![DataCurator project selection](https://github.com/Sage-Bionetworks/HTAN-data-pipeline/blob/dev/doc/img/data_curator_project_selection.png)   
   
  </blockquote>
  </summary>
</details>
  

<details><summary>Once you have selected your dataset and metadata template, navigate to the second tab "Get Metadata Template" and under "Have Previously Submitted Metadata?" click on 'Link to Google Sheets'. This will generate a link to a Google spreadsheet containing the metadata available for each of the files in your dataset.</summary>
  <blockquote>

![dataCurator MetadataTab](https://user-images.githubusercontent.com/15043209/66961248-10546a00-f023-11e9-8cc0-fd5e4f07dd08.png)
 
 ![Data Curator metadata update google sheets link](https://github.com/Sage-Bionetworks/HTAN-data-pipeline/blob/dev/doc/img/data_curator_metadata_update.png)
 
 </blockquote>
  </details>

<details><summary>You can fill out the sheet on the web, using dropdowns with allowed values and other standard Google Sheet features.</summary>
  <blockquote>
 
![gtemplate Filled](https://user-images.githubusercontent.com/15043209/66962305-86f26700-f025-11e9-92dc-254a75ef41f9.png)

Note that you can also save the spreadsheet as a CSV file and use a method of your choice to fill it out. The metadata CSV will be validated by the Data Curator app before submission in any case.
  
 </blockquote>
 </details>
  

<details><summary>Once updated, you can save your spreadsheet as a CSV (File -> Download -> Comma-separated Value...)</summary>
  <blockquote>
    
![gtemplate dlCSV](https://user-images.githubusercontent.com/15043209/66962318-8fe33880-f025-11e9-8426-4ce26de5a2c9.png)

  </blockquote>
</details>

<details><summary>Next: navigate to the third tab "Submit & Validate Metadata"</summary>
  <blockquote>

![dataCurator SubmitTab](https://user-images.githubusercontent.com/15043209/66962329-95d91980-f025-11e9-9fe4-7c44b0d13d42.png)

  </blockquote>
</details>

<details><summary>Upload your saved CSV.</summary>
  <blockquote>

![dataCurator UploadCSV](https://user-images.githubusercontent.com/15043209/66962344-9e315480-f025-11e9-9547-9d5ca3d713ca.png)


 * If upload was successful, you will see your  metadata entries in the Metadata Preview 

![dataCurator MetadataPreview](https://user-images.githubusercontent.com/15043209/66962357-a5586280-f025-11e9-8eb8-7acfc48a54ef.png)

  </blockquopte>
</details>

<details><summary>Click "Validate Metadata"</summary>
 <blockquote>
   
 * If your metadata is valid, you will see a corresponding message and a "Submit" button will become available.
 
![dataCurator ValidateSuccess](https://user-images.githubusercontent.com/15043209/66962370-aab5ad00-f025-11e9-890b-8a2b3209c202.png)

* Clicking the "Submit" button confirms that this dataset has been curated according to the latest DCC  data model. You will receive a link to your metadata in the Synapse system.

![dataCurator SubmitSuccess](https://user-images.githubusercontent.com/15043209/66962379-b1442480-f025-11e9-9407-34dc6e33952d.png)

</blockquote>
</details>


<details><summary> <span style="color:green">If your metadata has been validated and submitted successfully, your metadata will appear in the "Files and Metadata" Table in your Synapse Project.</span></summary>
  <blockquote>

![Filewview NewAnno](https://user-images.githubusercontent.com/15043209/66963842-98d60900-f029-11e9-83d9-cb81d0842624.png)

  </blockquote>
</details>


<details><summary><span style="color:red"> If you receive an error upon pressing the "Validate Metadata" button, the metadata template-cells causing the error will be highlighted, along with a corresponding list of error details</span></summary>
  <blockquote>
  
![dataCurator ValidateError](https://user-images.githubusercontent.com/15043209/66964059-4ea15780-f02a-11e9-96ad-cf7e236f0012.png)

* You can edit your file in a Google spreadsheet (click the link following the errors) and re-download it as a CSV or edit your CSV locally, as shown here on Excel.

![excel TemplateFixed](https://user-images.githubusercontent.com/15043209/66964181-bbb4ed00-f02a-11e9-95ef-2b8e8c3053fe.png)

* Upload your file and see your metadata updates reflected

![dataCurator UploadFixedFile](https://user-images.githubusercontent.com/15043209/66964212-d38c7100-f02a-11e9-9ce4-68bbac611bfc.png)

* Press the "Validate Metadata" button again

![dataCurator ValidateFixedFile](https://user-images.githubusercontent.com/15043209/66964227-e010c980-f02a-11e9-99f1-b7f06c42c3e5.png)

* If all errors have been resolved, you can submit your validated metadata

![dataCurator SubmitFixedFile](https://user-images.githubusercontent.com/15043209/66964257-f1f26c80-f02a-11e9-90d7-18f9459dab85.png)

* Please contact your DCC liaison if you cannot resolve a metadata error; or have questions regarding metadata updates and submission.

  </blockquote>
</details>
  
  </blockquote>
</details>
  
<a name="submission_confirmation"></a>
## Metadata and dataset submission confirmation

You can verify that both your dataset and metadata have been successfully submitted to the DCC by navigating to the Synapse project containing you dataset. The link to the project was provided by your DCC liaison in stage 1; the link is also generated by the DataCurator app above, in stage 2, if your metadata submission is successful. 

If your dataset has been successfully submitted, under the Table tab of your project, there would be a table named 'hta-x-dataset', containing the list of files in your dataset and their metadata. <|MERGE_RESOLUTION|>--- conflicted
+++ resolved
@@ -17,7 +17,6 @@
 
 ### Selecting storage platform
 
-<<<<<<< HEAD
 The DCC provides dataset storage on the cloud, hosted by __Amazon Web Services (AWS)__ or __Google Cloud (GC)__. 
 Your center may decide where to store datasets depending on existing contracts, dataset location, or other preferences. 
 
@@ -32,25 +31,12 @@
 - if your center's data is already stored on GC, select GC as your storage option
 
 __Once you determine your dataset storage platform and provide Synapse username(s), your DCC liaison will boot-up the required cloud infrastructure and authorize you to transfer data into a private storage location.__
-=======
-The DCC can provide dataset storage on the cloud, hosted by __Amazon Web Services (AWS)__ or __Google Cloud (GC)__. The Synapse platform can be used to store datasets on both clouds, as well. Your Center may decide on which cloud to store datasets depending on existing contracts, dataset location, or other preferences. 
-
-Once your Center determines their dataset storage platform, you would need to contact your center's DCC Liaison, who will boot-up the required cloud infrastructure and authorize you to transfer data into a private storage location. __The DCC liaison will provide the required cloud authentication credentials and data storage location__.
-
-The data storage location is a so-called cloud "bucket". In the examples below, that bucket is labeled `hta-x`. Each dataset is housed in a single folder in the bucket, here represented by `hta-x-dataset`. Within the dataset folder, the file organization and hierarchy is up to the Center.
-
-You will need to provide your DCC Liaison with account IDs for those directly uploading data, or needing to review that work.  Note that depending on your storage platform choice, you would need to provide AWS, GC, or Synapse account information
-
-- *Synapse*: A Synapse username. Provide username already used for HTAN, as possible
-- *Google Cloud*: A Google ID, which will be an email address from gmail or G Suite (if your institution uses Google services)
-- *AWS*: An AWS account name
->>>>>>> 680eb82e
 
 ### Dataset upload
 
 Centers do not need to follow a particular folder hierarchy in the provided cloud storage location.
 
-To upload data to your DCC-designated storage location, you may use the Synapse platform tools.
+To upload data to your DCC-designated storage location, please use the Synapse platform tools.
 
 Depending on dataset size and other preferences, you may utilize web-based or programmatic data upload interfaces. Some of the more typical options are described below, along with links to relevant documentation for more detail and the typical usecase for each.
 
