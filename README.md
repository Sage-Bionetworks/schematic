# Schematic
[![Build Status](https://img.shields.io/endpoint.svg?url=https%3A%2F%2Factions-badge.atrox.dev%2FSage-Bionetworks%2Fschematic%2Fbadge%3Fref%3Ddevelop&style=flat)](https://actions-badge.atrox.dev/Sage-Bionetworks/schematic/goto?ref=develop) [![Documentation Status](https://readthedocs.org/projects/sage-schematic/badge/?version=develop)](https://sage-schematic.readthedocs.io/en/develop/?badge=develop) [![PyPI version](https://badge.fury.io/py/schematicpy.svg)](https://badge.fury.io/py/schematicpy)

# Table of contents
- [Introduction](#introduction)
- [Installation](#installation)
  - [Installation Requirements](#installation-requirements)
  - [Installation guide for data curator app](#installation-guide-for-data-curator-app)
  - [Installation guide for developers/contributors](#installation-guide-for-developerscontributors)
- [Command Line Usage](#command-line-usage)
- [Testing](#testing)
  - [Updating Synapse test resources](#updating-synapse-test-resources)
- [Code Style](#code-style)
- [Contributors](#contributors)

# Introduction
SCHEMATIC is an acronym for _Schema Engine for Manifest Ingress and Curation_. The Python based infrastructure provides a _novel_ schema-based, metadata ingress ecosystem, that is meant to streamline the process of biomedical dataset annotation, metadata validation and submission to a data repository for various data contributors.

# Installation
## Installation Requirements
* Python 3.7.1 or higher

Note: You need to be a registered and certified user on [`synapse.org`](https://www.synapse.org/), and also have the right permissions to download the Google credentials files from Synapse.


## Installation guide for data curator app

Create and activate a virtual environment within which you can install the package:

```
python3 -m venv .venv
source .venv/bin/activate
```

Note: Python 3 has a built-in support for virtual environment [venv](https://docs.python.org/3/library/venv.html#module-venv) so you no longer need to install virtualenv.

Install and update the package using [pip](https://pip.pypa.io/en/stable/quickstart/):

```
python3 -m pip install schematicpy
```

If you run into error: Failed building wheel for numpy, the error might be able to resolve by upgrading pip. Please try to upgrade pip by:

```
pip3 install --upgrade pip
```

## Installation guide for developers/contributors 

When contributing to this repository, please first discuss the change you wish to make via issue, email, or any other method with the owners of this repository before making a change.

Please note we have a [code of conduct](CODE_OF_CONDUCT.md), please follow it in all your interactions with the project.

### General instructions
1. Clone this repository to your local machine so that you can begin making changes. 
2. Follow the [Github docs](https://docs.github.com/en/desktop/contributing-and-collaborating-using-github-desktop/making-changes-in-a-branch/managing-branches#creating-a-branch) to create a branch off the `develop` branch. Name the branch appropriately, either briefly summarizing the bug (ex., `spatil/add-restapi-layer`) or feature or simply use the issue number in the name (ex., `spatil/issue-414-fix`).
3. Push all your changes to your develop branch. 
4. When all changes are tested locally and ready to be merged, follow the [Github docs](https://docs.github.com/en/pull-requests/collaborating-with-pull-requests/proposing-changes-to-your-work-with-pull-requests/creating-a-pull-request) and create a pull request in GitHub.

> A Sage Bionetworks engineer must review and accept your pull request. A code review (which happens with both the contributor and the reviewer present) is required for contributing.

*Note*: Make sure you have the latest version of the `develop` branch on your local machine.

### Development environment setup
1. Clone the `schematic` package repository.
```
git clone https://github.com/Sage-Bionetworks/schematic.git
```
2. Follow the [instructions](https://python-poetry.org/docs/) here to install `poetry`
3. Start the virtual environment by doing: 
```
poetry shell
```
4. Install the dependencies by doing: 
```
poetry install
```
This command will install the dependencies based on what we specify in poetry.lock

5. Fill in credential files: 
*Note*: If you won't interact with Synapse, please ignore this section.

There are two main configuration files that need to be edited :
[config.yml](https://github.com/Sage-Bionetworks/schematic/blob/develop/config.yml)
and [synapseConfig](https://raw.githubusercontent.com/Sage-Bionetworks/synapsePythonClient/v2.3.0-rc/synapseclient/.synapseConfig)

<strong>Configure .synapseConfig File</strong>

Download a copy of the ``.synapseConfig`` file, open the file in the
editor of your choice and edit the `username` and `authtoken` attribute under the `authentication` section 

*Note*: You could also visit [configparser](https://docs.python.org/3/library/configparser.html#module-configparser>) doc to see the format that `.synapseConfig` must have. For instance:
>[authentication]<br> username = ABC <br> authtoken = abc

<strong>Configure config.yml File</strong>

Description of `config.yml` attributes

    definitions:
        synapse_config: "~/path/to/.synapseConfig"
        creds_path: "~/path/to/credentials.json"
        token_pickle: "~/path/to/token.pickle"
        service_acct_creds: "~/path/to/service_account_creds.json"

    synapse:
        master_fileview: "syn23643253" # fileview of project with datasets on Synapse
        manifest_folder: "~/path/to/manifest_folder/" # manifests will be downloaded to this folder
        manifest_filename: "filename.ext" # name of the manifest file in the project dataset
        token_creds: "syn23643259" # synapse ID of credentials.json file
        service_acct_creds: "syn25171627" # synapse ID of service_account_creds.json file

    manifest:
        title: "Patient Manifest " # title of metadata manifest file
        data_type: "Patient" # component or data type from the data model

    model:
        input:
            location: "data/schema_org_schemas/example.jsonld" # path to JSON-LD data model
            file_type: "local" # only type "local" is supported currently
            validation_schema: "~/path/to/validation_schema.json" # path to custom JSON Validation Schema JSON file
            log_location: "~/path/to/log_folder/validation_schema.json" # auto-generated JSON Validation Schemas can be logged
        

*Note*: Paths can be specified relative to the `config.yml` file or as absolute paths.

6. Obtain Google credential Files

To obtain ``credentials.json`` and ``token.pickle``, please run:

```
schematic init --config ~/path/to/config.yml
```
This should prompt you with a URL that will take you through Google OAuth. Your `credentials.json` and `token.pickle` will get automatically downloaded the first time you run this command.

*Note* : The ``credentials.json`` file is required when you are using
[OAuth2](https://developers.google.com/identity/protocols/oauth2)
to authenticate with the Google APIs.

For details about the steps involved in the [OAuth2 authorization
flow](https://github.com/Sage-Bionetworks/schematic/blob/develop/schematic/utils/google_api_utils.py#L18)
refer to the ``Credentials`` section in the
[docs/md/details](https://github.com/Sage-Bionetworks/schematic/blob/develop/docs/md/details.md#credentials)
document.

To obtain  ``schematic_service_account_creds.json``, please run: 
```
schematic init --config ~/path/to/config.yml --auth service_account
```
*Notes*: Use the ``schematic_service_account_creds.json`` file for the service
account mode of authentication (*for Google services/APIs*). Service accounts 
are special Google accounts that can be used by applications to access Google APIs 
programmatically via OAuth2.0, with the advantage being that they do not require 
human authorization. 

*Background*: schematic uses Google’s API to generate google sheet templates that users fill in to provide (meta)data.
Most Google sheet functionality could be authenticated with service account. However, more complex Google sheet functionality
requires token-based authentication. As browser support that requires the token-based authentication diminishes, we are hoping to deprecate
token-based authentication and keep only service account authentication in the future. 

# Other Contribution Guidelines
### Reporting bugs or feature requests
You can use the [`Issues`](https://github.com/Sage-Bionetworks/schematic/issues) tab to **create bug and feature requests**. Providing enough details to the developers to verify and troubleshoot your issue is paramount:
- **Provide a clear and descriptive title as well as a concise summary** of the issue to identify the problem.
- **Describe the exact steps which reproduce the problem** in as many details as possible.
- **Describe the behavior you observed after following the steps** and point out what exactly is the problem with that behavior.
- **Explain which behavior you expected to see** instead and why.
- **Provide screenshots of the expected or actual behaviour** where applicable.

# Command Line Usage
Please visit more documentation [here](https://sage-schematic.readthedocs.io/en/develop/cli_reference.html)



# Testing 

All code added to the client must have tests. The Python client uses pytest to run tests. The test code is located in the [tests](https://github.com/Sage-Bionetworks/schematic/tree/develop-docs-update/tests) subdirectory.

You can run the test suite in the following way:

```
pytest -vs tests/
```

<<<<<<< HEAD

As of Feb 25, 2022, the hybrid validation rules are as follows:

    In-house Validation Rules:
    list::regex
    regex module
    list
    url

    Great Expectations:
    num
    int/float/string

## Contributing
=======
## Updating Synapse test resources

1. Duplicate the entity being updated (or folder if applicable).
2. Edit the duplicates (_e.g._ annotations, contents, name).
3. Update the test suite in your branch to use these duplicates, including the expected values in the test assertions.
4. Open a PR as per the usual process (see above).
5. Once the PR is merged, leave the original copies on Synapse to maintain support for feature branches that were forked from `develop` before your update.
   - If the old copies are problematic and need to be removed immediately (_e.g._ contain sensitive data), proceed with the deletion and alert the other contributors that they need to merge the latest `develop` branch into their feature branches for their tests to work.

# Code style

* Please consult the [Google Python style guide](http://google.github.io/styleguide/pyguide.html) prior to contributing code to this project.
* Be consistent and follow existing code conventions and spirit.
>>>>>>> 8efa7296


# Contributors

Main contributors and developers:

- [Milen Nikolov](https://github.com/milen-sage)
- [Mialy DeFelice](https://github.com/mialy-defelice)
- [Sujay Patil](https://github.com/sujaypatil96)
- [Bruno Grande](https://github.com/BrunoGrandePhD)
- [Robert Allaway](https://github.com/allaway)
- [Gianna Jordan](https://github.com/giajordan)
- [Lingling Peng](https://github.com/linglp)<|MERGE_RESOLUTION|>--- conflicted
+++ resolved
@@ -182,22 +182,6 @@
 pytest -vs tests/
 ```
 
-<<<<<<< HEAD
-
-As of Feb 25, 2022, the hybrid validation rules are as follows:
-
-    In-house Validation Rules:
-    list::regex
-    regex module
-    list
-    url
-
-    Great Expectations:
-    num
-    int/float/string
-
-## Contributing
-=======
 ## Updating Synapse test resources
 
 1. Duplicate the entity being updated (or folder if applicable).
@@ -211,7 +195,6 @@
 
 * Please consult the [Google Python style guide](http://google.github.io/styleguide/pyguide.html) prior to contributing code to this project.
 * Be consistent and follow existing code conventions and spirit.
->>>>>>> 8efa7296
 
 
 # Contributors
