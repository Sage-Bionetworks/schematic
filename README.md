--- conflicted
+++ resolved
@@ -273,11 +273,7 @@
 The following command will install the dependencies based on what we specify in the `poetry.lock` file of this repository (which is generated from the libraries listed in the `pyproject.toml` file). If this step is taking a long time, try to go back to Step 2 and check your version of `poetry`. Alternatively, you can try deleting the lock file and regenerate it by doing `poetry lock` (Please note this method should be used as a last resort because this would force other developers to change their development environment).
 
 ```
-<<<<<<< HEAD
-poetry install --dev,doc
-=======
 poetry install --with dev,doc
->>>>>>> 1cd5efa4
 ```
 
 This command will install:
