--- conflicted
+++ resolved
@@ -56,11 +56,7 @@
 
 ### Configure Synapse Credentials
 
-<<<<<<< HEAD
 Find the synapse configuration file (_`.synapseConfig`_) downloaded to the current source directory. Access it like this:
-=======
-Find the synapse configuration file (_`.synapseConfig`_) in your home directory. Access it like this:
->>>>>>> 825d933a
 
 ```bash
 vi[m] .synapseConfig
