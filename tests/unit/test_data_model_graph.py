from typing import Optional, Union

import pytest

from schematic.schemas.data_model_relationships import JSONSchemaType
from schematic.schemas.data_model_graph import DataModelGraph, DataModelGraphExplorer
from schematic.schemas.data_model_parser import DataModelParser
from tests.conftest import Helpers
from schematic.schemas.data_model_graph import create_dmge

DATA_MODEL_DICT = {"example.model.csv": "CSV", "example.model.jsonld": "JSONLD"}


@pytest.fixture(name="column_type_dmge_jsonld", scope="module")
def fixture_column_type_dmge_jsonld() -> DataModelGraphExplorer:
    """Returns a DataModelGraphExplorer using the example data model with columnType attributes"""
    data_model_parser = DataModelParser(
        path_to_data_model="tests/data/example.model_column_type.jsonld"
    )
    parsed_data_model = data_model_parser.parse_model()
    data_model_grapher = DataModelGraph(parsed_data_model)
    graph_data_model = data_model_grapher.graph
    return DataModelGraphExplorer(graph_data_model)


@pytest.fixture(name="column_type_dmge_csv", scope="module")
def fixture_column_type_dmge_csv() -> DataModelGraphExplorer:
    """Returns a DataModelGraphExplorer using the example data model with columnType attributes"""
    data_model_parser = DataModelParser(
        path_to_data_model="tests/data/example.model.column_type_component.csv"
    )
    parsed_data_model = data_model_parser.parse_model()
    data_model_grapher = DataModelGraph(parsed_data_model)
    graph_data_model = data_model_grapher.graph
    return DataModelGraphExplorer(graph_data_model)


class TestDataModelGraphExplorer:
    @pytest.mark.parametrize(
        "data_model", list(DATA_MODEL_DICT.keys()), ids=list(DATA_MODEL_DICT.values())
    )
    @pytest.mark.parametrize(
        "node_label, node_display_name, expected_validation_rule",
        [
            # Test case 1: node label is provided
            (
                "PatientID",
                None,
                {"Biospecimen": "unique error", "Patient": "unique warning"},
            ),
            (
                "CheckRegexListStrict",
                None,
                ["list strict", "regex match [a-f]"],
            ),
            # Test case 2: node label is not provided and display label is not part of the schema
            (
                None,
                "invalid display label",
                [],
            ),
            # Test case 3: node label is not provided but a valid display label is provided
            (
                None,
                "Patient ID",
                {"Biospecimen": "unique error", "Patient": "unique warning"},
            ),
        ],
    )
    def test_get_node_validation_rules_valid(
        self,
        helpers: Helpers,
        data_model: str,
        node_label: Optional[str],
        node_display_name: Optional[str],
        expected_validation_rule: Union[list[str], dict[str, str]],
    ):
        DMGE = helpers.get_data_model_graph_explorer(path=data_model)

        node_validation_rules = DMGE.get_node_validation_rules(
            node_label=node_label, node_display_name=node_display_name
        )
        assert node_validation_rules == expected_validation_rule

    @pytest.mark.parametrize(
        "data_model", list(DATA_MODEL_DICT.keys()), ids=list(DATA_MODEL_DICT.values())
    )
    @pytest.mark.parametrize(
        "node_label, node_display_name",
        [
            # Test case 1: node label and node display name are not provided
            (
                None,
                None,
            ),
            # Test case 2: node label is not valid and display name is not provided
            (
                "invalid node",
                None,
            ),
        ],
    )
    def test_get_node_validation_rules_invalid(
        self,
        helpers,
        data_model,
        node_label,
        node_display_name,
    ):
        DMGE = helpers.get_data_model_graph_explorer(path=data_model)
        with pytest.raises(ValueError):
            DMGE.get_node_validation_rules(
                node_label=node_label, node_display_name=node_display_name
            )

<<<<<<< HEAD

@pytest.mark.parametrize(
    "data_model_path",
    ["tests/data/example.model.csv", "tests/data/example.model.jsonld"],
)
def test_create_dmge(data_model_path: str) -> None:
    """
    Tests for create_dmge
    Tests that the dmge is created
    """
    dmge = create_dmge(data_model_path)
    assert dmge
=======
    @pytest.mark.parametrize(
        "node_label, expected_type",
        [
            ("CheckString", "string"),
            ("CheckNum", "number"),
            ("CheckURL", None),
        ],
        ids=["CheckString", "CheckNum", "CheckURL"],
    )
    def test_get_node_column_type_with_node_labels_jsonld(
        self,
        node_label: str,
        expected_type: Optional[JSONSchemaType],
        column_type_dmge_jsonld: DataModelGraphExplorer,
    ) -> None:
        """Tests for DataModelGraphExplorer.get_node_column_type using node label"""
        assert (
            column_type_dmge_jsonld.get_node_column_type(node_label=node_label)
            == expected_type
        )

    @pytest.mark.parametrize(
        "node_label, expected_type",
        [
            ("Stringtype", "string"),
            ("Numtype", "number"),
            ("CheckURL", None),
        ],
        ids=["Stringtype", "Numtype", "CheckURL"],
    )
    def test_get_node_column_type_with_node_labels_csv(
        self,
        node_label: str,
        expected_type: Optional[JSONSchemaType],
        column_type_dmge_csv: DataModelGraphExplorer,
    ) -> None:
        """Tests for DataModelGraphExplorer.get_node_column_type using node label"""
        assert (
            column_type_dmge_csv.get_node_column_type(node_label=node_label)
            == expected_type
        )

    @pytest.mark.parametrize(
        "node_display_name, expected_type",
        [
            ("Check String", "string"),
            ("Check Num", "number"),
            ("Check URL", None),
        ],
        ids=["Check String", "Check Num", "Check URL"],
    )
    def test_get_node_column_type_with_display_name(
        self,
        node_display_name: str,
        expected_type: Optional[JSONSchemaType],
        column_type_dmge_jsonld: DataModelGraphExplorer,
    ) -> None:
        """Tests for DataModelGraphExplorer.get_node_column_type using node display name"""
        assert (
            column_type_dmge_jsonld.get_node_column_type(
                node_display_name=node_display_name
            )
            == expected_type
        )
>>>>>>> f082f41c
<|MERGE_RESOLUTION|>--- conflicted
+++ resolved
@@ -3,10 +3,13 @@
 import pytest
 
 from schematic.schemas.data_model_relationships import JSONSchemaType
-from schematic.schemas.data_model_graph import DataModelGraph, DataModelGraphExplorer
+from schematic.schemas.data_model_graph import (
+    DataModelGraph,
+    DataModelGraphExplorer,
+    create_dmge,
+)
 from schematic.schemas.data_model_parser import DataModelParser
 from tests.conftest import Helpers
-from schematic.schemas.data_model_graph import create_dmge
 
 DATA_MODEL_DICT = {"example.model.csv": "CSV", "example.model.jsonld": "JSONLD"}
 
@@ -113,20 +116,6 @@
                 node_label=node_label, node_display_name=node_display_name
             )
 
-<<<<<<< HEAD
-
-@pytest.mark.parametrize(
-    "data_model_path",
-    ["tests/data/example.model.csv", "tests/data/example.model.jsonld"],
-)
-def test_create_dmge(data_model_path: str) -> None:
-    """
-    Tests for create_dmge
-    Tests that the dmge is created
-    """
-    dmge = create_dmge(data_model_path)
-    assert dmge
-=======
     @pytest.mark.parametrize(
         "node_label, expected_type",
         [
@@ -191,4 +180,16 @@
             )
             == expected_type
         )
->>>>>>> f082f41c
+
+
+@pytest.mark.parametrize(
+    "data_model_path",
+    ["tests/data/example.model.csv", "tests/data/example.model.jsonld"],
+)
+def test_create_dmge(data_model_path: str) -> None:
+    """
+    Tests for create_dmge
+    Tests that the dmge is created
+    """
+    dmge = create_dmge(data_model_path)
+    assert dmge