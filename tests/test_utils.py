import copy
import json
import logging
import os
import tempfile
import time
from datetime import datetime
from pathlib import Path
from typing import Generator, Union

import numpy as np
import pandas as pd
import pytest
import synapseclient.core.cache as cache
from _pytest.fixtures import FixtureRequest
from pandas.testing import assert_frame_equal
from synapseclient.core.exceptions import SynapseHTTPError

from schematic.models.metadata import MetadataModel
from schematic.models.validate_manifest import ValidateManifest
from schematic.schemas.data_model_graph import DataModelGraph
from schematic.schemas.data_model_json_schema import DataModelJSONSchema
from schematic.schemas.data_model_jsonld import (
    ClassTemplate,
    PropertyTemplate,
    convert_graph_to_jsonld,
)
from schematic.schemas.data_model_parser import DataModelParser
from schematic.utils import cli_utils, df_utils, general, io_utils, validate_utils
from schematic.utils.df_utils import load_df
import pickle
from schematic.utils.general import (
    calculate_datetime,
    check_synapse_cache_size,
    clear_synapse_cache,
    entity_type_mapping,
)
from schematic.utils.schema_utils import (
    check_for_duplicate_components,
    check_if_display_name_is_valid_label,
    export_schema,
    extract_component_validation_rules,
    get_class_label_from_display_name,
    get_component_name_rules,
    get_individual_rules,
    get_json_schema_log_file_path,
    get_label_from_display_name,
    get_property_label_from_display_name,
    get_schema_label,
    get_stripped_label,
    parse_single_set_validation_rules,
    parse_validation_rules,
<<<<<<< HEAD
    extract_component_validation_rules,
    check_for_duplicate_components,
    get_json_schema_log_file_path,
    export_graph,
=======
    strip_context,
>>>>>>> a87df1f5
)

logging.basicConfig(level=logging.DEBUG)
logger = logging.getLogger(__name__)

IN_GITHUB_ACTIONS = os.getenv("GITHUB_ACTIONS")

RULE_MODIFIERS = ["error", "warning", "strict", "like", "set", "value"]
VALIDATION_EXPECTATION = {
    "int": "expect_column_values_to_be_in_type_list",
    "float": "expect_column_values_to_be_in_type_list",
    "str": "expect_column_values_to_be_of_type",
    "num": "expect_column_values_to_be_in_type_list",
    "date": "expect_column_values_to_be_dateutil_parseable",
    "recommended": "expect_column_values_to_not_be_null",
    "protectAges": "expect_column_values_to_be_between",
    "unique": "expect_column_values_to_be_unique",
    "inRange": "expect_column_values_to_be_between",
    "IsNA": "expect_column_values_to_match_regex_list",
    # To be implemented rules with possible expectations
    # "list": "expect_column_values_to_not_match_regex_list",
    # "regex": "expect_column_values_to_match_regex",
    # "url": "expect_column_values_to_be_valid_urls",
    # "matchAtLeastOne": "expect_foreign_keys_in_column_a_to_exist_in_column_b",
    # "matchExactlyOne": "expect_foreign_keys_in_column_a_to_exist_in_column_b",
    # "matchNone": "expect_compound_columns_to_be_unique",
}

MULTI_RULE_DICT = {
    "multi_rule": {
        "starting_rule": "unique::list::num",
        "parsed_rule": [["unique", "list", "num"]],
    },
    "double_rule": {
        "starting_rule": "unique::list",
        "parsed_rule": [["unique", "list"]],
    },
    "single_rule": {"starting_rule": "unique", "parsed_rule": ["unique"]},
}

TEST_VALIDATION_RULES = {
    "multi_component_rule": {
        "validation_rules": [
            "#Patient int^^#Biospecimen unique error^^#BulkRNA-seqAssay int"
        ],
        "parsed_rules": {
            "Patient": "int",
            "Biospecimen": "unique error",
            "BulkRNA-seqAssay": "int",
        },
        "extracted_rules": {
            "Patient": ["int"],
            "Biospecimen": ["unique error"],
            "BulkRNA-seqAssay": ["int"],
        },
    },
    "double_component_rule": {
        "validation_rules": ["#Patient int^^#Biospecimen unique error"],
        "parsed_rules": {"Patient": "int", "Biospecimen": "unique error"},
        "extracted_rules": {"Patient": ["int"], "Biospecimen": ["unique error"]},
    },
    "single_component_rule_1": {
        "validation_rules": ["#Patient int^^"],
        "parsed_rules": {"Patient": "int"},
        "extracted_rules": {"Patient": ["int"]},
    },
    "single_component_rule_2": {
        "validation_rules": ["^^#Patient int"],
        "parsed_rules": {"Patient": "int"},
        "extracted_rules": {"Patient": ["int"]},
    },
    "single_component_exclusion": {
        "validation_rules": ["int::inRange 100 900^^#Patient"],
        "parsed_rules": {
            "all_other_components": ["int", "inRange 100 900"],
            "Patient": "",
        },
        "extracted_rules": {
            "all_other_components": ["int", "inRange 100 900"],
            "Patient": [],
        },
    },
    "dictionary_rule": {
        "validation_rules": {"BiospecimenManifest": "unique error", "Patient": "int"},
        "parsed_rules": {"BiospecimenManifest": "unique error", "Patient": "int"},
        "extracted_rules": {
            "BiospecimenManifest": ["unique error"],
            "Patient": ["int"],
        },
    },
    "str_rule": {
        "validation_rules": "#Patient int^^#Biospecimen unique error",
        "parsed_rules": "raises_exception",
    },
    "simple_rule": {
        "validation_rules": ["int"],
        "parsed_rules": ["int"],
    },
    "double_rule": {
        "validation_rules": ["list::regex match \(\d{3}\) \d{3}-\d{4}"],
        "parsed_rules": ["list", "regex match \(\d{3}\) \d{3}-\d{4}"],
    },
    "duplicated_component": {
        "validation_rules": ["#Patient unique^^#Patient int"],
        "parsed_rules": "raises_exception",
    },
}

TEST_DN_DICT = {
    "Bio Things": {"class": "BioThings", "property": "bioThings"},
    "bio things": {"class": "Biothings", "property": "biothings"},
    "BioThings": {"class": "BioThings", "property": "bioThings"},
    "Bio-things": {"class": "Biothings", "property": "biothings"},
    "bio_things": {"class": "BioThings", "property": "bioThings"},
}

DATA_MODEL_DICT = {"example.model.csv": "CSV", "example.model.jsonld": "JSONLD"}

test_disk_storage = [
    (2, 4000, 16000),
    (1000, 4000, 16000),
    (2000000, 1900000, 2000000),
    (1073741825, 1073741824, 1181116006.4),
]


def get_metadataModel(helpers, model_name: str):
    metadataModel = MetadataModel(
        inputMModelLocation=helpers.get_data_path(model_name),
        inputMModelLocationType="local",
        data_model_labels="class_label",
    )
    return metadataModel


# create temporary files with various size based on request
@pytest.fixture()
def create_temp_query_file(
    tmp_path: Path, request: FixtureRequest
) -> Generator[tuple[Path, Path, Path], None, None]:
    """create temporary files of various size based on request parameter.

    Args:
        tmp_path (Path): temporary file path
        request (any): a request for a fixture from a test

    Yields:
        Generator[Tuple[Path, Path, Path]]: return path of mock synapse cache directory, mock table query folder and csv
    """
    # define location of mock synapse cache
    mock_synapse_cache_dir = tmp_path / ".synapseCache/"
    mock_synapse_cache_dir.mkdir()
    mock_sub_folder = mock_synapse_cache_dir / "123"
    mock_sub_folder.mkdir()
    mock_table_query_folder = mock_sub_folder / "456"
    mock_table_query_folder.mkdir()

    # create mock table query csv
    mock_synapse_table_query_csv = (
        mock_table_query_folder / "mock_synapse_table_query.csv"
    )
    with open(mock_synapse_table_query_csv, "wb") as f:
        f.write(b"\0" * request.param)
    yield mock_synapse_cache_dir, mock_table_query_folder, mock_synapse_table_query_csv


class TestGeneral:
    @pytest.mark.parametrize("create_temp_query_file", [3, 1000], indirect=True)
    def test_clear_synapse_cache(self, create_temp_query_file) -> None:
        # define location of mock synapse cache
        (
            mock_synapse_cache_dir,
            mock_table_query_folder,
            mock_synapse_table_query_csv,
        ) = create_temp_query_file
        # create a mock cache map
        mock_cache_map = mock_table_query_folder / ".cacheMap"
        mock_cache_map.write_text(
            f"{mock_synapse_table_query_csv}: '2022-06-13T19:24:27.000Z'"
        )

        assert os.path.exists(mock_synapse_table_query_csv)

        # since synapse python client would compare last modified date and before date
        # we have to create a little time gap here
        time.sleep(1)

        # clear cache
        my_cache = cache.Cache(cache_root_dir=mock_synapse_cache_dir)
        clear_synapse_cache(my_cache, minutes=0.0001)
        # make sure that cache files are now gone
        assert os.path.exists(mock_synapse_table_query_csv) == False
        assert os.path.exists(mock_cache_map) == False

    def test_calculate_datetime_before_minutes(self):
        input_date = datetime.strptime("07/20/23 17:36:34", "%m/%d/%y %H:%M:%S")
        minutes_before = calculate_datetime(
            input_date=input_date, minutes=10, before_or_after="before"
        )
        expected_result_date_before = datetime.strptime(
            "07/20/23 17:26:34", "%m/%d/%y %H:%M:%S"
        )
        assert minutes_before == expected_result_date_before

    def test_calculate_datetime_after_minutes(self):
        input_date = datetime.strptime("07/20/23 17:36:34", "%m/%d/%y %H:%M:%S")
        minutes_after = calculate_datetime(
            input_date=input_date, minutes=10, before_or_after="after"
        )
        expected_result_date_after = datetime.strptime(
            "07/20/23 17:46:34", "%m/%d/%y %H:%M:%S"
        )
        assert minutes_after == expected_result_date_after

    def test_calculate_datetime_raise_error(self):
        with pytest.raises(ValueError):
            input_date = datetime.strptime("07/20/23 17:36:34", "%m/%d/%y %H:%M:%S")
            minutes = calculate_datetime(
                input_date=input_date, minutes=10, before_or_after="error"
            )

    # this test might fail for windows machine
    @pytest.mark.not_windows
    @pytest.mark.parametrize(
        "create_temp_query_file,local_disk_size,gh_disk_size",
        test_disk_storage,
        indirect=["create_temp_query_file"],
    )
    def test_check_synapse_cache_size(
        self,
        create_temp_query_file,
        local_disk_size: int,
        gh_disk_size: Union[int, float],
    ) -> None:
        mock_synapse_cache_dir, _, _ = create_temp_query_file
        disk_size = check_synapse_cache_size(mock_synapse_cache_dir)

        # For some reasons, when running in github action, the size of file changes.
        if IN_GITHUB_ACTIONS:
            assert disk_size == gh_disk_size
        else:
            assert disk_size == local_disk_size

    def test_find_duplicates(self):
        mock_list = ["foo", "bar", "foo"]
        mock_dups = {"foo"}

        test_dups = general.find_duplicates(mock_list)
        assert test_dups == mock_dups

    def test_dict2list_with_dict(self):
        mock_dict = {"foo": "bar"}
        mock_list = [{"foo": "bar"}]

        test_list = general.dict2list(mock_dict)
        assert test_list == mock_list

    def test_dict2list_with_list(self):
        # mock_dict = {'foo': 'bar'}
        mock_list = [{"foo": "bar"}]

        test_list = general.dict2list(mock_list)
        assert test_list == mock_list

    @pytest.mark.parametrize(
        "entity_id,expected_type",
        [
            ("syn27600053", "folder"),
            ("syn29862078", "file"),
            ("syn23643253", "asset view"),
            ("syn30988314", "folder"),
            ("syn51182432", "org.sagebionetworks.repo.model.table.TableEntity"),
        ],
    )
    def test_entity_type_mapping(self, synapse_store, entity_id, expected_type):
        syn = synapse_store.syn

        entity_type = entity_type_mapping(syn, entity_id)
        assert entity_type == expected_type

    def test_entity_type_mapping_invalid_entity_id(self, synapse_store):
        syn = synapse_store.syn

        # test with an invalid entity id
        with pytest.raises(SynapseHTTPError) as exception_info:
            entity_type_mapping(syn, "syn123456")

    def test_download_manifest_to_temp_folder(self):
        with tempfile.TemporaryDirectory() as tmpdir:
            path_dir = general.create_temp_folder(tmpdir)
            assert os.path.exists(path_dir)


class TestCliUtils:
    def test_query_dict(self):
        mock_dict = {"k1": {"k2": {"k3": "foobar"}}}
        mock_keys_valid = ["k1", "k2", "k3"]
        mock_keys_invalid = ["k1", "k2", "k4"]

        test_result_valid = cli_utils.query_dict(mock_dict, mock_keys_valid)
        test_result_invalid = cli_utils.query_dict(mock_dict, mock_keys_invalid)

        assert test_result_valid == "foobar"
        assert test_result_invalid is None


class FakeResponse:
    status: int
    data: bytes

    def __init__(self, *, data: bytes):
        self.data = data

    def __enter__(self):
        return self

    def __exit__(self, type, value, traceback):
        pass

    def read(self):
        self.status = 200 if self.data is not None else 404
        return self.data

    def close(self):
        pass


class TestIOUtils:
    def test_json_load(self, tmpdir):
        json_file = tmpdir.join("example.json")
        json_file.write_text(json.dumps([{"k1": "v1"}, {"k2": "v2"}]), encoding="utf-8")

        with open(json_file, encoding="utf-8") as f:
            expected = json.load(f)

        local_result = io_utils.load_json(str(json_file))

        assert local_result == expected

    def test_json_load_online(self, mocker):
        mock_urlopen = mocker.patch(
            "urllib.request.urlopen",
            return_value=FakeResponse(
                data=json.dumps([{"k1": "v1"}, {"k2": "v2"}]).encode("utf-8")
            ),
        )

        url_result = io_utils.load_json("http://example.com")
        assert url_result == [{"k1": "v1"}, {"k2": "v2"}]

        assert mock_urlopen.call_count == 1

    def test_export_json(self, tmpdir):
        json_str = json.dumps([{"k1": "v1"}, {"k2": "v2"}])

        export_file = tmpdir.join("export_json_expected.json")
        io_utils.export_json(json_str, export_file)

        with open(export_file, encoding="utf-8") as f:
            expected = json.load(f)

        assert expected == json_str

    def test_load_default(self):
        biothings_schema = io_utils.load_default()

        expected_ctx_keys = ["bts", "rdf", "rdfs", "schema", "xsd"]
        actual_ctx_keys = list(biothings_schema["@context"].keys())
        assert expected_ctx_keys == actual_ctx_keys

        expected_no_of_keys = 146
        actual_no_of_keys = len(biothings_schema["@graph"])
        assert expected_no_of_keys == actual_no_of_keys

    def test_load_schema_org(self):
        schema_org_schema = io_utils.load_schemaorg()

        expected_ctx_keys = [
            "brick",
            "csvw",
            "dc",
            "dcam",
            "dcat",
            "dcmitype",
            "dcterms",
            "doap",
            "foaf",
            "odrl",
            "org",
            "owl",
            "prof",
            "prov",
            "qb",
            "rdf",
            "rdfs",
            "schema",
            "sh",
            "skos",
            "sosa",
            "ssn",
            "time",
            "vann",
            "void",
            "xsd",
        ]
        actual_ctx_keys = list(schema_org_schema["@context"].keys())
        assert expected_ctx_keys == actual_ctx_keys

        expected_graph_keys = 2801
        actual_graph_keys = len(schema_org_schema["@graph"])
        assert expected_graph_keys == actual_graph_keys


class TestDfUtils:
    @pytest.mark.parametrize(
        "preserve_raw_input",
        [True, False],
        ids=["Do not infer datatypes", "Infer datatypes"],
    )
    def test_load_df(self, helpers, preserve_raw_input):
        test_col = "Check NA"
        file_path = helpers.get_data_path("mock_manifests", "Invalid_Test_Manifest.csv")

        unprocessed_df = pd.read_csv(file_path, encoding="utf8")
        df = df_utils.load_df(
            file_path, preserve_raw_input=preserve_raw_input, data_model=False
        )

        assert df["Component"].dtype == "object"

        n_unprocessed_rows = unprocessed_df.shape[0]
        n_processed_rows = df.shape[0]

        assert n_unprocessed_rows == 4
        assert n_processed_rows == 3

        if preserve_raw_input:
            assert isinstance(df[test_col].iloc[0], str)
            assert isinstance(df[test_col].iloc[1], str)
            assert isinstance(df[test_col].iloc[2], str)
        else:
            assert isinstance(df[test_col].iloc[0], np.int64)
            assert isinstance(df[test_col].iloc[1], float)
            assert isinstance(df[test_col].iloc[2], str)

    def test_update_df_col_present(self, helpers):
        synapse_manifest = helpers.get_data_frame(
            "mock_manifests", "synapse_manifest.csv"
        )

        local_manifest = helpers.get_data_frame("mock_manifests", "local_manifest.csv")

        col_pres_res = df_utils.update_df(local_manifest, synapse_manifest, "entityId")

        assert_frame_equal(col_pres_res, synapse_manifest)

    def test_update_df_col_absent(self, helpers):
        synapse_manifest = helpers.get_data_frame(
            "mock_manifests", "synapse_manifest.csv"
        )

        local_manifest = helpers.get_data_frame("mock_manifests", "local_manifest.csv")

        with pytest.raises(AssertionError):
            df_utils.update_df(local_manifest, synapse_manifest, "Col_Not_In_Dfs")

    def test_trim_commas_df(self, helpers):
        local_manifest = helpers.get_data_frame("mock_manifests", "local_manifest.csv")

        nan_row = pd.DataFrame(
            [[np.nan] * len(local_manifest.columns)], columns=local_manifest.columns
        )

        df_with_nans = pd.concat([local_manifest, nan_row], ignore_index=True)

        df_with_nans["Unnamed: 1"] = np.nan
        trimmed_df = df_utils.trim_commas_df(df_with_nans)

        assert_frame_equal(trimmed_df, local_manifest)

    def test_update_dataframe(self):
        input_df = pd.DataFrame(
            {
                "numCol": [1, 2],
                "entityId": ["syn01", "syn02"],
                "strCol": ["foo", "bar"],
            },
            columns=["numCol", "entityId", "strCol"],
        )
        updates_df = pd.DataFrame(
            {
                "strCol": ["___", np.nan],
                "numCol": [np.nan, 4],
                "entityId": ["syn01", "syn02"],
            },
            columns=["strCol", "numCol", "entityId"],
        )
        expected_df = pd.DataFrame(
            {
                "numCol": [int(1), int(4)],
                "entityId": ["syn01", "syn02"],
                "strCol": ["___", "bar"],
            },
            columns=["numCol", "entityId", "strCol"],
        )

        actual_df = df_utils.update_df(input_df, updates_df, "entityId")
        pd.testing.assert_frame_equal(expected_df, actual_df)

    def test_populate_column(self):
        input_df = pd.DataFrame(
            {"column1": ["col1Val", "col1Val"], "column2": [None, None]}
        )

        output_df = df_utils.populate_df_col_with_another_col(
            input_df, "column1", "column2"
        )
        assert (output_df["column2"].values == ["col1Val", "col1Val"]).all()


class TestSchemaUtils:
    def test_get_property_label_from_display_name(self, helpers):
        # tests where strict_camel_case is the same
        assert get_property_label_from_display_name("howToAcquire") == "howToAcquire"
        assert (
            get_property_label_from_display_name("howToAcquire", strict_camel_case=True)
            == "howToAcquire"
        )
        assert get_property_label_from_display_name("how_to_acquire") == "howToAcquire"
        assert (
            get_property_label_from_display_name(
                "how_to_acquire", strict_camel_case=True
            )
            == "howToAcquire"
        )
        assert get_property_label_from_display_name("howtoAcquire") == "howtoAcquire"
        assert (
            get_property_label_from_display_name("howtoAcquire", strict_camel_case=True)
            == "howtoAcquire"
        )
        assert get_property_label_from_display_name("How To Acquire") == "howToAcquire"
        assert (
            get_property_label_from_display_name(
                "How To Acquire", strict_camel_case=True
            )
            == "howToAcquire"
        )
        assert (
            get_property_label_from_display_name("Model Of Manifestation")
            == "modelOfManifestation"
        )
        assert (
            get_property_label_from_display_name(
                "Model Of Manifestation", strict_camel_case=True
            )
            == "modelOfManifestation"
        )
        assert (
            get_property_label_from_display_name("ModelOfManifestation")
            == "modelOfManifestation"
        )
        assert (
            get_property_label_from_display_name(
                "ModelOfManifestation", strict_camel_case=True
            )
            == "modelOfManifestation"
        )
        assert (
            get_property_label_from_display_name("model Of Manifestation")
            == "modelOfManifestation"
        )
        assert (
            get_property_label_from_display_name(
                "model Of Manifestation", strict_camel_case=True
            )
            == "modelOfManifestation"
        )

        # tests where strict_camel_case changes the result
        assert get_property_label_from_display_name("how to Acquire") == "howtoAcquire"
        assert (
            get_property_label_from_display_name(
                "how to Acquire", strict_camel_case=True
            )
            == "howToAcquire"
        )
        assert get_property_label_from_display_name("How to Acquire") == "howtoAcquire"
        assert (
            get_property_label_from_display_name(
                "How to Acquire", strict_camel_case=True
            )
            == "howToAcquire"
        )
        assert get_property_label_from_display_name("how to acquire") == "howtoacquire"
        assert (
            get_property_label_from_display_name(
                "how to acquire", strict_camel_case=True
            )
            == "howToAcquire"
        )
        assert (
            get_property_label_from_display_name("model of manifestation")
            == "modelofmanifestation"
        )
        assert (
            get_property_label_from_display_name(
                "model of manifestation", strict_camel_case=True
            )
            == "modelOfManifestation"
        )
        assert (
            get_property_label_from_display_name("model of manifestation")
            == "modelofmanifestation"
        )
        assert (
            get_property_label_from_display_name(
                "model of manifestation", strict_camel_case=True
            )
            == "modelOfManifestation"
        )

    def test_get_class_label_from_display_name(self, helpers):
        # tests where strict_camel_case is the same
        assert get_class_label_from_display_name("howToAcquire") == "HowToAcquire"
        assert (
            get_class_label_from_display_name("howToAcquire", strict_camel_case=True)
            == "HowToAcquire"
        )
        assert get_class_label_from_display_name("how_to_acquire") == "HowToAcquire"
        assert (
            get_class_label_from_display_name("how_to_acquire", strict_camel_case=True)
            == "HowToAcquire"
        )
        assert get_class_label_from_display_name("howtoAcquire") == "HowtoAcquire"
        assert (
            get_class_label_from_display_name("howtoAcquire", strict_camel_case=True)
            == "HowtoAcquire"
        )
        assert get_class_label_from_display_name("How To Acquire") == "HowToAcquire"
        assert (
            get_class_label_from_display_name("How To Acquire", strict_camel_case=True)
            == "HowToAcquire"
        )
        assert (
            get_class_label_from_display_name("Model Of Manifestation")
            == "ModelOfManifestation"
        )
        assert (
            get_class_label_from_display_name(
                "Model Of Manifestation", strict_camel_case=True
            )
            == "ModelOfManifestation"
        )
        assert (
            get_class_label_from_display_name("ModelOfManifestation")
            == "ModelOfManifestation"
        )
        assert (
            get_class_label_from_display_name(
                "ModelOfManifestation", strict_camel_case=True
            )
            == "ModelOfManifestation"
        )
        assert (
            get_class_label_from_display_name("model Of Manifestation")
            == "ModelOfManifestation"
        )
        assert (
            get_class_label_from_display_name(
                "model Of Manifestation", strict_camel_case=True
            )
            == "ModelOfManifestation"
        )

        # tests where strict_camel_case changes the result
        assert get_class_label_from_display_name("how to Acquire") == "HowtoAcquire"
        assert (
            get_class_label_from_display_name("how to Acquire", strict_camel_case=True)
            == "HowToAcquire"
        )
        assert get_class_label_from_display_name("How to Acquire") == "HowtoAcquire"
        assert (
            get_class_label_from_display_name("How to Acquire", strict_camel_case=True)
            == "HowToAcquire"
        )
        assert get_class_label_from_display_name("how to acquire") == "Howtoacquire"
        assert (
            get_class_label_from_display_name("how to acquire", strict_camel_case=True)
            == "HowToAcquire"
        )
        assert (
            get_class_label_from_display_name("model of manifestation")
            == "Modelofmanifestation"
        )
        assert (
            get_class_label_from_display_name(
                "model of manifestation", strict_camel_case=True
            )
            == "ModelOfManifestation"
        )
        assert (
            get_class_label_from_display_name("model of manifestation")
            == "Modelofmanifestation"
        )
        assert (
            get_class_label_from_display_name(
                "model of manifestation", strict_camel_case=True
            )
            == "ModelOfManifestation"
        )

    @pytest.mark.parametrize(
        "context_value", ["@id", "sms:required"], ids=["remove_at", "remove_sms"]
    )
    def test_strip_context(self, helpers, context_value):
        stripped_contex = strip_context(context_value=context_value)
        if "@id" == context_value:
            assert stripped_contex == ("", "id")
        elif "sms:required" == context_value:
            assert stripped_contex == ("sms", "required")

    @pytest.mark.parametrize(
        "test_multi_rule",
        list(MULTI_RULE_DICT.keys()),
        ids=list(MULTI_RULE_DICT.keys()),
    )
    def test_get_individual_rules(self, test_multi_rule):
        validation_rules = []
        test_rule = MULTI_RULE_DICT[test_multi_rule]["starting_rule"]
        expected_rule = MULTI_RULE_DICT[test_multi_rule]["parsed_rule"]
        parsed_rule = get_individual_rules(
            rule=test_rule,
            validation_rules=validation_rules,
        )
        assert expected_rule == parsed_rule

    @pytest.mark.parametrize(
        "test_individual_component_rule",
        [
            ["#Patient int", [["Patient"], "int"]],
            ["int", [["all_other_components"], "int"]],
        ],
        ids=["Patient_component", "no_component"],
    )
    def test_get_component_name_rules(self, test_individual_component_rule):
        component_names = []

        component, parsed_rule = get_component_name_rules(
            component_names=[], component_rule=test_individual_component_rule[0]
        )
        expected_rule = test_individual_component_rule[1][1]
        expected_component = test_individual_component_rule[1][0]

        assert expected_rule == parsed_rule
        assert expected_component == component

    @pytest.mark.parametrize(
        "test_individual_rule_set",
        [
            ["#Patient int::inRange 100 900", []],
            ["int::inRange 100 900", ["int", "inRange 100 900"]],
            ["int", ["int"]],
        ],
        ids=["improper_format", "double_rule", "single_rule"],
    )
    def test_parse_single_set_validation_rules(self, test_individual_rule_set):
        validation_rule_string = test_individual_rule_set[0]
        try:
            parsed_rule = parse_single_set_validation_rules(
                validation_rule_string=validation_rule_string
            )
            expected_rule = test_individual_rule_set[1]
            assert parsed_rule == expected_rule
        except:
            assert validation_rule_string == "#Patient int::inRange 100 900"

    @pytest.mark.parametrize(
        "component_names",
        [
            ["duplicated_component", ["Patient", "Biospecimen", "Patient"]],
            ["individual_component", ["Patient", "Biospecimen"]],
            ["no_component", []],
        ],
        ids=["duplicated_component", "individual_component", "no_component"],
    )
    def test_check_for_duplicate_components(self, component_names):
        """Test that we are properly identifying duplicates in a list.
        Exception should only be triggered when the duplicate component list is passed.
        """
        try:
            check_for_duplicate_components(
                component_names=component_names[1], validation_rule_string="dummy_str"
            )
        except:
            assert component_names[0] == "duplicated_component"

    @pytest.mark.parametrize(
        "test_rule_name",
        list(TEST_VALIDATION_RULES.keys()),
        ids=list(TEST_VALIDATION_RULES.keys()),
    )
    def test_parse_validation_rules(self, test_rule_name):
        """
        The test dictionary tests the following:
            A dictionary rule is simply returned.
            A string rule, raises an exception.
            A single rule, a double rule, component rules, with a single component in either orientation,
            double rules, multiple rules, creating a rule for all components except one.
        """
        validation_rules = TEST_VALIDATION_RULES[test_rule_name]["validation_rules"]
        expected_parsed_rules = TEST_VALIDATION_RULES[test_rule_name]["parsed_rules"]

        try:
            parsed_validation_rules = parse_validation_rules(
                validation_rules=validation_rules
            )
            assert expected_parsed_rules == parsed_validation_rules
        except:
            assert test_rule_name in ["str_rule", "duplicated_component"]

    @pytest.mark.parametrize(
        "test_rule_name",
        list(TEST_VALIDATION_RULES.keys()),
        ids=list(TEST_VALIDATION_RULES.keys()),
    )
    def test_extract_component_validation_rules(self, test_rule_name):
        """
        Test that a component validation rule dictionary is parsed properly
        """
        attribute_rules_set = TEST_VALIDATION_RULES[test_rule_name]["parsed_rules"]
        if isinstance(attribute_rules_set, dict):
            for component in attribute_rules_set.keys():
                extracted_rules = extract_component_validation_rules(
                    component, attribute_rules_set
                )
                assert isinstance(extracted_rules, list)
                assert (
                    extracted_rules
                    == TEST_VALIDATION_RULES[test_rule_name]["extracted_rules"][
                        component
                    ]
                )

    @pytest.mark.parametrize(
        "test_dn",
        list(TEST_DN_DICT.keys()),
        ids=list(TEST_DN_DICT.keys()),
    )
    def test_check_if_display_name_is_valid_label(self, test_dn):
        display_name = test_dn
        blacklisted_chars = ["(", ")", ".", " ", "-"]
        for entry_type, expected_result in TEST_DN_DICT[test_dn].items():
            valid_label = check_if_display_name_is_valid_label(
                test_dn, blacklisted_chars
            )
            if test_dn in ["Bio-things", "bio things", "Bio Things"]:
                assert valid_label == False
            else:
                assert valid_label == True

    @pytest.mark.parametrize(
        "test_dn",
        list(TEST_DN_DICT.keys())[-2:],
        ids=list(TEST_DN_DICT.keys())[-2:],
    )
    def test_get_stripped_label(self, test_dn: str):
        display_name = test_dn
        blacklisted_chars = ["(", ")", ".", " ", "-"]
        for entry_type, expected_result in TEST_DN_DICT[test_dn].items():
            label = ""

            label = get_stripped_label(
                entry_type=entry_type,
                display_name=display_name,
                blacklisted_chars=blacklisted_chars,
            )
            assert label == expected_result

    @pytest.mark.parametrize(
        "test_dn",
        list(TEST_DN_DICT.keys()),
        ids=list(TEST_DN_DICT.keys()),
    )
    def test_get_schema_label(self, test_dn: str):
        display_name = test_dn
        for entry_type, expected_result in TEST_DN_DICT[test_dn].items():
            label = ""

            label = get_schema_label(
                entry_type=entry_type,
                display_name=display_name,
                strict_camel_case=False,
            )

            if "-" in display_name:
                # In this case, biothings will not strip the blacklisted character,
                # so it will not match the dictionary.
                if entry_type == "class":
                    assert label == display_name.capitalize()
                else:
                    assert label == display_name[0].lower() + display_name[1:]
            else:
                assert label == expected_result

    @pytest.mark.parametrize(
        "test_dn",
        list(TEST_DN_DICT.keys()),
        ids=list(TEST_DN_DICT.keys()),
    )
    @pytest.mark.parametrize(
        "data_model_labels",
        ["display_label", "class_label"],
        ids=["display_label", "class_label"],
    )
    def test_get_label_from_display_name(self, test_dn: str, data_model_labels: str):
        display_name = test_dn
        for entry_type, expected_result in TEST_DN_DICT[test_dn].items():
            label = ""

            try:
                label = get_label_from_display_name(
                    entry_type=entry_type,
                    display_name=display_name,
                    data_model_labels=data_model_labels,
                )
            except:
                # Under these conditions should only fail if the display name cannot be used as a label.
                assert test_dn in [
                    "Bio Things",
                    "bio things",
                    "Bio-things",
                    "bio_things",
                ]
            if label:
                if data_model_labels == "display_label":
                    if test_dn in ["Bio Things", "bio things", "Bio-things"]:
                        assert label == expected_result

                    else:
                        assert label == test_dn
                else:
                    # The dash has an odd handling
                    if display_name == "Bio-things":
                        if entry_type == "property":
                            assert label == "bio-things"
                        else:
                            assert label == "Bio-things"
                    else:
                        assert label == expected_result

            else:
                return
        return


class TestExportGraph:
    def test_export_graph_success(self, tmp_path):
        # Create a temporary file path
        file_path = tmp_path / "graph.pickle"

        # Define a sample schema
        schema = {
            "node1": {"edges": ["node2", "node3"]},
            "node2": {"edges": []},
            "node3": {"edges": []},
        }

        # Call the export_graph function
        export_graph(schema, str(file_path))

        # Check if the file exists
        assert file_path.exists()

        # Load the saved schema from the file
        with open(file_path, "rb") as file:
            saved_schema = pickle.load(file)

        # Check if the saved schema is equal to the original schema
        assert saved_schema == schema

    def test_export_graph_failure(self, tmp_path, caplog):
        # Create a temporary file path
        file_path = tmp_path / "graph.pickle"

        # Define a sample schema
        schema = {
            "node1": {"edges": ["node2", "node3"]},
            "node2": {"edges": []},
            "node3": {"edges": []},
        }

        # Set the file path to a non-existent directory
        invalid_file_path = str(tmp_path / "non_existent_directory" / "graph.pickle")

        # Call the export_graph function with an invalid file path
        # and catch the exception
        with pytest.raises(FileNotFoundError):
            export_graph(schema, invalid_file_path)

    @pytest.mark.parametrize(
        "data_model", list(DATA_MODEL_DICT.keys()), ids=list(DATA_MODEL_DICT.values())
    )
    @pytest.mark.parametrize(
        "source_node",
        ["Biospecimen", "Patient"],
        ids=["biospecimen_source", "patient_source"],
    )
    def test_get_json_schema_log_file_path(
        self, helpers, data_model: str, source_node: str
    ):
        data_model_path = helpers.get_data_path(path=data_model)
        json_schema_log_file_path = get_json_schema_log_file_path(
            data_model_path=data_model_path, source_node=source_node
        )

        # Check that model is not included in the json_schema_log_file_path
        assert ".model" not in "data_model"

        # Check the file suffixs are what is expected.
        assert ["schema", "json"] == json_schema_log_file_path.split(".")[-2:]


class TestValidateUtils:
    def test_validate_schema(self, helpers):
        """ """

        # Get data model path
        data_model_path = helpers.get_data_path("example.model.jsonld")
        schema = io_utils.load_json(data_model_path)
        # need to pass the jsonschema
        actual = validate_utils.validate_schema(schema)

        assert actual is None

    def test_validate_class_schema(self, helpers):
        """
        Get a class template, fill it out with mock data, and validate against a JSON Schema

        """
        class_template = ClassTemplate()
        self.class_template = json.loads(class_template.to_json())

        mock_class = copy.deepcopy(self.class_template)
        mock_class["@id"] = "bts:MockClass"
        mock_class["@type"] = "rdfs:Class"
        mock_class["@rdfs:comment"] = "This is a mock class"
        mock_class["@rdfs:label"] = "MockClass"
        mock_class["rdfs:subClassOf"].append({"@id": "bts:Patient"})

        error = validate_utils.validate_class_schema(mock_class)

        assert error is None

    def test_validate_property_schema(self, helpers):
        """
        Get a property template, fill it out with mock data, and validate against a JSON Schema

        """
        property_template = PropertyTemplate()
        self.property_template = json.loads(property_template.to_json())

        mock_class = copy.deepcopy(self.property_template)
        mock_class["@id"] = "bts:MockProperty"
        mock_class["@type"] = "rdf:Property"
        mock_class["@rdfs:comment"] = "This is a mock Patient class"
        mock_class["@rdfs:label"] = "MockProperty"
        mock_class["schema:domainIncludes"].append({"@id": "bts:Patient"})

        error = validate_utils.validate_property_schema(mock_class)

        assert error is None

    @pytest.mark.parametrize(
        ("manifest", "model", "root_node"),
        [
            (
                "mock_manifests/Patient_test_no_entry_for_cond_required_column.manifest.csv",
                "example.model.csv",
                "Patient",
            ),
            (
                "mock_manifests/Valid_Test_Manifest_with_nones.csv",
                "example_test_nones.model.csv",
                "MockComponent",
            ),
        ],
    )
    def test_convert_nan_entries_to_empty_strings(
        self, helpers, manifest, model, root_node
    ):
        # Get manifest and data model path
        manifest_path = helpers.get_data_path(manifest)
        model_path = helpers.get_data_path(model)

        ## Gather parmeters needed to run validate_manifest_rules
        errors = []
        load_args = {
            "dtype": "string",
        }

        dmge = helpers.get_data_model_graph_explorer(path=model)

        self.data_model_js = DataModelJSONSchema(
            jsonld_path=model_path, graph=dmge.graph
        )
        json_schema = self.data_model_js.get_json_validation_schema(
            root_node, root_node + "_validation"
        )

        manifest = load_df(
            manifest_path,
            preserve_raw_input=False,
            allow_na_values=True,
            **load_args,
        )

        metadataModel = get_metadataModel(helpers, model)

        # Instantiate Validate manifest, and run manifest validation
        # In this step the manifest is modified while running rule
        # validation so need to do this step to get the updated manfest.
        vm = ValidateManifest(errors, manifest, manifest_path, dmge, json_schema)
        manifest, vmr_errors, vmr_warnings = vm.validate_manifest_rules(
            manifest,
            dmge,
            restrict_rules=False,
            project_scope=["syn54126707"],
        )

        # Run convert nan function
        output = validate_utils.convert_nan_entries_to_empty_strings(manifest=manifest)

        # Compare post rule validation manifest with output manifest looking
        # for expected nan to empty string conversion
        if root_node == "Patient":
            assert manifest["Family History"][0] == ["<NA>"]
            assert output["Family History"][0] == [""]
        elif root_node == "MockComponent":
            assert manifest["Check List"][2] == ["<NA>"]
            assert manifest["Check List Like Enum"][2] == []
            assert type(manifest["Check NA"][2]) == type(pd.NA)

            assert output["Check List"][2] == [""]
            assert output["Check List Like Enum"][2] == []

    def test_get_list_robustness(self, helpers):
        return

    def parse_str_series_to_list(self, helpers):
        return

    @pytest.mark.parametrize(
        "rule",
        [
            "required warning",
            "strict warning set required",
            "required strict warning set",
            "unique warning required",
            "unique required warning",
            "list strict",
            "required",
        ],
        ids=[
            "required_with_modifier",
            "required_last_with_multiple_modifiers",
            "required_first_with_multiple_modifiers",
            "rule_with_modifier_and_required_last",
            "rule_with_modifier_and_required_middle",
            "no_required",
            "only_required",
        ],
    )
    def test_required_is_only_rule(self, rule: str) -> None:
        """Verify that function required_is_only_rule is working as expected.
        Args:
            rule: str, various strings that we expect to behave a certain way during parsing.
        """

        output = validate_utils.required_is_only_rule(
            rule=rule,
            attribute="Patient ID",
            rule_modifiers=RULE_MODIFIERS,
            validation_expectation=VALIDATION_EXPECTATION,
        )

        if rule in [
            "required warning",
            "strict warning set required",
            "required strict warning set",
            "required",
        ]:
            assert output == True
        else:
            assert output == False


class TestCsvUtils:
    def test_csv_to_schemaorg(self, helpers, tmp_path):
        """Test the CSV-to-JSON-LD conversion.

        This test also ensures that the CSV and JSON-LD
        files for the example data model stay in sync.
        TODO: This probably should be moved out of here and to test_schemas
        """
        csv_path = helpers.get_data_path("example.model.csv")

        # Instantiate DataModelParser
        data_model_parser = DataModelParser(path_to_data_model=csv_path)

        # Parse Model
        parsed_data_model = data_model_parser.parse_model()

        # Instantiate DataModelGraph
        data_model_grapher = DataModelGraph(parsed_data_model)

        # Generate graph
        graph_data_model = data_model_grapher.graph

        # Convert graph to JSONLD
        jsonld_data_model = convert_graph_to_jsonld(graph=graph_data_model)

        # saving updated schema.org schema
        actual_jsonld_path = tmp_path / "example.from_csv.model.jsonld"
        export_schema(jsonld_data_model, actual_jsonld_path)

        # Compare both JSON-LD files
        expected_jsonld_path = helpers.get_data_path("example.model.jsonld")
        expected_jsonld = open(expected_jsonld_path).read()
        actual_jsonld = open(actual_jsonld_path).read()

        assert expected_jsonld == actual_jsonld<|MERGE_RESOLUTION|>--- conflicted
+++ resolved
@@ -50,14 +50,11 @@
     get_stripped_label,
     parse_single_set_validation_rules,
     parse_validation_rules,
-<<<<<<< HEAD
     extract_component_validation_rules,
     check_for_duplicate_components,
     get_json_schema_log_file_path,
     export_graph,
-=======
     strip_context,
->>>>>>> a87df1f5
 )
 
 logging.basicConfig(level=logging.DEBUG)
