--- conflicted
+++ resolved
@@ -258,56 +258,7 @@
 
         assert_frame_equal(trimmed_df, local_manifest)
 
-
-<<<<<<< HEAD
-class TestValidateUtils:
-
-    def test_validate_schema(self, schema_explorer):
-
-        se_obj = schema_explorer("tests/data/schema_org_schemas/example.jsonld")
-
-        expected = validate_utils.validate_schema(se_obj.schema)
-        
-        actual = None
-
-        assert expected == actual
-
-    
-    def test_validate_class_schema(self, schema_explorer):
-        
-        se_obj = schema_explorer("tests/data/schema_org_schemas/example.jsonld")
-        
-        mock_class = se_obj.generate_class_template()
-        mock_class["@id"] = "bts:MockClass"
-        mock_class["@type"] = "rdfs:Class"
-        mock_class["@rdfs:comment"] = "This is a mock class"
-        mock_class["@rdfs:label"] = "MockClass"
-        mock_class["rdfs:subClassOf"]["@id"] = "bts:Patient"
-
-        expected = validate_utils.validate_class_schema(mock_class)
-
-        actual = None
-
-        assert expected == actual
-
-
-    def test_validate_property_schema(self, schema_explorer):
-
-        se_obj = schema_explorer("tests/data/schema_org_schemas/example.jsonld")
-        
-        mock_class = se_obj.generate_property_template()
-        mock_class["@id"] = "bts:MockProperty"
-        mock_class["@type"] = "rdf:Property"
-        mock_class["@rdfs:comment"] = "This is a mock Patient class"
-        mock_class["@rdfs:label"] = "MockProperty"
-        mock_class["schema:domainIncludes"]["@id"] = "bts:Patient"
-
-        expected = validate_utils.validate_property_schema(mock_class)
-
-        actual = None
-
-        assert expected == actual
-=======
+        
     def test_update_dataframe(self):
         input_df = pd.DataFrame({
             "numCol": [1, 2],
@@ -327,4 +278,52 @@
 
         actual_df = df_utils.update_df(input_df, updates_df, "entityId")
         pd.testing.assert_frame_equal(expected_df, actual_df)
->>>>>>> b4041795
+        
+
+ class TestValidateUtils:
+
+    def test_validate_schema(self, schema_explorer):
+
+        se_obj = schema_explorer("tests/data/schema_org_schemas/example.jsonld")
+
+        expected = validate_utils.validate_schema(se_obj.schema)
+        
+        actual = None
+
+        assert expected == actual
+
+    
+    def test_validate_class_schema(self, schema_explorer):
+        
+        se_obj = schema_explorer("tests/data/schema_org_schemas/example.jsonld")
+        
+        mock_class = se_obj.generate_class_template()
+        mock_class["@id"] = "bts:MockClass"
+        mock_class["@type"] = "rdfs:Class"
+        mock_class["@rdfs:comment"] = "This is a mock class"
+        mock_class["@rdfs:label"] = "MockClass"
+        mock_class["rdfs:subClassOf"]["@id"] = "bts:Patient"
+
+        expected = validate_utils.validate_class_schema(mock_class)
+
+        actual = None
+
+        assert expected == actual
+
+
+    def test_validate_property_schema(self, schema_explorer):
+
+        se_obj = schema_explorer("tests/data/schema_org_schemas/example.jsonld")
+        
+        mock_class = se_obj.generate_property_template()
+        mock_class["@id"] = "bts:MockProperty"
+        mock_class["@type"] = "rdf:Property"
+        mock_class["@rdfs:comment"] = "This is a mock Patient class"
+        mock_class["@rdfs:label"] = "MockProperty"
+        mock_class["schema:domainIncludes"]["@id"] = "bts:Patient"
+
+        expected = validate_utils.validate_property_schema(mock_class)
+
+        actual = None
+
+        assert expected == actual