--- conflicted
+++ resolved
@@ -31,12 +31,7 @@
 from schematic import LOADER
 from schematic.exceptions import (MissingConfigAndArgumentValueError,
                                   MissingConfigValueError)
-<<<<<<< HEAD
-from schematic.store.synapse import SynapseStorage
-=======
-from schematic.schemas import df_parser
-from schematic.schemas.explorer import SchemaExplorer
->>>>>>> bddcc390
+
 from schematic.utils import (cli_utils, df_utils, general, io_utils,
                              validate_utils)
 from schematic.utils.general import (calculate_datetime,
@@ -494,11 +489,11 @@
 
         # saving updated schema.org schema
         actual_jsonld_path = tmp_path / "example.from_csv.model.jsonld"
-        #base_se.export_schema(actual_jsonld_path)
         export_schema(jsonld_data_model, actual_jsonld_path)
 
         # Compare both JSON-LD files
         expected_jsonld_path = helpers.get_data_path("example.model.jsonld")
         expected_jsonld = open(expected_jsonld_path).read()
         actual_jsonld = open(actual_jsonld_path).read()
+
         assert expected_jsonld == actual_jsonld