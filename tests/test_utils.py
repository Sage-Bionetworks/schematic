import copy
import json
import logging
import os
import shutil
import tempfile
import time
from datetime import datetime
from unittest import mock

import numpy as np
import pandas as pd
import pytest
import synapseclient
import synapseclient.core.cache as cache
from pandas.testing import assert_frame_equal
from synapseclient.core.exceptions import SynapseHTTPError

from schematic.schemas.data_model_parser import DataModelParser
from schematic.schemas.data_model_graph import DataModelGraph, DataModelGraphExplorer
from schematic.schemas.data_model_jsonld import (
    DataModelJsonLD,
    BaseTemplate,
    PropertyTemplate,
    ClassTemplate,
)
from schematic.schemas.data_model_json_schema import DataModelJSONSchema

from schematic.schemas.data_model_relationships import DataModelRelationships
from schematic.schemas.data_model_jsonld import DataModelJsonLD, convert_graph_to_jsonld

from schematic.exceptions import (
    MissingConfigValueError,
    MissingConfigAndArgumentValueError,
)
from schematic import LOADER
from schematic.exceptions import (
    MissingConfigAndArgumentValueError,
    MissingConfigValueError,
)

from schematic.utils import cli_utils, df_utils, general, io_utils, validate_utils
from schematic.utils.general import (
    calculate_datetime,
    check_synapse_cache_size,
    clear_synapse_cache,
    entity_type_mapping,
)
from schematic.utils.schema_utils import (
    export_schema,
    get_property_label_from_display_name,
    get_class_label_from_display_name,
    strip_context,
<<<<<<< HEAD
    get_individual_rules,
    get_component_name_rules,
    parse_component_validation_rules,
    parse_single_set_validation_rules,
    parse_validation_rules,
    extract_component_validation_rules,
=======
    get_label_from_display_name,
    get_schema_label,
    get_stripped_label,
    check_if_display_name_is_valid_label,
>>>>>>> 2e63e903
)


logging.basicConfig(level=logging.DEBUG)
logger = logging.getLogger(__name__)

IN_GITHUB_ACTIONS = os.getenv("GITHUB_ACTIONS")

<<<<<<< HEAD
MULTI_RULE_DICT = {
    "multi_rule": {
        "starting_rule": "unique::list::num",
        "parsed_rule": [["unique", "list", "num"]],
    },
    "double_rule": {
        "starting_rule": "unique::list",
        "parsed_rule": [["unique", "list"]],
    },
    "single_rule": {"starting_rule": "unique", "parsed_rule": ["unique"]},
}

TEST_VALIDATION_RULES = {
    "multi_component_rule": {
        "validation_rules": [
            "#Patient int^^#Biospecimen unique error^^#BulkRNA-seqAssay int"
        ],
        "parsed_rules": {
            "Patient": "int",
            "Biospecimen": "unique error",
            "BulkRNA-seqAssay": "int",
        },
        "extracted_rules": {
            "Patient": ["int"],
            "Biospecimen": ["unique error"],
            "BulkRNA-seqAssay": ["int"],
        },
    },
    "double_component_rule": {
        "validation_rules": ["#Patient int^^#Biospecimen unique error"],
        "parsed_rules": {"Patient": "int", "Biospecimen": "unique error"},
        "extracted_rules": {"Patient": ["int"], "Biospecimen": ["unique error"]},
    },
    "single_component_rule_1": {
        "validation_rules": ["#Patient int^^"],
        "parsed_rules": {"Patient": "int"},
        "extracted_rules": {"Patient": ["int"]},
    },
    "single_component_rule_2": {
        "validation_rules": ["^^#Patient int"],
        "parsed_rules": {"Patient": "int"},
        "extracted_rules": {"Patient": ["int"]},
    },
    "single_component_exclusion": {
        "validation_rules": ["int::inRange 100 900^^#Patient"],
        "parsed_rules": {
            "all_other_components": ["int", "inRange 100 900"],
            "Patient": "",
        },
        "extracted_rules": {
            "all_other_components": ["int", "inRange 100 900"],
            "Patient": [],
        },
    },
    "dictionary_rule": {
        "validation_rules": {"BiospecimenManifest": "unique error", "Patient": "int"},
        "parsed_rules": {"BiospecimenManifest": "unique error", "Patient": "int"},
        "extracted_rules": {
            "BiospecimenManifest": ["unique error"],
            "Patient": ["int"],
        },
    },
    "str_rule": {
        "validation_rules": "#Patient int^^#Biospecimen unique error",
        "parsed_rules": "raises_exception",
    },
    "simple_rule": {
        "validation_rules": ["int"],
        "parsed_rules": ["int"],
    },
    "double_rule": {
        "validation_rules": ["list::regex match \(\d{3}\) \d{3}-\d{4}"],
        "parsed_rules": ["list", "regex match \(\d{3}\) \d{3}-\d{4}"],
    },
=======
TEST_DN_DICT = {
    "Bio Things": {"class": "BioThings", "property": "bioThings"},
    "bio things": {"class": "Biothings", "property": "biothings"},
    "BioThings": {"class": "BioThings", "property": "bioThings"},
    "Bio-things": {"class": "Biothings", "property": "biothings"},
    "bio_things": {"class": "BioThings", "property": "bioThings"},
>>>>>>> 2e63e903
}


class TestGeneral:
    def test_clear_synapse_cache(self, tmp_path):
        # define location of mock synapse cache
        mock_synapse_cache_dir = tmp_path / ".synapseCache/"
        mock_synapse_cache_dir.mkdir()
        mock_sub_folder = mock_synapse_cache_dir / "123"
        mock_sub_folder.mkdir()
        mock_table_query_folder = mock_sub_folder / "456"
        mock_table_query_folder.mkdir()

        # create mock table query csv and a mock cache map
        mock_synapse_table_query_csv = (
            mock_table_query_folder / "mock_synapse_table_query.csv"
        )
        mock_synapse_table_query_csv.write_text("mock table query content")
        mock_cache_map = mock_table_query_folder / ".cacheMap"
        mock_cache_map.write_text(
            f"{mock_synapse_table_query_csv}: '2022-06-13T19:24:27.000Z'"
        )

        assert os.path.exists(mock_synapse_table_query_csv)

        # since synapse python client would compare last modified date and before date
        # we have to create a little time gap here
        time.sleep(1)

        # clear cache
        my_cache = cache.Cache(cache_root_dir=mock_synapse_cache_dir)
        clear_synapse_cache(my_cache, minutes=0.0001)
        # make sure that cache files are now gone
        assert os.path.exists(mock_synapse_table_query_csv) == False
        assert os.path.exists(mock_cache_map) == False

    def test_calculate_datetime_before_minutes(self):
        input_date = datetime.strptime("07/20/23 17:36:34", "%m/%d/%y %H:%M:%S")
        minutes_before = calculate_datetime(
            input_date=input_date, minutes=10, before_or_after="before"
        )
        expected_result_date_before = datetime.strptime(
            "07/20/23 17:26:34", "%m/%d/%y %H:%M:%S"
        )
        assert minutes_before == expected_result_date_before

    def test_calculate_datetime_after_minutes(self):
        input_date = datetime.strptime("07/20/23 17:36:34", "%m/%d/%y %H:%M:%S")
        minutes_after = calculate_datetime(
            input_date=input_date, minutes=10, before_or_after="after"
        )
        expected_result_date_after = datetime.strptime(
            "07/20/23 17:46:34", "%m/%d/%y %H:%M:%S"
        )
        assert minutes_after == expected_result_date_after

    def test_calculate_datetime_raise_error(self):
        with pytest.raises(ValueError):
            input_date = datetime.strptime("07/20/23 17:36:34", "%m/%d/%y %H:%M:%S")
            minutes = calculate_datetime(
                input_date=input_date, minutes=10, before_or_after="error"
            )

    # this test might fail for windows machine
    @pytest.mark.not_windows
    def test_check_synapse_cache_size(self, tmp_path):
        mock_synapse_cache_dir = tmp_path / ".synapseCache"
        mock_synapse_cache_dir.mkdir()

        mock_synapse_table_query_csv = (
            mock_synapse_cache_dir / "mock_synapse_table_query.csv"
        )
        mock_synapse_table_query_csv.write_text("example file for calculating cache")

        file_size = check_synapse_cache_size(mock_synapse_cache_dir)

        # For some reasons, when running in github action, the size of file changes.
        if IN_GITHUB_ACTIONS:
            assert file_size == 8000
        else:
            assert file_size == 4000

    def test_find_duplicates(self):
        mock_list = ["foo", "bar", "foo"]
        mock_dups = {"foo"}

        test_dups = general.find_duplicates(mock_list)
        assert test_dups == mock_dups

    def test_dict2list_with_dict(self):
        mock_dict = {"foo": "bar"}
        mock_list = [{"foo": "bar"}]

        test_list = general.dict2list(mock_dict)
        assert test_list == mock_list

    def test_dict2list_with_list(self):
        # mock_dict = {'foo': 'bar'}
        mock_list = [{"foo": "bar"}]

        test_list = general.dict2list(mock_list)
        assert test_list == mock_list

    @pytest.mark.parametrize(
        "entity_id,expected_type",
        [
            ("syn27600053", "folder"),
            ("syn29862078", "file"),
            ("syn23643253", "asset view"),
            ("syn30988314", "folder"),
            ("syn51182432", "org.sagebionetworks.repo.model.table.TableEntity"),
        ],
    )
    def test_entity_type_mapping(self, synapse_store, entity_id, expected_type):
        syn = synapse_store.syn

        entity_type = entity_type_mapping(syn, entity_id)
        assert entity_type == expected_type

    def test_entity_type_mapping_invalid_entity_id(self, synapse_store):
        syn = synapse_store.syn

        # test with an invalid entity id
        with pytest.raises(SynapseHTTPError) as exception_info:
            entity_type_mapping(syn, "syn123456")

    def test_download_manifest_to_temp_folder(self):
        with tempfile.TemporaryDirectory() as tmpdir:
            path_dir = general.create_temp_folder(tmpdir)
            assert os.path.exists(path_dir)


class TestCliUtils:
    def test_query_dict(self):
        mock_dict = {"k1": {"k2": {"k3": "foobar"}}}
        mock_keys_valid = ["k1", "k2", "k3"]
        mock_keys_invalid = ["k1", "k2", "k4"]

        test_result_valid = cli_utils.query_dict(mock_dict, mock_keys_valid)
        test_result_invalid = cli_utils.query_dict(mock_dict, mock_keys_invalid)

        assert test_result_valid == "foobar"
        assert test_result_invalid is None


class FakeResponse:
    status: int
    data: bytes

    def __init__(self, *, data: bytes):
        self.data = data

    def __enter__(self):
        return self

    def __exit__(self, type, value, traceback):
        pass

    def read(self):
        self.status = 200 if self.data is not None else 404
        return self.data

    def close(self):
        pass


class TestIOUtils:
    def test_json_load(self, tmpdir):
        json_file = tmpdir.join("example.json")
        json_file.write_text(json.dumps([{"k1": "v1"}, {"k2": "v2"}]), encoding="utf-8")

        with open(json_file, encoding="utf-8") as f:
            expected = json.load(f)

        local_result = io_utils.load_json(str(json_file))

        assert local_result == expected

    def test_json_load_online(self, mocker):
        mock_urlopen = mocker.patch(
            "urllib.request.urlopen",
            return_value=FakeResponse(
                data=json.dumps([{"k1": "v1"}, {"k2": "v2"}]).encode("utf-8")
            ),
        )

        url_result = io_utils.load_json("http://example.com")
        assert url_result == [{"k1": "v1"}, {"k2": "v2"}]

        assert mock_urlopen.call_count == 1

    def test_export_json(self, tmpdir):
        json_str = json.dumps([{"k1": "v1"}, {"k2": "v2"}])

        export_file = tmpdir.join("export_json_expected.json")
        io_utils.export_json(json_str, export_file)

        with open(export_file, encoding="utf-8") as f:
            expected = json.load(f)

        assert expected == json_str

    def test_load_default(self):
        biothings_schema = io_utils.load_default()

        expected_ctx_keys = ["bts", "rdf", "rdfs", "schema", "xsd"]
        actual_ctx_keys = list(biothings_schema["@context"].keys())
        assert expected_ctx_keys == actual_ctx_keys

        expected_no_of_keys = 146
        actual_no_of_keys = len(biothings_schema["@graph"])
        assert expected_no_of_keys == actual_no_of_keys

    def test_load_schema_org(self):
        schema_org_schema = io_utils.load_schemaorg()

        expected_ctx_keys = [
            "brick",
            "csvw",
            "dc",
            "dcam",
            "dcat",
            "dcmitype",
            "dcterms",
            "doap",
            "foaf",
            "odrl",
            "org",
            "owl",
            "prof",
            "prov",
            "qb",
            "rdf",
            "rdfs",
            "schema",
            "sh",
            "skos",
            "sosa",
            "ssn",
            "time",
            "vann",
            "void",
            "xsd",
        ]
        actual_ctx_keys = list(schema_org_schema["@context"].keys())
        assert expected_ctx_keys == actual_ctx_keys

        expected_graph_keys = 2801
        actual_graph_keys = len(schema_org_schema["@graph"])
        assert expected_graph_keys == actual_graph_keys


class TestDfUtils:
    @pytest.mark.parametrize(
        "preserve_raw_input",
        [True, False],
        ids=["Do not infer datatypes", "Infer datatypes"],
    )
    def test_load_df(self, helpers, preserve_raw_input):
        test_col = "Check NA"
        file_path = helpers.get_data_path("mock_manifests", "Invalid_Test_Manifest.csv")

        unprocessed_df = pd.read_csv(file_path, encoding="utf8")
        df = df_utils.load_df(
            file_path, preserve_raw_input=preserve_raw_input, data_model=False
        )

        assert df["Component"].dtype == "object"

        n_unprocessed_rows = unprocessed_df.shape[0]
        n_processed_rows = df.shape[0]

        assert n_unprocessed_rows == 4
        assert n_processed_rows == 3

        if preserve_raw_input:
            assert isinstance(df[test_col].iloc[0], str)
            assert isinstance(df[test_col].iloc[1], str)
            assert isinstance(df[test_col].iloc[2], str)
        else:
            assert isinstance(df[test_col].iloc[0], np.int64)
            assert isinstance(df[test_col].iloc[1], float)
            assert isinstance(df[test_col].iloc[2], str)

    def test_update_df_col_present(self, helpers):
        synapse_manifest = helpers.get_data_frame(
            "mock_manifests", "synapse_manifest.csv"
        )

        local_manifest = helpers.get_data_frame("mock_manifests", "local_manifest.csv")

        col_pres_res = df_utils.update_df(local_manifest, synapse_manifest, "entityId")

        assert_frame_equal(col_pres_res, synapse_manifest)

    def test_update_df_col_absent(self, helpers):
        synapse_manifest = helpers.get_data_frame(
            "mock_manifests", "synapse_manifest.csv"
        )

        local_manifest = helpers.get_data_frame("mock_manifests", "local_manifest.csv")

        with pytest.raises(AssertionError):
            df_utils.update_df(local_manifest, synapse_manifest, "Col_Not_In_Dfs")

    def test_trim_commas_df(self, helpers):
        local_manifest = helpers.get_data_frame("mock_manifests", "local_manifest.csv")

        nan_row = pd.DataFrame(
            [[np.nan] * len(local_manifest.columns)], columns=local_manifest.columns
        )

        df_with_nans = pd.concat([local_manifest, nan_row], ignore_index=True)

        df_with_nans["Unnamed: 1"] = np.nan
        trimmed_df = df_utils.trim_commas_df(df_with_nans)

        assert_frame_equal(trimmed_df, local_manifest)

    def test_update_dataframe(self):
        input_df = pd.DataFrame(
            {
                "numCol": [1, 2],
                "entityId": ["syn01", "syn02"],
                "strCol": ["foo", "bar"],
            },
            columns=["numCol", "entityId", "strCol"],
        )
        updates_df = pd.DataFrame(
            {
                "strCol": ["___", np.nan],
                "numCol": [np.nan, 4],
                "entityId": ["syn01", "syn02"],
            },
            columns=["strCol", "numCol", "entityId"],
        )
        expected_df = pd.DataFrame(
            {
                "numCol": [int(1), int(4)],
                "entityId": ["syn01", "syn02"],
                "strCol": ["___", "bar"],
            },
            columns=["numCol", "entityId", "strCol"],
        )

        actual_df = df_utils.update_df(input_df, updates_df, "entityId")
        pd.testing.assert_frame_equal(expected_df, actual_df)

    def test_populate_column(self):
        input_df = pd.DataFrame(
            {"column1": ["col1Val", "col1Val"], "column2": [None, None]}
        )

        output_df = df_utils.populate_df_col_with_another_col(
            input_df, "column1", "column2"
        )
        assert (output_df["column2"].values == ["col1Val", "col1Val"]).all()


class TestSchemaUtils:
    def test_get_property_label_from_display_name(self, helpers):
        # tests where strict_camel_case is the same
        assert get_property_label_from_display_name("howToAcquire") == "howToAcquire"
        assert (
            get_property_label_from_display_name("howToAcquire", strict_camel_case=True)
            == "howToAcquire"
        )
        assert get_property_label_from_display_name("how_to_acquire") == "howToAcquire"
        assert (
            get_property_label_from_display_name(
                "how_to_acquire", strict_camel_case=True
            )
            == "howToAcquire"
        )
        assert get_property_label_from_display_name("howtoAcquire") == "howtoAcquire"
        assert (
            get_property_label_from_display_name("howtoAcquire", strict_camel_case=True)
            == "howtoAcquire"
        )
        assert get_property_label_from_display_name("How To Acquire") == "howToAcquire"
        assert (
            get_property_label_from_display_name(
                "How To Acquire", strict_camel_case=True
            )
            == "howToAcquire"
        )
        assert (
            get_property_label_from_display_name("Model Of Manifestation")
            == "modelOfManifestation"
        )
        assert (
            get_property_label_from_display_name(
                "Model Of Manifestation", strict_camel_case=True
            )
            == "modelOfManifestation"
        )
        assert (
            get_property_label_from_display_name("ModelOfManifestation")
            == "modelOfManifestation"
        )
        assert (
            get_property_label_from_display_name(
                "ModelOfManifestation", strict_camel_case=True
            )
            == "modelOfManifestation"
        )
        assert (
            get_property_label_from_display_name("model Of Manifestation")
            == "modelOfManifestation"
        )
        assert (
            get_property_label_from_display_name(
                "model Of Manifestation", strict_camel_case=True
            )
            == "modelOfManifestation"
        )

        # tests where strict_camel_case changes the result
        assert get_property_label_from_display_name("how to Acquire") == "howtoAcquire"
        assert (
            get_property_label_from_display_name(
                "how to Acquire", strict_camel_case=True
            )
            == "howToAcquire"
        )
        assert get_property_label_from_display_name("How to Acquire") == "howtoAcquire"
        assert (
            get_property_label_from_display_name(
                "How to Acquire", strict_camel_case=True
            )
            == "howToAcquire"
        )
        assert get_property_label_from_display_name("how to acquire") == "howtoacquire"
        assert (
            get_property_label_from_display_name(
                "how to acquire", strict_camel_case=True
            )
            == "howToAcquire"
        )
        assert (
            get_property_label_from_display_name("model of manifestation")
            == "modelofmanifestation"
        )
        assert (
            get_property_label_from_display_name(
                "model of manifestation", strict_camel_case=True
            )
            == "modelOfManifestation"
        )
        assert (
            get_property_label_from_display_name("model of manifestation")
            == "modelofmanifestation"
        )
        assert (
            get_property_label_from_display_name(
                "model of manifestation", strict_camel_case=True
            )
            == "modelOfManifestation"
        )

    def test_get_class_label_from_display_name(self, helpers):
        # tests where strict_camel_case is the same
        assert get_class_label_from_display_name("howToAcquire") == "HowToAcquire"
        assert (
            get_class_label_from_display_name("howToAcquire", strict_camel_case=True)
            == "HowToAcquire"
        )
        assert get_class_label_from_display_name("how_to_acquire") == "HowToAcquire"
        assert (
            get_class_label_from_display_name("how_to_acquire", strict_camel_case=True)
            == "HowToAcquire"
        )
        assert get_class_label_from_display_name("howtoAcquire") == "HowtoAcquire"
        assert (
            get_class_label_from_display_name("howtoAcquire", strict_camel_case=True)
            == "HowtoAcquire"
        )
        assert get_class_label_from_display_name("How To Acquire") == "HowToAcquire"
        assert (
            get_class_label_from_display_name("How To Acquire", strict_camel_case=True)
            == "HowToAcquire"
        )
        assert (
            get_class_label_from_display_name("Model Of Manifestation")
            == "ModelOfManifestation"
        )
        assert (
            get_class_label_from_display_name(
                "Model Of Manifestation", strict_camel_case=True
            )
            == "ModelOfManifestation"
        )
        assert (
            get_class_label_from_display_name("ModelOfManifestation")
            == "ModelOfManifestation"
        )
        assert (
            get_class_label_from_display_name(
                "ModelOfManifestation", strict_camel_case=True
            )
            == "ModelOfManifestation"
        )
        assert (
            get_class_label_from_display_name("model Of Manifestation")
            == "ModelOfManifestation"
        )
        assert (
            get_class_label_from_display_name(
                "model Of Manifestation", strict_camel_case=True
            )
            == "ModelOfManifestation"
        )

        # tests where strict_camel_case changes the result
        assert get_class_label_from_display_name("how to Acquire") == "HowtoAcquire"
        assert (
            get_class_label_from_display_name("how to Acquire", strict_camel_case=True)
            == "HowToAcquire"
        )
        assert get_class_label_from_display_name("How to Acquire") == "HowtoAcquire"
        assert (
            get_class_label_from_display_name("How to Acquire", strict_camel_case=True)
            == "HowToAcquire"
        )
        assert get_class_label_from_display_name("how to acquire") == "Howtoacquire"
        assert (
            get_class_label_from_display_name("how to acquire", strict_camel_case=True)
            == "HowToAcquire"
        )
        assert (
            get_class_label_from_display_name("model of manifestation")
            == "Modelofmanifestation"
        )
        assert (
            get_class_label_from_display_name(
                "model of manifestation", strict_camel_case=True
            )
            == "ModelOfManifestation"
        )
        assert (
            get_class_label_from_display_name("model of manifestation")
            == "Modelofmanifestation"
        )
        assert (
            get_class_label_from_display_name(
                "model of manifestation", strict_camel_case=True
            )
            == "ModelOfManifestation"
        )

    @pytest.mark.parametrize(
        "context_value", ["@id", "sms:required"], ids=["remove_at", "remove_sms"]
    )
    def test_strip_context(self, helpers, context_value):
        stripped_contex = strip_context(context_value=context_value)
        if "@id" == context_value:
            assert stripped_contex == ("", "id")
        elif "sms:required" == context_value:
            assert stripped_contex == ("sms", "required")

    @pytest.mark.parametrize(
<<<<<<< HEAD
        "test_multi_rule",
        list(MULTI_RULE_DICT.keys()),
        ids=list(MULTI_RULE_DICT.keys()),
    )
    def test_get_individual_rules(self, test_multi_rule):
        validation_rules = []
        test_rule = MULTI_RULE_DICT[test_multi_rule]["starting_rule"]
        expected_rule = MULTI_RULE_DICT[test_multi_rule]["parsed_rule"]
        parsed_rule = get_individual_rules(
            rule=test_rule,
            validation_rules=validation_rules,
        )
        assert expected_rule == parsed_rule

    @pytest.mark.parametrize(
        "test_individual_component_rule",
        [
            ["#Patient int", [["Patient"], "int"]],
            ["int", [["all_other_components"], "int"]],
        ],
        ids=["Patient_component", "no_component"],
    )
    def test_get_component_name_rules(self, test_individual_component_rule):
        component_names = []

        component, parsed_rule = get_component_name_rules(
            component_names=[], component_rule=test_individual_component_rule[0]
        )
        expected_rule = test_individual_component_rule[1][1]
        expected_component = test_individual_component_rule[1][0]

        assert expected_rule == parsed_rule
        assert expected_component == component

    @pytest.mark.parametrize(
        "test_individual_rule_set",
        [
            ["#Patient int::inRange 100 900", []],
            ["int::inRange 100 900", ["int", "inRange 100 900"]],
            ["int", ["int"]],
        ],
        ids=["improper_format", "double_rule", "single_rule"],
    )
    def test_parse_single_set_validation_rules(self, test_individual_rule_set):
        validation_rule_string = test_individual_rule_set[0]
        try:
            parsed_rule = parse_single_set_validation_rules(
                validation_rule_string=validation_rule_string
            )
            expected_rule = test_individual_rule_set[1]
            assert parsed_rule == expected_rule
        except:
            assert validation_rule_string == "#Patient int::inRange 100 900"

    @pytest.mark.parametrize(
        "test_rule_name",
        list(TEST_VALIDATION_RULES.keys()),
        ids=list(TEST_VALIDATION_RULES.keys()),
    )
    def test_parse_validation_rules(self, test_rule_name):
        """
        The test dictionary tests the following:
            A dictionary rule is simply returned.
            A string rule, raises an exception.
            A single rule, a double rule, component rules, with a single component in either orientation,
            double rules, multiple rules, creating a rule for all components except one.
        """
        validation_rules = TEST_VALIDATION_RULES[test_rule_name]["validation_rules"]
        expected_parsed_rules = TEST_VALIDATION_RULES[test_rule_name]["parsed_rules"]

        try:
            parsed_validation_rules = parse_validation_rules(
                validation_rules=validation_rules
            )
            assert expected_parsed_rules == parsed_validation_rules
        except:
            assert test_rule_name == "str_rule"

    @pytest.mark.parametrize(
        "test_rule_name",
        list(TEST_VALIDATION_RULES.keys()),
        ids=list(TEST_VALIDATION_RULES.keys()),
    )
    def test_extract_component_validation_rules(self, test_rule_name):
        """
        Test that a component validation rule dictionary is parsed properly
        """
        attribute_rules_set = TEST_VALIDATION_RULES[test_rule_name]["parsed_rules"]
        if isinstance(attribute_rules_set, dict):
            for component in attribute_rules_set.keys():
                extracted_rules = extract_component_validation_rules(
                    component, attribute_rules_set
                )
                assert isinstance(extracted_rules, list)
                assert (
                    extracted_rules
                    == TEST_VALIDATION_RULES[test_rule_name]["extracted_rules"][
                        component
                    ]
                )
=======
        "test_dn",
        list(TEST_DN_DICT.keys()),
        ids=list(TEST_DN_DICT.keys()),
    )
    def test_check_if_display_name_is_valid_label(self, test_dn):
        display_name = test_dn
        blacklisted_chars = ["(", ")", ".", " ", "-"]
        for entry_type, expected_result in TEST_DN_DICT[test_dn].items():
            valid_label = check_if_display_name_is_valid_label(
                test_dn, blacklisted_chars
            )
            if test_dn in ["Bio-things", "bio things", "Bio Things"]:
                assert valid_label == False
            else:
                assert valid_label == True

    @pytest.mark.parametrize(
        "test_dn",
        list(TEST_DN_DICT.keys())[-2:],
        ids=list(TEST_DN_DICT.keys())[-2:],
    )
    def test_get_stripped_label(self, test_dn: str):
        display_name = test_dn
        blacklisted_chars = ["(", ")", ".", " ", "-"]
        for entry_type, expected_result in TEST_DN_DICT[test_dn].items():
            label = ""

            label = get_stripped_label(
                entry_type=entry_type,
                display_name=display_name,
                blacklisted_chars=blacklisted_chars,
            )
            assert label == expected_result

    @pytest.mark.parametrize(
        "test_dn",
        list(TEST_DN_DICT.keys()),
        ids=list(TEST_DN_DICT.keys()),
    )
    def test_get_schema_label(self, test_dn: str):
        display_name = test_dn
        for entry_type, expected_result in TEST_DN_DICT[test_dn].items():
            label = ""

            label = get_schema_label(
                entry_type=entry_type,
                display_name=display_name,
                strict_camel_case=False,
            )

            if "-" in display_name:
                # In this case, biothings will not strip the blacklisted character,
                # so it will not match the dictionary.
                if entry_type == "class":
                    assert label == display_name.capitalize()
                else:
                    assert label == display_name[0].lower() + display_name[1:]
            else:
                assert label == expected_result

    @pytest.mark.parametrize(
        "test_dn",
        list(TEST_DN_DICT.keys()),
        ids=list(TEST_DN_DICT.keys()),
    )
    @pytest.mark.parametrize(
        "data_model_labels",
        ["display_label", "class_label"],
        ids=["display_label", "class_label"],
    )
    def test_get_label_from_display_name(self, test_dn: str, data_model_labels: str):
        display_name = test_dn
        for entry_type, expected_result in TEST_DN_DICT[test_dn].items():
            label = ""

            try:
                label = get_label_from_display_name(
                    entry_type=entry_type,
                    display_name=display_name,
                    data_model_labels=data_model_labels,
                )
            except:
                # Under these conditions should only fail if the display name cannot be used as a label.
                assert test_dn in [
                    "Bio Things",
                    "bio things",
                    "Bio-things",
                    "bio_things",
                ]
            if label:
                if data_model_labels == "display_label":
                    if test_dn in ["Bio Things", "bio things", "Bio-things"]:
                        assert label == expected_result

                    else:
                        assert label == test_dn
                else:
                    # The dash has an odd handling
                    if display_name == "Bio-things":
                        if entry_type == "property":
                            assert label == "bio-things"
                        else:
                            assert label == "Bio-things"
                    else:
                        assert label == expected_result

            else:
                return
        return
>>>>>>> 2e63e903


class TestValidateUtils:
    def test_validate_schema(self, helpers):
<<<<<<< HEAD
        """ """
=======
        """
        Previously did:
        se_obj = helpers.get_schema_explorer("example.model.jsonld")
        actual = validate_utils.validate_schema(se_obj.schema)

        schema is defined as: self.schema = load_json(schema)

        TODO: Validate this is doing what its supposed to.
        """
>>>>>>> 2e63e903
        # Get data model path
        data_model_path = helpers.get_data_path("example.model.jsonld")
        schema = io_utils.load_json(data_model_path)
        # need to pass the jsonschema
        actual = validate_utils.validate_schema(schema)

        assert actual is None

    def test_validate_class_schema(self, helpers):
        """
        Get a class template, fill it out with mock data, and validate against a JSON Schema

        """
        class_template = ClassTemplate()
        self.class_template = json.loads(class_template.to_json())

        mock_class = copy.deepcopy(self.class_template)
        mock_class["@id"] = "bts:MockClass"
        mock_class["@type"] = "rdfs:Class"
        mock_class["@rdfs:comment"] = "This is a mock class"
        mock_class["@rdfs:label"] = "MockClass"
        mock_class["rdfs:subClassOf"].append({"@id": "bts:Patient"})

        error = validate_utils.validate_class_schema(mock_class)

        assert error is None

    def test_validate_property_schema(self, helpers):
        """
        Get a property template, fill it out with mock data, and validate against a JSON Schema

        """
        property_template = PropertyTemplate()
        self.property_template = json.loads(property_template.to_json())

        mock_class = copy.deepcopy(self.property_template)
        mock_class["@id"] = "bts:MockProperty"
        mock_class["@type"] = "rdf:Property"
        mock_class["@rdfs:comment"] = "This is a mock Patient class"
        mock_class["@rdfs:label"] = "MockProperty"
        mock_class["schema:domainIncludes"].append({"@id": "bts:Patient"})

        error = validate_utils.validate_property_schema(mock_class)

        assert error is None


class TestCsvUtils:
    def test_csv_to_schemaorg(self, helpers, tmp_path):
        """Test the CSV-to-JSON-LD conversion.

        This test also ensures that the CSV and JSON-LD
        files for the example data model stay in sync.
        TODO: This probably should be moved out of here and to test_schemas
        """
        csv_path = helpers.get_data_path("example.model.csv")

        # Instantiate DataModelParser
        data_model_parser = DataModelParser(path_to_data_model=csv_path)

        # Parse Model
        parsed_data_model = data_model_parser.parse_model()

        # Instantiate DataModelGraph
        data_model_grapher = DataModelGraph(parsed_data_model)

        # Generate graph
        graph_data_model = data_model_grapher.generate_data_model_graph()

        # Convert graph to JSONLD
        jsonld_data_model = convert_graph_to_jsonld(Graph=graph_data_model)

        # saving updated schema.org schema
        actual_jsonld_path = tmp_path / "example.from_csv.model.jsonld"
        export_schema(jsonld_data_model, actual_jsonld_path)

        # Compare both JSON-LD files
        expected_jsonld_path = helpers.get_data_path("example.model.jsonld")
        expected_jsonld = open(expected_jsonld_path).read()
        actual_jsonld = open(actual_jsonld_path).read()

        assert expected_jsonld == actual_jsonld<|MERGE_RESOLUTION|>--- conflicted
+++ resolved
@@ -51,19 +51,16 @@
     get_property_label_from_display_name,
     get_class_label_from_display_name,
     strip_context,
-<<<<<<< HEAD
+    get_label_from_display_name,
+    get_schema_label,
+    get_stripped_label,
+    check_if_display_name_is_valid_label,
     get_individual_rules,
     get_component_name_rules,
     parse_component_validation_rules,
     parse_single_set_validation_rules,
     parse_validation_rules,
     extract_component_validation_rules,
-=======
-    get_label_from_display_name,
-    get_schema_label,
-    get_stripped_label,
-    check_if_display_name_is_valid_label,
->>>>>>> 2e63e903
 )
 
 
@@ -72,7 +69,6 @@
 
 IN_GITHUB_ACTIONS = os.getenv("GITHUB_ACTIONS")
 
-<<<<<<< HEAD
 MULTI_RULE_DICT = {
     "multi_rule": {
         "starting_rule": "unique::list::num",
@@ -147,14 +143,14 @@
         "validation_rules": ["list::regex match \(\d{3}\) \d{3}-\d{4}"],
         "parsed_rules": ["list", "regex match \(\d{3}\) \d{3}-\d{4}"],
     },
-=======
+}
+
 TEST_DN_DICT = {
     "Bio Things": {"class": "BioThings", "property": "bioThings"},
     "bio things": {"class": "Biothings", "property": "biothings"},
     "BioThings": {"class": "BioThings", "property": "bioThings"},
     "Bio-things": {"class": "Biothings", "property": "biothings"},
     "bio_things": {"class": "BioThings", "property": "bioThings"},
->>>>>>> 2e63e903
 }
 
 
@@ -716,7 +712,6 @@
             assert stripped_contex == ("sms", "required")
 
     @pytest.mark.parametrize(
-<<<<<<< HEAD
         "test_multi_rule",
         list(MULTI_RULE_DICT.keys()),
         ids=list(MULTI_RULE_DICT.keys()),
@@ -817,7 +812,7 @@
                         component
                     ]
                 )
-=======
+    @pytest.mark.parametrize(
         "test_dn",
         list(TEST_DN_DICT.keys()),
         ids=list(TEST_DN_DICT.keys()),
@@ -927,24 +922,13 @@
             else:
                 return
         return
->>>>>>> 2e63e903
 
 
 class TestValidateUtils:
     def test_validate_schema(self, helpers):
-<<<<<<< HEAD
-        """ """
-=======
         """
-        Previously did:
-        se_obj = helpers.get_schema_explorer("example.model.jsonld")
-        actual = validate_utils.validate_schema(se_obj.schema)
-
-        schema is defined as: self.schema = load_json(schema)
-
-        TODO: Validate this is doing what its supposed to.
         """
->>>>>>> 2e63e903
+
         # Get data model path
         data_model_path = helpers.get_data_path("example.model.jsonld")
         schema = io_utils.load_json(data_model_path)
