import os
import logging
import re
import networkx as nx
import jsonschema
import pytest
from pathlib import Path
import itertools

from schematic.models.validate_attribute import ValidateAttribute, GenerateError
from schematic.models.validate_manifest import ValidateManifest
from schematic.models.metadata import MetadataModel
from schematic.store.synapse import SynapseStorage

from schematic.schemas.data_model_parser import DataModelParser
from schematic.schemas.data_model_graph import DataModelGraph, DataModelGraphExplorer
from schematic.schemas.data_model_json_schema import DataModelJSONSchema

from schematic.utils.validate_rules_utils import validation_rule_info

logging.basicConfig(level=logging.DEBUG)
logger = logging.getLogger(__name__)


@pytest.fixture(name="dmge")
def DMGE(helpers):
    dmge = helpers.get_data_model_graph_explorer(path="example.model.jsonld")
    yield dmge


@pytest.fixture
def metadataModel(helpers):
    metadataModel = MetadataModel(
        inputMModelLocation=helpers.get_data_path("example.model.jsonld"),
        inputMModelLocationType="local",
<<<<<<< HEAD
=======
        data_model_labels="class_label",
>>>>>>> 2e63e903
    )

    yield metadataModel


def get_rule_combinations():
    rule_info = validation_rule_info()
    for base_rule, indiv_info in rule_info.items():
        complementary_rules = indiv_info["complementary_rules"]
        if complementary_rules:
            for second_rule in complementary_rules:
                yield base_rule, second_rule
        else:
            continue


class TestManifestValidation:
    # check if suite has been created. If so, delete it
    if os.path.exists("great_expectations/expectations/Manifest_test_suite.json"):
        os.remove("great_expectations/expectations/Manifest_test_suite.json")

    def test_valid_manifest(self, helpers, metadataModel):
        manifestPath = helpers.get_data_path("mock_manifests/Valid_Test_Manifest.csv")
        rootNode = "MockComponent"

        errors, warnings = metadataModel.validateModelManifest(
            manifestPath=manifestPath,
            rootNode=rootNode,
            project_scope=["syn23643250"],
        )

        assert errors == []
        assert warnings == []

    def test_invalid_manifest(self, helpers, dmge, metadataModel):
        manifestPath = helpers.get_data_path("mock_manifests/Invalid_Test_Manifest.csv")
        rootNode = "MockComponent"

        errors, warnings = metadataModel.validateModelManifest(
            manifestPath=manifestPath,
            rootNode=rootNode,
            project_scope=["syn23643250"],
        )
<<<<<<< HEAD

        # Check errors
        assert (
            GenerateError.generate_type_error(
                val_rule="num",
                row_num="3",
                attribute_name="Check Num",
                invalid_entry="c",
                dmge=dmge,
            )[0]
            in errors
        )

        assert (
            GenerateError.generate_type_error(
                val_rule="int",
                row_num="3",
                attribute_name="Check Int",
                invalid_entry="5.63",
                dmge=dmge,
            )[0]
            in errors
        )

        assert (
            GenerateError.generate_type_error(
                val_rule="str",
                row_num="3",
                attribute_name="Check String",
                invalid_entry="94",
                dmge=dmge,
            )[0]
            in errors
        )

        assert (
            GenerateError.generate_list_error(
                val_rule="list strict",
                list_string="invalid list values",
                row_num="3",
                attribute_name="Check List",
                list_error="not_comma_delimited",
                invalid_entry="invalid list values",
=======

        # Check errors
        assert (
            GenerateError.generate_type_error(
                val_rule="num",
                row_num="3",
                attribute_name="Check Num",
                invalid_entry="c",
>>>>>>> 2e63e903
                dmge=dmge,
            )[0]
            in errors
        )

        assert (
<<<<<<< HEAD
=======
            GenerateError.generate_type_error(
                val_rule="int",
                row_num="3",
                attribute_name="Check Int",
                invalid_entry="5.63",
                dmge=dmge,
            )[0]
            in errors
        )

        assert (
            GenerateError.generate_type_error(
                val_rule="str",
                row_num="3",
                attribute_name="Check String",
                invalid_entry="94",
                dmge=dmge,
            )[0]
            in errors
        )

        assert (
            GenerateError.generate_list_error(
                val_rule="list strict",
                list_string="invalid list values",
                row_num="3",
                attribute_name="Check List",
                list_error="not_comma_delimited",
                invalid_entry="invalid list values",
                dmge=dmge,
            )[0]
            in errors
        )

        assert (
>>>>>>> 2e63e903
            GenerateError.generate_list_error(
                val_rule="list strict",
                list_string="ab cd ef",
                row_num="3",
                attribute_name="Check Regex List",
                list_error="not_comma_delimited",
                invalid_entry="ab cd ef",
                dmge=dmge,
            )[0]
            in errors
        )

        assert (
            GenerateError.generate_regex_error(
                val_rule="regex",
                reg_expression="[a-f]",
                row_num="3",
                attribute_name="Check Regex Format",
                module_to_call="match",
                invalid_entry="m",
                dmge=dmge,
            )[0]
            in errors
        )

        assert (
            GenerateError.generate_regex_error(
                val_rule="regex",
                reg_expression="[a-f]",
                row_num="3",
                attribute_name="Check Regex Single",
                module_to_call="search",
                invalid_entry="q",
                dmge=dmge,
<<<<<<< HEAD
            )[0]
            in errors
        )

        assert (
            GenerateError.generate_regex_error(
                val_rule="regex",
                reg_expression="^\d+$",
                row_num="2",
                attribute_name="Check Regex Integer",
                module_to_call="search",
                invalid_entry="5.4",
                dmge=dmge,
            )[0]
            in errors
        )

        assert (
            GenerateError.generate_url_error(
                val_rule="url",
                url="http://googlef.com/",
                url_error="invalid_url",
                row_num="3",
                attribute_name="Check URL",
                argument=None,
                invalid_entry="http://googlef.com/",
                dmge=dmge,
=======
>>>>>>> 2e63e903
            )[0]
            in errors
        )

<<<<<<< HEAD
=======
        assert (
            GenerateError.generate_regex_error(
                val_rule="regex",
                reg_expression="^\d+$",
                row_num="2",
                attribute_name="Check Regex Integer",
                module_to_call="search",
                invalid_entry="5.4",
                dmge=dmge,
            )[0]
            in errors
        )

        assert (
            GenerateError.generate_url_error(
                val_rule="url",
                url="http://googlef.com/",
                url_error="invalid_url",
                row_num="3",
                attribute_name="Check URL",
                argument=None,
                invalid_entry="http://googlef.com/",
                dmge=dmge,
            )[0]
            in errors
        )

>>>>>>> 2e63e903
        date_err = GenerateError.generate_content_error(
            val_rule="date",
            attribute_name="Check Date",
            dmge=dmge,
            row_num=["2", "3", "4"],
            error_val=["84-43-094", "32-984", "notADate"],
        )[0]
        error_in_list = [date_err[2] in error for error in errors]
        assert any(error_in_list)

        assert (
            GenerateError.generate_content_error(
                val_rule="unique error",
                attribute_name="Check Unique",
                dmge=dmge,
                row_num=["2", "3", "4"],
                error_val=["str1"],
            )[0]
            in errors
        )

        assert (
            GenerateError.generate_content_error(
                val_rule="inRange 50 100 error",
                attribute_name="Check Range",
                dmge=dmge,
                row_num=["3"],
                error_val=["30"],
            )[0]
            in errors
        )

        # check warnings
        assert (
            GenerateError.generate_content_error(
                val_rule="recommended",
                attribute_name="Check Recommended",
                dmge=dmge,
            )[1]
            in warnings
        )

        assert (
            GenerateError.generate_content_error(
                val_rule="protectAges",
                attribute_name="Check Ages",
                dmge=dmge,
                row_num=["2", "3"],
                error_val=["6549", "32851"],
            )[1]
            in warnings
        )

        assert (
            GenerateError.generate_cross_warning(
                val_rule="matchAtLeastOne",
                row_num=["3"],
                attribute_name="Check Match at Least",
                invalid_entry=["7163"],
                missing_manifest_ID=["syn27600110", "syn29381803"],
                dmge=dmge,
            )[1]
            in warnings
        )

        assert (
            GenerateError.generate_cross_warning(
                val_rule="matchAtLeastOne MockComponent.checkMatchatLeastvalues value",
                row_num=["3"],
                attribute_name="Check Match at Least values",
                invalid_entry=["51100"],
                dmge=dmge,
            )[1]
            in warnings
        )

        assert (
            GenerateError.generate_cross_warning(
                val_rule="matchExactlyOne",
                attribute_name="Check Match Exactly",
                matching_manifests=["syn29862078", "syn27648165"],
                dmge=dmge,
            )[1]
            in warnings
            or GenerateError.generate_cross_warning(
                val_rule="matchExactlyOne",
                attribute_name="Check Match Exactly",
                matching_manifests=["syn29862066", "syn27648165"],
                dmge=dmge,
            )[1]
            in warnings
        )

        cross_warning = GenerateError.generate_cross_warning(
            val_rule="matchExactlyOne MockComponent.checkMatchExactlyvalues MockComponent.checkMatchExactlyvalues value",
            row_num=["2", "3", "4"],
            attribute_name="Check Match Exactly values",
            invalid_entry=["71738", "98085", "210065"],
            dmge=dmge,
        )[1]
        warning_in_list = [cross_warning[1] in warning for warning in warnings]
        assert any(warning_in_list)

    def test_in_house_validation(self, helpers, dmge, metadataModel):
        manifestPath = helpers.get_data_path("mock_manifests/Invalid_Test_Manifest.csv")
        rootNode = "MockComponent"

        errors, warnings = metadataModel.validateModelManifest(
            manifestPath=manifestPath,
            rootNode=rootNode,
            restrict_rules=True,
            project_scope=["syn23643250"],
        )

        # Check errors
        assert (
            GenerateError.generate_type_error(
                val_rule="num",
                row_num="3",
                attribute_name="Check Num",
                invalid_entry="c",
                dmge=dmge,
            )[0]
            in errors
        )

        assert (
            GenerateError.generate_type_error(
                val_rule="int",
                row_num="3",
                attribute_name="Check Int",
                invalid_entry="5.63",
                dmge=dmge,
            )[0]
            in errors
        )

        assert (
            GenerateError.generate_type_error(
                val_rule="str",
                row_num="3",
                attribute_name="Check String",
                invalid_entry="94",
                dmge=dmge,
            )[0]
            in errors
        )

        assert (
            GenerateError.generate_type_error(
                val_rule="int",
                row_num="3",
                attribute_name="Check NA",
                invalid_entry="9.5",
                dmge=dmge,
            )[0]
            in errors
        )

        assert (
            GenerateError.generate_list_error(
                val_rule="list strict",
                list_string="invalid list values",
                row_num="3",
                attribute_name="Check List",
                list_error="not_comma_delimited",
                invalid_entry="invalid list values",
                dmge=dmge,
            )[0]
            in errors
        )

        assert (
            GenerateError.generate_list_error(
                val_rule="list strict",
                list_string="ab cd ef",
                row_num="3",
                attribute_name="Check Regex List",
                list_error="not_comma_delimited",
                invalid_entry="ab cd ef",
                dmge=dmge,
            )[0]
            in errors
        )

        assert (
            GenerateError.generate_regex_error(
                val_rule="regex",
                reg_expression="[a-f]",
                row_num="3",
                attribute_name="Check Regex Single",
                module_to_call="search",
                invalid_entry="q",
                dmge=dmge,
            )[0]
            in errors
        )

        assert (
            GenerateError.generate_regex_error(
                val_rule="regex",
                reg_expression="[a-f]",
                row_num="3",
                attribute_name="Check Regex Format",
                module_to_call="match",
                invalid_entry="m",
                dmge=dmge,
            )[0]
            in errors
        )

        assert (
            GenerateError.generate_url_error(
                val_rule="url",
                url="http://googlef.com/",
                url_error="invalid_url",
                row_num="3",
                attribute_name="Check URL",
                argument=None,
                invalid_entry="http://googlef.com/",
                dmge=dmge,
            )[0]
            in errors
        )

        # Check Warnings
        assert (
<<<<<<< HEAD
            GenerateError.generate_cross_warning(
                val_rule="matchAtLeastOne",
                row_num=["3"],
                attribute_name="Check Match at Least",
                invalid_entry=["7163"],
                missing_manifest_ID=["syn27600110", "syn29381803"],
=======
            GenerateError.generate_cross_warning(
                val_rule="matchAtLeastOne",
                row_num=["3"],
                attribute_name="Check Match at Least",
                invalid_entry=["7163"],
                missing_manifest_ID=["syn27600110", "syn29381803"],
                dmge=dmge,
            )[1]
            in warnings
        )

        assert (
            GenerateError.generate_cross_warning(
                val_rule="matchAtLeastOne MockComponent.checkMatchatLeastvalues value",
                row_num=["3"],
                attribute_name="Check Match at Least values",
                invalid_entry=["51100"],
                dmge=dmge,
            )[1]
            in warnings
        )

        assert (
            GenerateError.generate_cross_warning(
                val_rule="matchExactlyOne",
                attribute_name="Check Match Exactly",
                matching_manifests=["syn29862078", "syn27648165"],
                dmge=dmge,
            )[1]
            in warnings
            or GenerateError.generate_cross_warning(
                val_rule="matchExactlyOne",
                attribute_name="Check Match Exactly",
                matching_manifests=["syn29862066", "syn27648165"],
>>>>>>> 2e63e903
                dmge=dmge,
            )[1]
            in warnings
        )

        assert (
            GenerateError.generate_cross_warning(
<<<<<<< HEAD
                val_rule="matchAtLeastOne MockComponent.checkMatchatLeastvalues value",
                row_num=["3"],
                attribute_name="Check Match at Least values",
                invalid_entry=["51100"],
                dmge=dmge,
            )[1]
            in warnings
        )

        assert (
            GenerateError.generate_cross_warning(
                val_rule="matchExactlyOne",
                attribute_name="Check Match Exactly",
                matching_manifests=["syn29862078", "syn27648165"],
                dmge=dmge,
            )[1]
            in warnings
            or GenerateError.generate_cross_warning(
                val_rule="matchExactlyOne",
                attribute_name="Check Match Exactly",
                matching_manifests=["syn29862066", "syn27648165"],
                dmge=dmge,
            )[1]
            in warnings
        )

        assert (
            GenerateError.generate_cross_warning(
=======
>>>>>>> 2e63e903
                val_rule="matchExactlyOne MockComponent.checkMatchExactlyvalues MockComponent.checkMatchExactlyvalues value",
                row_num=["2", "3", "4"],
                attribute_name="Check Match Exactly values",
                invalid_entry=["71738", "98085", "210065"],
                dmge=dmge,
            )[1]
            in warnings
        )

<<<<<<< HEAD
    @pytest.mark.parametrize(
        "manifest_path",
        [
            "mock_manifests/example.biospecimen_component_rule.manifest.csv",
            "mock_manifests/example.patient_component_rule.manifest.csv",
        ],
        ids=["biospecimen_manifest", "patient_manifest"],
    )
    def test_component_validations(self, helpers, manifest_path, dmge):
        full_manifest_path = helpers.get_data_path(manifest_path)
        manifest = helpers.get_data_frame(full_manifest_path)

        root_node = manifest["Component"][0]

        data_model_js = DataModelJSONSchema(
            jsonld_path=helpers.get_data_path("example.model.csv"),
            graph=dmge.graph,
        )

        json_schema = data_model_js.get_json_validation_schema(
            source_node=root_node, schema_name=root_node + "_validation"
        )

        validateManifest = ValidateManifest(
            errors=[],
            manifest=manifest,
            manifestPath=full_manifest_path,
            dmge=dmge,
            jsonSchema=json_schema,
        )

        _, vmr_errors, vmr_warnings = validateManifest.validate_manifest_rules(
            manifest=manifest,
            dmge=dmge,
            restrict_rules=False,
            project_scope=None,
        )

        if root_node == "Biospecimen":
            assert (
                vmr_errors
                and vmr_errors[0][0] == ["2", "3"]
                and vmr_errors[0][-1] == ["123"]
            )
            assert vmr_warnings == []
        elif root_node == "Patient":
            assert vmr_errors == []
            assert (
                vmr_warnings
                and vmr_warnings[0][0] == ["2", "3"]
                and vmr_warnings[0][-1] == ["123"]
            )

=======
>>>>>>> 2e63e903
    @pytest.mark.rule_combos(
        reason="This introduces a great number of tests covering every possible rule combination that are only necessary on occasion."
    )
    @pytest.mark.parametrize("base_rule, second_rule", get_rule_combinations())
    def test_rule_combinations(
        self, helpers, dmge, base_rule, second_rule, metadataModel
    ):
        """
        TODO: Describe what this test is doing.
        Updating the data model graph to allow testing of allowable rule combinations.
        Works one rule combo at a time using (get_rule_combinations.)
        """
        rule_regex = re.compile(base_rule + ".*")
        rootNode = "MockComponent"

        manifestPath = helpers.get_data_path("mock_manifests/Rule_Combo_Manifest.csv")
        manifest = helpers.get_data_frame(manifestPath)

        # Get a view of the node data
        all_node_data = dmge.graph.nodes.data()

        # Update select validation rules in the data model graph for columns in the manifest
        for attribute in manifest.columns:
            # Get the node label
            node_label = dmge.get_node_label(attribute)

            # Get a view of the recorded info for current node
            node_info = all_node_data[node_label]
            if node_info["validationRules"]:
                if node_info["displayName"] == "Check NA":
                    # Edit the node info -in place-
                    node_info["validationRules"].remove("int")
                    break

                if base_rule in node_info["validationRules"] or re.match(
                    rule_regex, node_info["validationRules"][0]
                ):
                    if second_rule.startswith(
                        "matchAtLeastOne"
                    ) or second_rule.startswith("matchExactlyOne"):
                        rule_args = f" MockComponent.{node_label} Patient.PatientID"
                    elif second_rule.startswith("inRange"):
                        rule_args = " 1 1000 warning"
                    elif second_rule.startswith("regex"):
                        rule_args = " search [a-f]"
                    else:
                        rule_args = ""
                    # Edit the node info -in place-
                    node_info["validationRules"].append(second_rule + rule_args)
                    break

        # Update the manifest to only contain the Component and attribute column where the rule was changed.
        manifest = manifest[["Component", attribute]]

        data_model_js = DataModelJSONSchema(
            jsonld_path=helpers.get_data_path("example.model.jsonld"), graph=dmge.graph
        )
        json_schema = data_model_js.get_json_validation_schema(
            source_node=rootNode, schema_name=rootNode + "_validation"
        )

        validateManifest = ValidateManifest(
            errors=[],
            manifest=manifest,
            manifestPath=manifestPath,
            dmge=dmge,
            jsonSchema=json_schema,
        )

        # perform validation with no exceptions raised
        _, errors, warnings = validateManifest.validate_manifest_rules(
            manifest=manifest,
            dmge=dmge,
            restrict_rules=False,
            project_scope=None,
        )<|MERGE_RESOLUTION|>--- conflicted
+++ resolved
@@ -33,10 +33,7 @@
     metadataModel = MetadataModel(
         inputMModelLocation=helpers.get_data_path("example.model.jsonld"),
         inputMModelLocationType="local",
-<<<<<<< HEAD
-=======
         data_model_labels="class_label",
->>>>>>> 2e63e903
     )
 
     yield metadataModel
@@ -80,7 +77,6 @@
             rootNode=rootNode,
             project_scope=["syn23643250"],
         )
-<<<<<<< HEAD
 
         # Check errors
         assert (
@@ -124,60 +120,12 @@
                 attribute_name="Check List",
                 list_error="not_comma_delimited",
                 invalid_entry="invalid list values",
-=======
-
-        # Check errors
-        assert (
-            GenerateError.generate_type_error(
-                val_rule="num",
-                row_num="3",
-                attribute_name="Check Num",
-                invalid_entry="c",
->>>>>>> 2e63e903
-                dmge=dmge,
-            )[0]
-            in errors
-        )
-
-        assert (
-<<<<<<< HEAD
-=======
-            GenerateError.generate_type_error(
-                val_rule="int",
-                row_num="3",
-                attribute_name="Check Int",
-                invalid_entry="5.63",
-                dmge=dmge,
-            )[0]
-            in errors
-        )
-
-        assert (
-            GenerateError.generate_type_error(
-                val_rule="str",
-                row_num="3",
-                attribute_name="Check String",
-                invalid_entry="94",
-                dmge=dmge,
-            )[0]
-            in errors
-        )
-
-        assert (
-            GenerateError.generate_list_error(
-                val_rule="list strict",
-                list_string="invalid list values",
-                row_num="3",
-                attribute_name="Check List",
-                list_error="not_comma_delimited",
-                invalid_entry="invalid list values",
-                dmge=dmge,
-            )[0]
-            in errors
-        )
-
-        assert (
->>>>>>> 2e63e903
+                dmge=dmge,
+            )[0]
+            in errors
+        )
+
+        assert (
             GenerateError.generate_list_error(
                 val_rule="list strict",
                 list_string="ab cd ef",
@@ -212,7 +160,6 @@
                 module_to_call="search",
                 invalid_entry="q",
                 dmge=dmge,
-<<<<<<< HEAD
             )[0]
             in errors
         )
@@ -240,42 +187,10 @@
                 argument=None,
                 invalid_entry="http://googlef.com/",
                 dmge=dmge,
-=======
->>>>>>> 2e63e903
-            )[0]
-            in errors
-        )
-
-<<<<<<< HEAD
-=======
-        assert (
-            GenerateError.generate_regex_error(
-                val_rule="regex",
-                reg_expression="^\d+$",
-                row_num="2",
-                attribute_name="Check Regex Integer",
-                module_to_call="search",
-                invalid_entry="5.4",
-                dmge=dmge,
-            )[0]
-            in errors
-        )
-
-        assert (
-            GenerateError.generate_url_error(
-                val_rule="url",
-                url="http://googlef.com/",
-                url_error="invalid_url",
-                row_num="3",
-                attribute_name="Check URL",
-                argument=None,
-                invalid_entry="http://googlef.com/",
-                dmge=dmge,
-            )[0]
-            in errors
-        )
-
->>>>>>> 2e63e903
+            )[0]
+            in errors
+        )
+
         date_err = GenerateError.generate_content_error(
             val_rule="date",
             attribute_name="Check Date",
@@ -379,7 +294,8 @@
         warning_in_list = [cross_warning[1] in warning for warning in warnings]
         assert any(warning_in_list)
 
-    def test_in_house_validation(self, helpers, dmge, metadataModel):
+
+ def test_in_house_validation(self, helpers, dmge, metadataModel):
         manifestPath = helpers.get_data_path("mock_manifests/Invalid_Test_Manifest.csv")
         rootNode = "MockComponent"
 
@@ -503,20 +419,12 @@
 
         # Check Warnings
         assert (
-<<<<<<< HEAD
             GenerateError.generate_cross_warning(
                 val_rule="matchAtLeastOne",
                 row_num=["3"],
                 attribute_name="Check Match at Least",
                 invalid_entry=["7163"],
                 missing_manifest_ID=["syn27600110", "syn29381803"],
-=======
-            GenerateError.generate_cross_warning(
-                val_rule="matchAtLeastOne",
-                row_num=["3"],
-                attribute_name="Check Match at Least",
-                invalid_entry=["7163"],
-                missing_manifest_ID=["syn27600110", "syn29381803"],
                 dmge=dmge,
             )[1]
             in warnings
@@ -545,7 +453,6 @@
                 val_rule="matchExactlyOne",
                 attribute_name="Check Match Exactly",
                 matching_manifests=["syn29862066", "syn27648165"],
->>>>>>> 2e63e903
                 dmge=dmge,
             )[1]
             in warnings
@@ -553,37 +460,6 @@
 
         assert (
             GenerateError.generate_cross_warning(
-<<<<<<< HEAD
-                val_rule="matchAtLeastOne MockComponent.checkMatchatLeastvalues value",
-                row_num=["3"],
-                attribute_name="Check Match at Least values",
-                invalid_entry=["51100"],
-                dmge=dmge,
-            )[1]
-            in warnings
-        )
-
-        assert (
-            GenerateError.generate_cross_warning(
-                val_rule="matchExactlyOne",
-                attribute_name="Check Match Exactly",
-                matching_manifests=["syn29862078", "syn27648165"],
-                dmge=dmge,
-            )[1]
-            in warnings
-            or GenerateError.generate_cross_warning(
-                val_rule="matchExactlyOne",
-                attribute_name="Check Match Exactly",
-                matching_manifests=["syn29862066", "syn27648165"],
-                dmge=dmge,
-            )[1]
-            in warnings
-        )
-
-        assert (
-            GenerateError.generate_cross_warning(
-=======
->>>>>>> 2e63e903
                 val_rule="matchExactlyOne MockComponent.checkMatchExactlyvalues MockComponent.checkMatchExactlyvalues value",
                 row_num=["2", "3", "4"],
                 attribute_name="Check Match Exactly values",
@@ -593,7 +469,6 @@
             in warnings
         )
 
-<<<<<<< HEAD
     @pytest.mark.parametrize(
         "manifest_path",
         [
@@ -647,8 +522,7 @@
                 and vmr_warnings[0][-1] == ["123"]
             )
 
-=======
->>>>>>> 2e63e903
+
     @pytest.mark.rule_combos(
         reason="This introduces a great number of tests covering every possible rule combination that are only necessary on occasion."
     )
