import os
import logging
import pytest
from pathlib import Path

from schematic.models.validate_attribute import ValidateAttribute, GenerateError
from schematic.models.validate_manifest import validate_all
from schematic.models.metadata import MetadataModel
from schematic.store.synapse import SynapseStorage
from schematic.schemas.generator import SchemaGenerator

logging.basicConfig(level=logging.DEBUG)
logger = logging.getLogger(__name__)

@pytest.fixture
def sg(helpers):

    inputModelLocation = helpers.get_data_path('example.model.jsonld')
    sg = SchemaGenerator(inputModelLocation)

    yield sg

class TestManifestValidation:
    def test_valid_manifest(self,helpers):
        manifestPath = helpers.get_data_path("mock_manifests/Valid_Test_Manifest.csv")
        rootNode = 'MockComponent'


        metadataModel= MetadataModel(
            inputMModelLocation =   helpers.get_data_path("example.model.jsonld"),
            inputMModelLocationType = "local"
            )

        errors, warnings = MetadataModel.validateModelManifest(
            metadataModel,
            manifestPath=manifestPath,
            rootNode=rootNode)
        
        assert errors == [[]]
        assert warnings ==  [[]]


    def test_invalid_manifest(self,helpers,sg):
        manifestPath = helpers.get_data_path("mock_manifests/Invalid_Test_Manifest.csv")
        rootNode = 'MockComponent'


        metadataModel = MetadataModel(
            inputMModelLocation =   helpers.get_data_path("example.model.jsonld"),
            inputMModelLocationType = "local"
            )

        errors, warnings = MetadataModel.validateModelManifest(
            metadataModel, 
            manifestPath=manifestPath,
            rootNode=rootNode)

        
        #Check errors
        assert GenerateError.generate_type_error(
            val_rule = 'num',
            row_num = 2,
            attribute_name = 'Check Num',
            invalid_entry = '6') in errors

        assert GenerateError.generate_type_error(
            val_rule ='num',
            row_num=3,
            attribute_name = 'Check Num', 
            invalid_entry = 'c') in errors

        assert GenerateError.generate_type_error(
            val_rule ='num',
            row_num =4,
            attribute_name = 'Check Num', 
            invalid_entry = '6.5') in errors

        assert GenerateError.generate_type_error(
            val_rule ='int',
            row_num =2,
            attribute_name = 'Check Int', 
            invalid_entry = 7.0) in errors

        assert GenerateError.generate_type_error(
            val_rule ='int',
            row_num =3,
            attribute_name = 'Check Int', 
            invalid_entry = 5.63) in errors

        assert GenerateError.generate_type_error(
            val_rule ='int',
            row_num =4,
            attribute_name = 'Check Int', 
            invalid_entry = 2.0) in errors

        assert GenerateError.generate_list_error(
            list_string='invalid list values',
            row_num='3',
            attribute_name='Check List',
            list_error="not_comma_delimited",
            invalid_entry='invalid list values') in errors

        assert GenerateError.generate_list_error(
            list_string='ab cd ef',
            row_num='3',
            attribute_name='Check Regex List',
            list_error="not_comma_delimited",
            invalid_entry='ab cd ef') in errors

        assert GenerateError.generate_regex_error(
            val_rule='regex',
            reg_expression='[a-f]',
            row_num='3',
            attribute_name='Check Regex Single',
            module_to_call='search',
            invalid_entry='q') in errors   

        assert GenerateError.generate_url_error(
            url = 'http://googlef.com/',
            url_error = 'invalid_url',
            row_num = '3',
            attribute_name = 'Check URL',
            argument = None,
            invalid_entry = 'http://googlef.com/') in errors

        assert GenerateError.generate_cross_error(
            val_rule = 'matchAtLeastOne',
            row_num = '3',
            attribute_name='checkMatchatLeast',
            missing_entry = '7163',
            missing_manifest_ID = 'syn27600110',
            ) in errors
        
        assert GenerateError.generate_cross_error(
            val_rule = 'matchExactlyOne',
            attribute_name='checkMatchExactly',
            matching_manifests = ['syn27600102', 'syn27648165']
            ) in errors
        
        assert GenerateError.generate_content_error(
            val_rule = 'unique error', 
            attribute_name = 'Check Unique',
            sg = sg,
            row_num = [2,3,4],
            error_val = ['str1'],  
            )[0] in errors
<<<<<<< HEAD

        assert GenerateError.generate_content_error(
            val_rule = 'inRange 50 100 error', 
            attribute_name = 'Check Range',
            sg = sg,
            row_num = [3],
            error_val = [30], 
            )[0] in errors
=======
>>>>>>> 3922046f

        #check warnings
        assert GenerateError.generate_content_error(
            val_rule = 'recommended', 
            attribute_name = 'Check Recommended',
            sg = sg,
            )[1] in warnings
        
        assert GenerateError.generate_content_error(
            val_rule = 'protectAges', 
            attribute_name = 'Check Ages',
            sg = sg,
            row_num = [2,3],
<<<<<<< HEAD
            error_val = [6549,32851], 
=======
            error_val = [6549,32851] 
>>>>>>> 3922046f
            )[1] in warnings
        

        
        

<|MERGE_RESOLUTION|>--- conflicted
+++ resolved
@@ -144,7 +144,6 @@
             row_num = [2,3,4],
             error_val = ['str1'],  
             )[0] in errors
-<<<<<<< HEAD
 
         assert GenerateError.generate_content_error(
             val_rule = 'inRange 50 100 error', 
@@ -153,8 +152,6 @@
             row_num = [3],
             error_val = [30], 
             )[0] in errors
-=======
->>>>>>> 3922046f
 
         #check warnings
         assert GenerateError.generate_content_error(
@@ -168,11 +165,7 @@
             attribute_name = 'Check Ages',
             sg = sg,
             row_num = [2,3],
-<<<<<<< HEAD
             error_val = [6549,32851], 
-=======
-            error_val = [6549,32851] 
->>>>>>> 3922046f
             )[1] in warnings
         
 
