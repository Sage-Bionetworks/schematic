import os
import logging
import re
import networkx as nx
import jsonschema
import pytest
from pathlib import Path
import itertools

from schematic.models.validate_attribute import ValidateAttribute, GenerateError
from schematic.models.validate_manifest import ValidateManifest
from schematic.models.metadata import MetadataModel
from schematic.store.synapse import SynapseStorage

from schematic.schemas.data_model_parser import DataModelParser
from schematic.schemas.data_model_graph import DataModelGraph, DataModelGraphExplorer
from schematic.schemas.data_model_json_schema import DataModelJSONSchema

from schematic.utils.validate_rules_utils import validation_rule_info

logging.basicConfig(level=logging.DEBUG)
logger = logging.getLogger(__name__)


@pytest.fixture(name="dmge")
def DMGE(helpers):
    dmge = helpers.get_data_model_graph_explorer(path="example.model.jsonld")
    yield dmge

def get_metadataModel(helpers, model_name:str):
    metadataModel = MetadataModel(
        inputMModelLocation=helpers.get_data_path(model_name),
        inputMModelLocationType="local",
        data_model_labels="class_label",
    )
    return metadataModel


def get_rule_combinations():
    rule_info = validation_rule_info()
    for base_rule, indiv_info in rule_info.items():
        complementary_rules = indiv_info["complementary_rules"]
        if complementary_rules:
            for second_rule in complementary_rules:
                yield base_rule, second_rule
        else:
            continue


class TestManifestValidation:
    # check if suite has been created. If so, delete it
    if os.path.exists("great_expectations/expectations/Manifest_test_suite.json"):
        os.remove("great_expectations/expectations/Manifest_test_suite.json")

    @pytest.mark.parametrize(
        ("model_name", "manifest_name"),
        [
            ("example.model.jsonld","mock_manifests/Valid_Test_Manifest.csv"),
            ("example_test_nones.model.jsonld","mock_manifests/Valid_Test_Manifest_with_nones.csv"),
        ],
        ids=["example_model", "example_with_nones"],
    )

    def test_valid_manifest(self, helpers, model_name:str, manifest_name:str):
        manifestPath = helpers.get_data_path(manifest_name)
        rootNode = "MockComponent"

        metadataModel = get_metadataModel(helpers, model_name)
        errors, warnings = metadataModel.validateModelManifest(
            manifestPath=manifestPath,
            rootNode=rootNode,
            project_scope=["syn54126707"],
        )

        assert errors == []
        assert warnings == []

    def test_invalid_manifest(self, helpers, dmge):
        metadataModel = get_metadataModel(helpers, model_name="example.model.jsonld")
        
        manifestPath = helpers.get_data_path("mock_manifests/Invalid_Test_Manifest.csv")
        rootNode = "MockComponent"

        errors, warnings = metadataModel.validateModelManifest(
            manifestPath=manifestPath,
            rootNode=rootNode,
            project_scope=["syn54126707"],
        )

        # Check errors
        assert GenerateError.generate_type_error(
                val_rule="num",
                row_num="3",
                attribute_name="Check Num",
                invalid_entry="c",
                dmge=dmge,
            )[0] in errors

        assert GenerateError.generate_type_error(
                val_rule="int",
                row_num="3",
                attribute_name="Check Int",
                invalid_entry="5.63",
                dmge=dmge,
            )[0] in errors

        assert GenerateError.generate_type_error(
                val_rule="str",
                row_num="3",
                attribute_name="Check String",
                invalid_entry="94",
                dmge=dmge,
            )[0] in errors

        assert GenerateError.generate_list_error(
                val_rule="list strict",
                list_string="invalid list values",
                row_num="3",
                attribute_name="Check List",
                list_error="not_comma_delimited",
                invalid_entry="invalid list values",
                dmge=dmge,
            )[0] in errors

        assert GenerateError.generate_list_error(
                val_rule="list strict",
                list_string="ab cd ef",
                row_num="3",
                attribute_name="Check Regex List",
                list_error="not_comma_delimited",
                invalid_entry="ab cd ef",
                dmge=dmge,
            )[0] in errors

        assert GenerateError.generate_regex_error(
                val_rule="regex",
                reg_expression="[a-f]",
                row_num="3",
                attribute_name="Check Regex Format",
                module_to_call="match",
                invalid_entry="m",
                dmge=dmge,
            )[0] in errors

        assert GenerateError.generate_regex_error(
                val_rule="regex",
                reg_expression="[a-f]",
                row_num="3",
                attribute_name="Check Regex Single",
                module_to_call="search",
                invalid_entry="q",
                dmge=dmge,
            )[0] in errors

        assert GenerateError.generate_regex_error(
                val_rule="regex",
                reg_expression="^\d+$",
                row_num="2",
                attribute_name="Check Regex Integer",
                module_to_call="search",
                invalid_entry="5.4",
                dmge=dmge,
            )[0] in errors

        assert GenerateError.generate_url_error(
                val_rule="url",
                url="http://googlef.com/",
                url_error="invalid_url",
                row_num="3",
                attribute_name="Check URL",
                argument=None,
                invalid_entry="http://googlef.com/",
                dmge=dmge,
            )[0] in errors

        date_err = GenerateError.generate_content_error(
            val_rule="date",
            attribute_name="Check Date",
            dmge=dmge,
            row_num=["2", "3", "4"],
            invalid_entry=["84-43-094", "32-984", "notADate"],
        )[0]
        error_in_list = [date_err[2] in error for error in errors]
        assert any(error_in_list)

        assert GenerateError.generate_content_error(
                val_rule="unique error",
                attribute_name="Check Unique",
                dmge=dmge,
                row_num=["2", "3", "4"],
                invalid_entry=["str1"],
            )[0] in errors

        assert GenerateError.generate_content_error(
                val_rule="inRange 50 100 error",
                attribute_name="Check Range",
                dmge=dmge,
                row_num=["3"],
                invalid_entry=["30"],
            )[0] in errors
<<<<<<< HEAD
   
=======

        assert (
            GenerateError.generate_cross_warning(
                val_rule="matchNone error",
                row_num=["3"],
                attribute_name="Check Match None",
                manifest_id=["syn54126950"],
                invalid_entry=["123"],
                dmge=dmge,
            )[0]
             in errors
        )

        assert (
            GenerateError.generate_cross_warning(
                val_rule="matchNone value error",
                row_num=["4"],
                attribute_name="Check Match None values",
                invalid_entry=["123"],
                dmge=dmge,
            )[0]
             in errors
        )


>>>>>>> 8458565f
        # check warnings
        assert GenerateError.generate_content_error(
                val_rule="recommended",
                attribute_name="Check Recommended",
                dmge=dmge,
            )[1] in warnings

        assert GenerateError.generate_content_error(
                val_rule="protectAges",
                attribute_name="Check Ages",
                dmge=dmge,
                row_num=["2", "3"],
                invalid_entry=["6549", "32851"],
            )[1] in warnings

        assert GenerateError.generate_cross_warning(
                val_rule="matchAtLeastOne",
                row_num=["3"],
                attribute_name="Check Match at Least",
                invalid_entry=["7163"],
                manifest_id=["syn54126997", "syn54127001"],
                dmge=dmge,
            )[1] in warnings

        assert GenerateError.generate_cross_warning(
                val_rule="matchAtLeastOne MockComponent.checkMatchatLeastvalues value",
                row_num=["3"],
                attribute_name="Check Match at Least values",
                invalid_entry=["51100"],
                dmge=dmge,
            )[1] in warnings       

        assert \
            GenerateError.generate_cross_warning(
                val_rule="matchExactlyOne",
                attribute_name="Check Match Exactly",
                matching_manifests=["syn54126950", "syn54127008"],
                dmge=dmge,
            )[1] in warnings \
            or GenerateError.generate_cross_warning(
                val_rule="matchExactlyOne",
                attribute_name="Check Match Exactly",
                matching_manifests=["syn54127702", "syn54127008"],
                dmge=dmge,
            )[1] in warnings

        cross_warning = GenerateError.generate_cross_warning(
            val_rule="matchExactlyOne MockComponent.checkMatchExactlyvalues MockComponent.checkMatchExactlyvalues value",
            row_num=["2", "3", "4"],
            attribute_name="Check Match Exactly values",
            invalid_entry=["71738", "98085", "210065"],
            dmge=dmge,
        )[1]

        warning_in_list = [cross_warning[1] in warning for warning in warnings]
        assert any(warning_in_list)


    def test_in_house_validation(self, helpers, dmge):
        metadataModel = get_metadataModel(helpers, model_name="example.model.jsonld")
        manifestPath = helpers.get_data_path("mock_manifests/Invalid_Test_Manifest.csv")
        rootNode = "MockComponent"

        errors, warnings = metadataModel.validateModelManifest(
            manifestPath=manifestPath,
            rootNode=rootNode,
            restrict_rules=True,
            project_scope=["syn54126707"],
        )

        # Check errors
        assert GenerateError.generate_type_error(
                val_rule="num",
                row_num="3",
                attribute_name="Check Num",
                invalid_entry="c",
                dmge=dmge,
            )[0] in errors

        assert GenerateError.generate_type_error(
                val_rule="int",
                row_num="3",
                attribute_name="Check Int",
                invalid_entry="5.63",
                dmge=dmge,
            )[0] in errors

        assert GenerateError.generate_type_error(
                val_rule="str",
                row_num="3",
                attribute_name="Check String",
                invalid_entry="94",
                dmge=dmge,
            )[0] in errors

        assert GenerateError.generate_type_error(
                val_rule="int",
                row_num="3",
                attribute_name="Check NA",
                invalid_entry="9.5",
                dmge=dmge,
            )[0] in errors

        assert GenerateError.generate_list_error(
                val_rule="list strict",
                list_string="invalid list values",
                row_num="3",
                attribute_name="Check List",
                list_error="not_comma_delimited",
                invalid_entry="invalid list values",
                dmge=dmge,
            )[0] in errors

        assert GenerateError.generate_list_error(
                val_rule="list strict",
                list_string="ab cd ef",
                row_num="3",
                attribute_name="Check Regex List",
                list_error="not_comma_delimited",
                invalid_entry="ab cd ef",
                dmge=dmge,
            )[0] in errors

        assert GenerateError.generate_regex_error(
                val_rule="regex",
                reg_expression="[a-f]",
                row_num="3",
                attribute_name="Check Regex Single",
                module_to_call="search",
                invalid_entry="q",
                dmge=dmge,
            )[0] in errors

        assert GenerateError.generate_regex_error(
                val_rule="regex",
                reg_expression="[a-f]",
                row_num="3",
                attribute_name="Check Regex Format",
                module_to_call="match",
                invalid_entry="m",
                dmge=dmge,
            )[0] in errors

        assert GenerateError.generate_url_error(
                val_rule="url",
                url="http://googlef.com/",
                url_error="invalid_url",
                row_num="3",
                attribute_name="Check URL",
                argument=None,
                invalid_entry="http://googlef.com/",
                dmge=dmge,
            )[0] in errors

        assert (
            GenerateError.generate_cross_warning(
                val_rule="matchNone error",
                row_num=["3"],
                attribute_name="Check Match None",
                manifest_id=["syn54126950"],
                invalid_entry=["123"],
                dmge=dmge,
            )[0]
             in errors
        )

        assert (
            GenerateError.generate_cross_warning(
                val_rule="matchNone value error",
                row_num=["4"],
                attribute_name="Check Match None values",
                invalid_entry=["123"],
                dmge=dmge,
            )[0]
             in errors
        )

        # Check Warnings
        assert GenerateError.generate_cross_warning(
                val_rule="matchAtLeastOne",
                row_num=["3"],
                attribute_name="Check Match at Least",
                invalid_entry=["7163"],
                manifest_id=["syn54126997", "syn54127001"],
                dmge=dmge,
            )[1] in warnings

        assert GenerateError.generate_cross_warning(
                val_rule="matchAtLeastOne MockComponent.checkMatchatLeastvalues value",
                row_num=["3"],
                attribute_name="Check Match at Least values",
                invalid_entry=["51100"],
                dmge=dmge,
            )[1] in warnings

        assert \
            GenerateError.generate_cross_warning(
                val_rule="matchExactlyOne",
                attribute_name="Check Match Exactly",
                matching_manifests=["syn54126950", "syn54127008"],
                dmge=dmge,
            )[1] in warnings \
            or GenerateError.generate_cross_warning(
                val_rule="matchExactlyOne",
                attribute_name="Check Match Exactly",
                matching_manifests=["syn54127702", "syn54127008"],
                dmge=dmge,
            )[1] in warnings

        assert GenerateError.generate_cross_warning(
                val_rule="matchExactlyOne MockComponent.checkMatchExactlyvalues MockComponent.checkMatchExactlyvalues value",
                row_num=["2", "3", "4"],
                attribute_name="Check Match Exactly values",
                invalid_entry=["71738", "98085", "210065"],
                dmge=dmge,
            )[1] in warnings


    @pytest.mark.parametrize(
        "manifest_path",
        [
            "mock_manifests/example.biospecimen_component_rule.manifest.csv",
            "mock_manifests/example.patient_component_rule.manifest.csv",
        ],
        ids=["biospecimen_manifest", "patient_manifest"],
    )
    def test_component_validations(self, helpers, manifest_path, dmge):
        full_manifest_path = helpers.get_data_path(manifest_path)
        manifest = helpers.get_data_frame(full_manifest_path)

        root_node = manifest["Component"][0]

        data_model_js = DataModelJSONSchema(
            jsonld_path=helpers.get_data_path("example.model.csv"),
            graph=dmge.graph,
        )

        json_schema = data_model_js.get_json_validation_schema(
            source_node=root_node, schema_name=root_node + "_validation"
        )

        validateManifest = ValidateManifest(
            errors=[],
            manifest=manifest,
            manifestPath=full_manifest_path,
            dmge=dmge,
            jsonSchema=json_schema,
        )

        _, vmr_errors, vmr_warnings = validateManifest.validate_manifest_rules(
            manifest=manifest,
            dmge=dmge,
            restrict_rules=False,
            project_scope=None,
        )

        if root_node == "Biospecimen":
            assert (
                vmr_errors
                and vmr_errors[0][0] == ["2", "3"]
                and vmr_errors[0][-1] == ["123"]
            )
            assert vmr_warnings == []
        elif root_node == "Patient":
            assert vmr_errors == []
            assert (
                vmr_warnings
                and vmr_warnings[0][0] == ["2", "3"]
                and vmr_warnings[0][-1] == ["123"]
            )


    @pytest.mark.rule_combos(
        reason="This introduces a great number of tests covering every possible rule combination that are only necessary on occasion."
    )
    @pytest.mark.parametrize("base_rule, second_rule", get_rule_combinations())
    def test_rule_combinations(
        self, helpers, dmge, base_rule, second_rule,
    ):
        """
        TODO: Describe what this test is doing.
        Updating the data model graph to allow testing of allowable rule combinations.
        Works one rule combo at a time using (get_rule_combinations.)
        """
        rule_regex = re.compile(base_rule + ".*")
        rootNode = "MockComponent"

        metadataModel = get_metadataModel(helpers, model_name="example.model.jsonld")

        manifestPath = helpers.get_data_path("mock_manifests/Rule_Combo_Manifest.csv")
        manifest = helpers.get_data_frame(manifestPath)

        # Get a view of the node data
        all_node_data = dmge.graph.nodes.data()

        # Update select validation rules in the data model graph for columns in the manifest
        for attribute in manifest.columns:
            # Get the node label
            node_label = dmge.get_node_label(attribute)

            # Get a view of the recorded info for current node
            node_info = all_node_data[node_label]
            if node_info["validationRules"]:
                if node_info["displayName"] == "Check NA":
                    # Edit the node info -in place-
                    node_info["validationRules"].remove("int")
                    break

                if base_rule in node_info["validationRules"] or re.match(
                    rule_regex, node_info["validationRules"][0]
                ):
                    if second_rule.startswith(
                        "matchAtLeastOne"
                    ) or second_rule.startswith("matchExactlyOne"):
                        rule_args = f" MockComponent.{node_label} Patient.PatientID"
                    elif second_rule.startswith("inRange"):
                        rule_args = " 1 1000 warning"
                    elif second_rule.startswith("regex"):
                        rule_args = " search [a-f]"
                    else:
                        rule_args = ""
                    # Edit the node info -in place-
                    node_info["validationRules"].append(second_rule + rule_args)
                    break

        # Update the manifest to only contain the Component and attribute column where the rule was changed.
        manifest = manifest[["Component", attribute]]

        data_model_js = DataModelJSONSchema(
            jsonld_path=helpers.get_data_path("example.model.jsonld"), graph=dmge.graph
        )
        json_schema = data_model_js.get_json_validation_schema(
            source_node=rootNode, schema_name=rootNode + "_validation"
        )

        validateManifest = ValidateManifest(
            errors=[],
            manifest=manifest,
            manifestPath=manifestPath,
            dmge=dmge,
            jsonSchema=json_schema,
        )

        # perform validation with no exceptions raised
        _, errors, warnings = validateManifest.validate_manifest_rules(
            manifest=manifest,
            dmge=dmge,
            restrict_rules=False,
            project_scope=None,
        )<|MERGE_RESOLUTION|>--- conflicted
+++ resolved
@@ -198,9 +198,6 @@
                 row_num=["3"],
                 invalid_entry=["30"],
             )[0] in errors
-<<<<<<< HEAD
-   
-=======
 
         assert (
             GenerateError.generate_cross_warning(
@@ -225,8 +222,6 @@
              in errors
         )
 
-
->>>>>>> 8458565f
         # check warnings
         assert GenerateError.generate_content_error(
                 val_rule="recommended",
