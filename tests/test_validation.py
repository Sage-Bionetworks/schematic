--- conflicted
+++ resolved
@@ -90,14 +90,6 @@
             in errors
         )
 
-<<<<<<< HEAD
-        date_err = GenerateError.generate_content_error(
-            val_rule = 'date',
-            attribute_name = 'Check Date',
-            dmge = dmge,
-            row_num = ['2','3','4'],
-            invalid_entry = ['84-43-094', '32-984', 'notADate'],
-=======
         assert (
             GenerateError.generate_type_error(
                 val_rule="int",
@@ -168,7 +160,6 @@
                 module_to_call="search",
                 invalid_entry="q",
                 dmge=dmge,
->>>>>>> 3d75f1b0
             )[0]
             in errors
         )
@@ -201,16 +192,15 @@
         )
 
         date_err = GenerateError.generate_content_error(
-            val_rule="date",
-            attribute_name="Check Date",
-            dmge=dmge,
-            row_num=["2", "3", "4"],
-            error_val=["84-43-094", "32-984", "notADate"],
-        )[0]
+            val_rule = 'date',
+            attribute_name = 'Check Date',
+            dmge = dmge,
+            row_num = ['2','3','4'],
+            invalid_entry = ['84-43-094', '32-984', 'notADate'],
+            )[0]
         error_in_list = [date_err[2] in error for error in errors]
         assert any(error_in_list)
 
-<<<<<<< HEAD
         assert GenerateError.generate_content_error(
             val_rule = 'unique error', 
             attribute_name = 'Check Unique',
@@ -242,70 +232,7 @@
             invalid_entry = ['6549','32851'], 
             )[1] in warnings
 
-        assert GenerateError.generate_cross_warning(
-            val_rule = 'matchAtLeastOne',
-            row_num = ['3'],
-            attribute_name='Check Match at Least',
-            invalid_entry = ['7163'],
-            missing_manifest_ID = ['syn27600110', 'syn29381803'],
-            dmge = dmge,
-            )[1] in warnings
-
-        assert  GenerateError.generate_cross_warning(
-            val_rule = 'matchAtLeastOne MockComponent.checkMatchatLeastvalues value',
-            row_num = ['3'],
-            attribute_name = 'Check Match at Least values',
-            invalid_entry = ['51100'],
-            dmge = dmge,
-            )[1] in warnings      
-
-        assert \
-=======
-        assert (
-            GenerateError.generate_content_error(
-                val_rule="unique error",
-                attribute_name="Check Unique",
-                dmge=dmge,
-                row_num=["2", "3", "4"],
-                error_val=["str1"],
-            )[0]
-            in errors
-        )
-
-        assert (
-            GenerateError.generate_content_error(
-                val_rule="inRange 50 100 error",
-                attribute_name="Check Range",
-                dmge=dmge,
-                row_num=["3"],
-                error_val=["30"],
-            )[0]
-            in errors
-        )
-
-        # check warnings
-        assert (
-            GenerateError.generate_content_error(
-                val_rule="recommended",
-                attribute_name="Check Recommended",
-                dmge=dmge,
-            )[1]
-            in warnings
-        )
-
-        assert (
-            GenerateError.generate_content_error(
-                val_rule="protectAges",
-                attribute_name="Check Ages",
-                dmge=dmge,
-                row_num=["2", "3"],
-                error_val=["6549", "32851"],
-            )[1]
-            in warnings
-        )
-
-        assert (
->>>>>>> 3d75f1b0
+        assert (
             GenerateError.generate_cross_warning(
                 val_rule="matchAtLeastOne",
                 row_num=["3"],
