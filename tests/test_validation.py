--- conflicted
+++ resolved
@@ -38,11 +38,7 @@
             manifestPath=manifestPath,
             rootNode=rootNode
             )
-<<<<<<< HEAD
-    
-=======
-
->>>>>>> d412744d
+        
         assert errors == []
         assert warnings ==  []
 
@@ -55,9 +51,6 @@
             manifestPath=manifestPath,
             rootNode=rootNode
             )
-
-        for error in errors:
-            print(error)
 
         #Check errors
         assert GenerateError.generate_type_error(
@@ -136,8 +129,7 @@
             attribute_name='checkMatchExactly',
             matching_manifests = ['syn29862066', 'syn27648165']
             ) in errors
-            
-        
+                    
         assert GenerateError.generate_content_error(
             val_rule = 'unique error', 
             attribute_name = 'Check Unique',
