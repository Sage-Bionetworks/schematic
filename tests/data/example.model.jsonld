--- conflicted
+++ resolved
@@ -21,11 +21,7 @@
                 "@id": "http://schema.biothings.io"
             },
             "sms:displayName": "Patient",
-<<<<<<< HEAD
-            "sms:required": "sms:sms:false",
-=======
-            "sms:required": "sms:false",
->>>>>>> 283ff95e
+            "sms:required": "sms:false",
             "sms:requiresDependency": [
                 {
                     "@id": "bts:PatientID"
@@ -104,11 +100,7 @@
                 "@id": "http://schema.biothings.io"
             },
             "sms:displayName": "Year of Birth",
-<<<<<<< HEAD
-            "sms:required": "sms:sms:false",
-=======
-            "sms:required": "sms:false",
->>>>>>> 283ff95e
+            "sms:required": "sms:false",
             "sms:validationRules": []
         },
         {
@@ -150,11 +142,7 @@
                 "@id": "http://schema.biothings.io"
             },
             "sms:displayName": "Component",
-<<<<<<< HEAD
-            "sms:required": "sms:sms:false",
-=======
-            "sms:required": "sms:false",
->>>>>>> 283ff95e
+            "sms:required": "sms:false",
             "sms:validationRules": []
         },
         {
@@ -171,11 +159,7 @@
                 "@id": "http://schema.biothings.io"
             },
             "sms:displayName": "DataType",
-<<<<<<< HEAD
-            "sms:required": "sms:sms:false",
-=======
-            "sms:required": "sms:false",
->>>>>>> 283ff95e
+            "sms:required": "sms:false",
             "sms:validationRules": []
         },
         {
@@ -192,11 +176,7 @@
                 "@id": "http://schema.biothings.io"
             },
             "sms:displayName": "DataProperty",
-<<<<<<< HEAD
-            "sms:required": "sms:sms:false",
-=======
-            "sms:required": "sms:false",
->>>>>>> 283ff95e
+            "sms:required": "sms:false",
             "sms:validationRules": []
         },
         {
@@ -213,11 +193,7 @@
                 "@id": "http://schema.biothings.io"
             },
             "sms:displayName": "Female",
-<<<<<<< HEAD
-            "sms:required": "sms:sms:false",
-=======
-            "sms:required": "sms:false",
->>>>>>> 283ff95e
+            "sms:required": "sms:false",
             "sms:validationRules": []
         },
         {
@@ -234,11 +210,7 @@
                 "@id": "http://schema.biothings.io"
             },
             "sms:displayName": "Male",
-<<<<<<< HEAD
-            "sms:required": "sms:sms:false",
-=======
-            "sms:required": "sms:false",
->>>>>>> 283ff95e
+            "sms:required": "sms:false",
             "sms:validationRules": []
         },
         {
@@ -255,11 +227,7 @@
                 "@id": "http://schema.biothings.io"
             },
             "sms:displayName": "Other",
-<<<<<<< HEAD
-            "sms:required": "sms:sms:false",
-=======
-            "sms:required": "sms:false",
->>>>>>> 283ff95e
+            "sms:required": "sms:false",
             "sms:validationRules": []
         },
         {
@@ -279,11 +247,7 @@
                 "@id": "http://schema.biothings.io"
             },
             "sms:displayName": "Healthy",
-<<<<<<< HEAD
-            "sms:required": "sms:sms:false",
-=======
-            "sms:required": "sms:false",
->>>>>>> 283ff95e
+            "sms:required": "sms:false",
             "sms:validationRules": []
         },
         {
@@ -303,11 +267,7 @@
                 "@id": "http://schema.biothings.io"
             },
             "sms:displayName": "Cancer",
-<<<<<<< HEAD
-            "sms:required": "sms:sms:false",
-=======
-            "sms:required": "sms:false",
->>>>>>> 283ff95e
+            "sms:required": "sms:false",
             "sms:requiresDependency": [
                 {
                     "@id": "bts:CancerType"
@@ -402,11 +362,7 @@
                 "@id": "http://schema.biothings.io"
             },
             "sms:displayName": "ValidValue",
-<<<<<<< HEAD
-            "sms:required": "sms:sms:false",
-=======
-            "sms:required": "sms:false",
->>>>>>> 283ff95e
+            "sms:required": "sms:false",
             "sms:validationRules": []
         },
         {
@@ -426,11 +382,7 @@
                 "@id": "http://schema.biothings.io"
             },
             "sms:displayName": "Breast",
-<<<<<<< HEAD
-            "sms:required": "sms:sms:false",
-=======
-            "sms:required": "sms:false",
->>>>>>> 283ff95e
+            "sms:required": "sms:false",
             "sms:validationRules": []
         },
         {
@@ -450,11 +402,7 @@
                 "@id": "http://schema.biothings.io"
             },
             "sms:displayName": "Colorectal",
-<<<<<<< HEAD
-            "sms:required": "sms:sms:false",
-=======
-            "sms:required": "sms:false",
->>>>>>> 283ff95e
+            "sms:required": "sms:false",
             "sms:validationRules": []
         },
         {
@@ -474,11 +422,7 @@
                 "@id": "http://schema.biothings.io"
             },
             "sms:displayName": "Lung",
-<<<<<<< HEAD
-            "sms:required": "sms:sms:false",
-=======
-            "sms:required": "sms:false",
->>>>>>> 283ff95e
+            "sms:required": "sms:false",
             "sms:validationRules": []
         },
         {
@@ -498,11 +442,7 @@
                 "@id": "http://schema.biothings.io"
             },
             "sms:displayName": "Prostate",
-<<<<<<< HEAD
-            "sms:required": "sms:sms:false",
-=======
-            "sms:required": "sms:false",
->>>>>>> 283ff95e
+            "sms:required": "sms:false",
             "sms:validationRules": []
         },
         {
@@ -522,11 +462,7 @@
                 "@id": "http://schema.biothings.io"
             },
             "sms:displayName": "Skin",
-<<<<<<< HEAD
-            "sms:required": "sms:sms:false",
-=======
-            "sms:required": "sms:false",
->>>>>>> 283ff95e
+            "sms:required": "sms:false",
             "sms:validationRules": []
         },
         {
@@ -543,11 +479,7 @@
                 "@id": "http://schema.biothings.io"
             },
             "sms:displayName": "Biospecimen",
-<<<<<<< HEAD
-            "sms:required": "sms:sms:false",
-=======
-            "sms:required": "sms:false",
->>>>>>> 283ff95e
+            "sms:required": "sms:false",
             "sms:requiresComponent": [
                 {
                     "@id": "bts:Patient"
@@ -625,11 +557,7 @@
                 "@id": "http://schema.biothings.io"
             },
             "sms:displayName": "Malignant",
-<<<<<<< HEAD
-            "sms:required": "sms:sms:false",
-=======
-            "sms:required": "sms:false",
->>>>>>> 283ff95e
+            "sms:required": "sms:false",
             "sms:validationRules": []
         },
         {
@@ -646,11 +574,7 @@
                 "@id": "http://schema.biothings.io"
             },
             "sms:displayName": "Bulk RNA-seq Assay",
-<<<<<<< HEAD
-            "sms:required": "sms:sms:false",
-=======
-            "sms:required": "sms:false",
->>>>>>> 283ff95e
+            "sms:required": "sms:false",
             "sms:requiresComponent": [
                 {
                     "@id": "bts:Biospecimen"
@@ -734,11 +658,7 @@
                 "@id": "http://schema.biothings.io"
             },
             "sms:displayName": "FASTQ",
-<<<<<<< HEAD
-            "sms:required": "sms:sms:false",
-=======
-            "sms:required": "sms:false",
->>>>>>> 283ff95e
+            "sms:required": "sms:false",
             "sms:validationRules": []
         },
         {
@@ -758,11 +678,7 @@
                 "@id": "http://schema.biothings.io"
             },
             "sms:displayName": "BAM",
-<<<<<<< HEAD
-            "sms:required": "sms:sms:false",
-=======
-            "sms:required": "sms:false",
->>>>>>> 283ff95e
+            "sms:required": "sms:false",
             "sms:requiresDependency": [
                 {
                     "@id": "bts:GenomeBuild"
@@ -787,11 +703,7 @@
                 "@id": "http://schema.biothings.io"
             },
             "sms:displayName": "CRAM",
-<<<<<<< HEAD
-            "sms:required": "sms:sms:false",
-=======
-            "sms:required": "sms:false",
->>>>>>> 283ff95e
+            "sms:required": "sms:false",
             "sms:requiresDependency": [
                 {
                     "@id": "bts:GenomeBuild"
@@ -819,11 +731,7 @@
                 "@id": "http://schema.biothings.io"
             },
             "sms:displayName": "CSV/TSV",
-<<<<<<< HEAD
-            "sms:required": "sms:sms:false",
-=======
-            "sms:required": "sms:false",
->>>>>>> 283ff95e
+            "sms:required": "sms:false",
             "sms:requiresDependency": [
                 {
                     "@id": "bts:GenomeBuild"
@@ -893,11 +801,7 @@
                 "@id": "http://schema.biothings.io"
             },
             "sms:displayName": "GRCh37",
-<<<<<<< HEAD
-            "sms:required": "sms:sms:false",
-=======
-            "sms:required": "sms:false",
->>>>>>> 283ff95e
+            "sms:required": "sms:false",
             "sms:validationRules": []
         },
         {
@@ -914,11 +818,7 @@
                 "@id": "http://schema.biothings.io"
             },
             "sms:displayName": "GRCh38",
-<<<<<<< HEAD
-            "sms:required": "sms:sms:false",
-=======
-            "sms:required": "sms:false",
->>>>>>> 283ff95e
+            "sms:required": "sms:false",
             "sms:validationRules": []
         },
         {
@@ -935,11 +835,7 @@
                 "@id": "http://schema.biothings.io"
             },
             "sms:displayName": "GRCm38",
-<<<<<<< HEAD
-            "sms:required": "sms:sms:false",
-=======
-            "sms:required": "sms:false",
->>>>>>> 283ff95e
+            "sms:required": "sms:false",
             "sms:validationRules": []
         },
         {
@@ -956,11 +852,7 @@
                 "@id": "http://schema.biothings.io"
             },
             "sms:displayName": "GRCm39",
-<<<<<<< HEAD
-            "sms:required": "sms:sms:false",
-=======
-            "sms:required": "sms:false",
->>>>>>> 283ff95e
+            "sms:required": "sms:false",
             "sms:validationRules": []
         },
         {
@@ -977,11 +869,7 @@
                 "@id": "http://schema.biothings.io"
             },
             "sms:displayName": "MockComponent",
-<<<<<<< HEAD
-            "sms:required": "sms:sms:false",
-=======
-            "sms:required": "sms:false",
->>>>>>> 283ff95e
+            "sms:required": "sms:false",
             "sms:requiresDependency": [
                 {
                     "@id": "bts:Component"
@@ -1344,11 +1232,7 @@
                 "@id": "http://schema.biothings.io"
             },
             "sms:displayName": "Check Recommended",
-<<<<<<< HEAD
-            "sms:required": "sms:sms:false",
-=======
-            "sms:required": "sms:false",
->>>>>>> 283ff95e
+            "sms:required": "sms:false",
             "sms:validationRules": [
                 "recommended"
             ]
@@ -1463,11 +1347,7 @@
                 "@id": "http://schema.biothings.io"
             },
             "sms:displayName": "ab",
-<<<<<<< HEAD
-            "sms:required": "sms:sms:false",
-=======
-            "sms:required": "sms:false",
->>>>>>> 283ff95e
+            "sms:required": "sms:false",
             "sms:validationRules": []
         },
         {
@@ -1484,11 +1364,7 @@
                 "@id": "http://schema.biothings.io"
             },
             "sms:displayName": "cd",
-<<<<<<< HEAD
-            "sms:required": "sms:sms:false",
-=======
-            "sms:required": "sms:false",
->>>>>>> 283ff95e
+            "sms:required": "sms:false",
             "sms:validationRules": []
         },
         {
@@ -1505,11 +1381,7 @@
                 "@id": "http://schema.biothings.io"
             },
             "sms:displayName": "ef",
-<<<<<<< HEAD
-            "sms:required": "sms:sms:false",
-=======
-            "sms:required": "sms:false",
->>>>>>> 283ff95e
+            "sms:required": "sms:false",
             "sms:validationRules": []
         },
         {
@@ -1526,11 +1398,7 @@
                 "@id": "http://schema.biothings.io"
             },
             "sms:displayName": "gh",
-<<<<<<< HEAD
-            "sms:required": "sms:sms:false",
-=======
-            "sms:required": "sms:false",
->>>>>>> 283ff95e
+            "sms:required": "sms:false",
             "sms:validationRules": []
         },
         {
@@ -1547,11 +1415,7 @@
                 "@id": "http://schema.biothings.io"
             },
             "sms:displayName": "MockRDB",
-<<<<<<< HEAD
-            "sms:required": "sms:sms:false",
-=======
-            "sms:required": "sms:false",
->>>>>>> 283ff95e
+            "sms:required": "sms:false",
             "sms:requiresDependency": [
                 {
                     "@id": "bts:Component"
