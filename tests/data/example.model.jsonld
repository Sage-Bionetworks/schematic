--- conflicted
+++ resolved
@@ -2879,8 +2879,6 @@
             ]
         },
         {
-<<<<<<< HEAD
-=======
             "@id": "bts:CheckDate",
             "@type": "rdfs:Class",
             "rdfs:comment": "TBD",
@@ -2944,7 +2942,6 @@
             ]
         },
         {
->>>>>>> 16e2da3c
             "@id": "bts:Component",
             "@type": "rdfs:Class",
             "rdfs:comment": "TBD",
