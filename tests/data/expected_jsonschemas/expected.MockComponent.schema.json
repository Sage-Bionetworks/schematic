{
  "$id": "http://example.com/MockComponent_validation",
  "$schema": "http://json-schema.org/draft-07/schema#",
  "description": "Component to hold mock attributes for testing all validation rules",
  "properties": {
    "CheckAges": {
      "description": "TBD",
      "not": {
        "type": "null"
      },
      "title": "Check Ages"
    },
    "CheckDate": {
      "description": "TBD",
      "not": {
        "type": "null"
      },
      "title": "Check Date"
    },
    "CheckFloat": {
      "description": "TBD",
      "title": "Check Float",
      "type": "number"
    },
    "CheckInt": {
      "description": "TBD",
      "title": "Check Int",
      "type": "integer"
    },
    "CheckList": {
      "description": "TBD",
      "oneOf": [
        {
          "title": "array",
          "type": "array"
        }
      ],
      "title": "Check List"
    },
    "CheckListEnum": {
      "description": "TBD",
      "oneOf": [
        {
          "items": {
            "enum": [
              "ab",
              "cd",
              "ef",
              "gh"
            ]
          },
          "title": "array",
          "type": "array"
        }
      ],
      "title": "Check List Enum"
    },
    "CheckListEnumStrict": {
      "description": "TBD",
      "oneOf": [
        {
          "items": {
            "enum": [
              "ab",
              "cd",
              "ef",
              "gh"
            ]
          },
          "title": "array",
          "type": "array"
        }
      ],
      "title": "Check List Enum Strict"
    },
    "CheckListLike": {
      "description": "TBD",
      "oneOf": [
        {
          "title": "array",
          "type": "array"
        }
      ],
      "title": "Check List Like"
    },
    "CheckListLikeEnum": {
      "description": "TBD",
      "oneOf": [
        {
          "items": {
            "enum": [
              "ab",
              "cd",
              "ef",
              "gh"
            ]
          },
          "title": "array",
          "type": "array"
        }
      ],
      "title": "Check List Like Enum"
    },
    "CheckListStrict": {
      "description": "TBD",
      "oneOf": [
        {
          "title": "array",
          "type": "array"
        }
      ],
      "title": "Check List Strict"
    },
    "CheckMatchExactly": {
      "description": "TBD",
      "not": {
        "type": "null"
      },
      "title": "Check Match Exactly"
    },
    "CheckMatchExactlyvalues": {
      "description": "TBD",
      "not": {
        "type": "null"
      },
      "title": "Check Match Exactly values"
    },
    "CheckMatchNone": {
      "description": "TBD",
      "not": {
        "type": "null"
      },
      "title": "Check Match None"
    },
    "CheckMatchNonevalues": {
      "description": "TBD",
      "not": {
        "type": "null"
      },
      "title": "Check Match None values"
    },
    "CheckMatchatLeast": {
      "description": "TBD",
      "not": {
        "type": "null"
      },
      "title": "Check Match at Least"
    },
    "CheckMatchatLeastvalues": {
      "description": "TBD",
      "not": {
        "type": "null"
      },
      "title": "Check Match at Least values"
    },
    "CheckNA": {
      "description": "TBD",
      "title": "Check NA",
      "type": "integer"
    },
    "CheckNum": {
      "description": "TBD",
      "title": "Check Num",
      "type": "number"
    },
    "CheckRange": {
      "description": "TBD",
      "maximum": 100.0,
      "minimum": 50.0,
      "title": "Check Range",
      "type": "number"
    },
    "CheckRecommended": {
      "description": "TBD",
      "title": "Check Recommended"
    },
    "CheckRegexFormat": {
      "description": "TBD",
<<<<<<< HEAD
      "pattern": "^[a-f]",
      "type": "string"
    },
    "CheckRegexInteger": {
      "description": "TBD",
      "pattern": "^\\d+$",
      "type": "string"
=======
      "not": {
        "type": "null"
      },
      "title": "Check Regex Format"
    },
    "CheckRegexInteger": {
      "description": "TBD",
      "not": {
        "type": "null"
      },
      "title": "Check Regex Integer"
>>>>>>> 22bd130d
    },
    "CheckRegexList": {
      "description": "TBD",
      "oneOf": [
        {
          "items": {
            "pattern": "^[a-f]",
            "type": "string"
          },
          "title": "array",
          "type": "array"
        }
      ],
      "title": "Check Regex List"
    },
    "CheckRegexListLike": {
      "description": "TBD",
      "oneOf": [
        {
          "items": {
            "pattern": "^[a-f]",
            "type": "string"
          },
          "title": "array",
          "type": "array"
        }
      ],
      "title": "Check Regex List Like"
    },
    "CheckRegexListStrict": {
      "description": "TBD",
      "oneOf": [
        {
          "items": {
            "pattern": "^[a-f]",
            "type": "string"
          },
          "title": "array",
          "type": "array"
        }
      ],
      "title": "Check Regex List Strict"
    },
    "CheckRegexSingle": {
      "description": "TBD",
<<<<<<< HEAD
      "pattern": "[a-f]",
      "type": "string"
=======
      "not": {
        "type": "null"
      },
      "title": "Check Regex Single"
>>>>>>> 22bd130d
    },
    "CheckString": {
      "description": "TBD",
      "title": "Check String",
      "type": "string"
    },
    "CheckURL": {
      "description": "TBD",
      "not": {
        "type": "null"
      },
      "title": "Check URL"
    },
    "CheckUnique": {
      "description": "TBD",
      "not": {
        "type": "null"
      },
      "title": "Check Unique"
    },
    "Component": {
      "description": "TBD",
      "not": {
        "type": "null"
      },
      "title": "Component"
    }
  },
  "required": [
    "CheckAges",
    "CheckDate",
    "CheckFloat",
    "CheckInt",
    "CheckList",
    "CheckListEnum",
    "CheckListEnumStrict",
    "CheckListLike",
    "CheckListLikeEnum",
    "CheckListStrict",
    "CheckMatchExactly",
    "CheckMatchExactlyvalues",
    "CheckMatchNone",
    "CheckMatchNonevalues",
    "CheckMatchatLeast",
    "CheckMatchatLeastvalues",
    "CheckNA",
    "CheckNum",
    "CheckRange",
    "CheckRegexFormat",
    "CheckRegexInteger",
    "CheckRegexList",
    "CheckRegexListLike",
    "CheckRegexListStrict",
    "CheckRegexSingle",
    "CheckString",
    "CheckURL",
    "CheckUnique",
    "Component"
  ],
  "title": "MockComponent_validation",
  "type": "object"
}<|MERGE_RESOLUTION|>--- conflicted
+++ resolved
@@ -176,27 +176,15 @@
     },
     "CheckRegexFormat": {
       "description": "TBD",
-<<<<<<< HEAD
       "pattern": "^[a-f]",
-      "type": "string"
+      "type": "string",
+      "title": "Check Regex Format"
     },
     "CheckRegexInteger": {
       "description": "TBD",
       "pattern": "^\\d+$",
-      "type": "string"
-=======
-      "not": {
-        "type": "null"
-      },
-      "title": "Check Regex Format"
-    },
-    "CheckRegexInteger": {
-      "description": "TBD",
-      "not": {
-        "type": "null"
-      },
+      "type": "string",
       "title": "Check Regex Integer"
->>>>>>> 22bd130d
     },
     "CheckRegexList": {
       "description": "TBD",
@@ -242,15 +230,9 @@
     },
     "CheckRegexSingle": {
       "description": "TBD",
-<<<<<<< HEAD
       "pattern": "[a-f]",
-      "type": "string"
-=======
-      "not": {
-        "type": "null"
-      },
+      "type": "string",
       "title": "Check Regex Single"
->>>>>>> 22bd130d
     },
     "CheckString": {
       "description": "TBD",
