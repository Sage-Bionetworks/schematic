"""Fixtures and helpers for use across all tests"""
import configparser
import logging
import os
import shutil
import sys
import tempfile
from dataclasses import dataclass
from typing import Callable, Generator, Set

import flask
import pytest
from dotenv import load_dotenv
from flask.testing import FlaskClient
from opentelemetry import trace
from opentelemetry.instrumentation.flask import FlaskInstrumentor
from synapseclient.client import Synapse

from schematic.configuration.configuration import CONFIG, Configuration
from schematic.models.metadata import MetadataModel
from schematic.schemas.data_model_graph import DataModelGraph, DataModelGraphExplorer
from schematic.schemas.data_model_parser import DataModelParser
from schematic.store.synapse import SynapseStorage
from schematic.utils.df_utils import load_df
from schematic.utils.general import create_temp_folder
from schematic_api.api import create_app
from tests.utils import CleanupAction, CleanupItem

tracer = trace.get_tracer("Schematic-Tests")

load_dotenv()

logging.basicConfig(level=logging.DEBUG)
logger = logging.getLogger(__name__)


# Silence some very verbose loggers
logging.getLogger("urllib3").setLevel(logging.INFO)
logging.getLogger("googleapiclient").setLevel(logging.INFO)
logging.getLogger("google_auth_httplib2").setLevel(logging.INFO)


TESTS_DIR = os.path.dirname(os.path.abspath(__file__))
DATA_DIR = os.path.join(TESTS_DIR, "data")

FlaskInstrumentor().uninstrument()


@pytest.fixture(scope="session")
def dataset_id():
    yield "syn25614635"


@pytest.fixture(scope="class")
def flask_app() -> flask.Flask:
    """Create a Flask app for testing."""
    app = create_app()
    return app


@pytest.fixture(scope="class")
def flask_client(flask_app: flask.Flask) -> Generator[FlaskClient, None, None]:
    flask_app.config["SCHEMATIC_CONFIG"] = None

    with flask_app.test_client() as client:
        yield client


# This class serves as a container for helper functions that can be
# passed to individual tests using the `helpers` fixture. This approach
# was required because fixture functions cannot take arguments.


class Helpers:
    @staticmethod
    def get_data_path(path, *paths):
        return os.path.join(DATA_DIR, path, *paths)

    @staticmethod
    def get_data_file(path, *paths, **kwargs):
        fullpath = os.path.join(DATA_DIR, path, *paths)
        return open(fullpath, **kwargs)

    @staticmethod
    def get_data_frame(path, *paths, **kwargs):
        fullpath = os.path.join(DATA_DIR, path, *paths)
        return load_df(fullpath, **kwargs)

    @staticmethod
    def get_data_model_graph_explorer(
        path=None, data_model_labels: str = "class_label", *paths
    ):
        # commenting this now bc we dont want to have multiple instances
        if path is None:
            return

        fullpath = Helpers.get_data_path(path, *paths)

        # Instantiate DataModelParser
        data_model_parser = DataModelParser(
            path_to_data_model=fullpath,
        )

        # Parse Model
        parsed_data_model = data_model_parser.parse_model()

        # Instantiate DataModelGraph
        data_model_grapher = DataModelGraph(
            parsed_data_model, data_model_labels=data_model_labels
        )

        # Generate graph
        graph_data_model = data_model_grapher.graph

        # Instantiate DataModelGraphExplorer
        DMGE = DataModelGraphExplorer(graph_data_model)

        return DMGE

    @staticmethod
    def get_python_version():
        version = sys.version
        base_version = ".".join(version.split(".")[0:2])

        return base_version

    @staticmethod
    def get_python_project(self):
        version = self.get_python_version()

        python_projects = {
            "3.7": "syn47217926",
            "3.8": "syn47217967",
            "3.9": "syn47218127",
            "3.10": "syn47218347",
        }

        return python_projects[version]


@pytest.fixture(scope="function")
def helpers():
    yield Helpers


@pytest.fixture(scope="function")
def config():
    yield Configuration()


@pytest.fixture(scope="function")
def synapse_store():
    yield SynapseStorage()


@dataclass
class ConfigurationForTesting:
    """
    Variables that are specific to testing. Specifically these are used to control
    the flags used during manual verification of some integration test results.

    Attributes:
        manual_test_verification_enabled (bool): Whether manual verification is enabled.
        manual_test_verification_path (str): The path to the directory where manual test
            verification files are stored.
        use_deployed_schematic_api_server (bool): Used to determine if a local flask
            instance is created during integration testing. If this is true schematic
            tests will use a schematic API server running outside of the context of the
            integration test.
        schematic_api_server_url (str): The URL of the schematic API server. Defaults to
            http://localhost:3001.

    """

    manual_test_verification_enabled: bool
    manual_test_verification_path: str
    use_deployed_schematic_api_server: bool
    schematic_api_server_url: str


@pytest.fixture(scope="function")
def testing_config(config: Configuration) -> ConfigurationForTesting:
    """Configuration variables that are specific to testing."""
    manual_test_verification_enabled = (
        os.environ.get("MANUAL_TEST_VERIFICATION", "false").lower() == "true"
    )
    use_deployed_schematic_api_server = (
        os.environ.get("USE_DEPLOYED_SCHEMATIC_API_SERVER", "false").lower() == "true"
    )
    schematic_api_server_url = os.environ.get(
        "SCHEMATIC_API_SERVER_URL", "http://localhost:3001"
    )

    if manual_test_verification_enabled:
        manual_test_verification_path = os.path.join(
            config.manifest_folder, "manual_test_verification"
        )
        os.makedirs(manual_test_verification_path, exist_ok=True)
    else:
        manual_test_verification_path = ""

    return ConfigurationForTesting(
        manual_test_verification_enabled=manual_test_verification_enabled,
        manual_test_verification_path=manual_test_verification_path,
        use_deployed_schematic_api_server=use_deployed_schematic_api_server,
        schematic_api_server_url=schematic_api_server_url,
    )


# These fixtures make copies of existing test manifests.
# These copies can the be altered by a given test, and the copy will eb destroyed at the
# end of the test


@pytest.fixture(scope="function")
def temporary_file_copy(request, helpers: Helpers) -> Generator[str, None, None]:
    file_name = request.param
    # original file copy
    original_test_path = helpers.get_data_path(f"mock_manifests/{file_name}")
    # get filename without extension
    file_name_no_extension = file_name.split(".")[0]
    # Copy the original CSV file to a temporary directory
    temp_csv_path = helpers.get_data_path(
        f"mock_manifests/{file_name_no_extension}_copy.csv"
    )

    shutil.copyfile(original_test_path, temp_csv_path)
    yield temp_csv_path
    # Teardown
    if os.path.exists(temp_csv_path):
        os.remove(temp_csv_path)


@pytest.fixture(name="dmge", scope="function")
def DMGE(helpers: Helpers) -> DataModelGraphExplorer:
    """Fixture to instantiate a DataModelGraphExplorer object."""
    dmge = helpers.get_data_model_graph_explorer(path="example.model.jsonld")
    return dmge


@pytest.fixture(scope="function")
def syn_token(config: Configuration):
    synapse_config_path = config.synapse_configuration_path
    config_parser = configparser.ConfigParser()
    config_parser.read(synapse_config_path)
    # try using synapse access token
    if "SYNAPSE_ACCESS_TOKEN" in os.environ:
        token = os.environ["SYNAPSE_ACCESS_TOKEN"]
    else:
        token = config_parser["authentication"]["authtoken"]
    return token


@pytest.fixture(scope="function")
def syn(syn_token) -> Synapse:
    syn = Synapse()
    syn.login(authToken=syn_token, silent=True)
    return syn


@pytest.fixture(name="synapse_module_scope", scope="module")
<<<<<<< HEAD
def fixture_synapse_module_scope() -> Generator[Synapse, None, None]:
    """
    This yields a Synapse instance that's been logged in.
=======
def fixture_synapse_module_scope() -> Synapse:
    """
    This returns a Synapse instance that's been logged in.
>>>>>>> 1b1119bb
    This has a module scope.
    The module scope is needed so that entity cleanup happens in the correct order.
    This allows the schema entities created below to be created once at the beginning
      of the module tests, and torn down at the end.
    """
    synapse_config_path = CONFIG.synapse_configuration_path
    config_parser = configparser.ConfigParser()
    config_parser.read(synapse_config_path)
    if "SYNAPSE_ACCESS_TOKEN" in os.environ:
        token = os.environ["SYNAPSE_ACCESS_TOKEN"]
    else:
        token = config_parser["authentication"]["authtoken"]
<<<<<<< HEAD
    syn = Synapse()
    syn.login(authToken=token, silent=True)
    return syn
=======
    synapse = Synapse()
    synapse.login(authToken=token, silent=True)
    return synapse
>>>>>>> 1b1119bb


@pytest.fixture(scope="session")
def download_location() -> Generator[str, None, None]:
    download_location = create_temp_folder(path=tempfile.gettempdir())
    yield download_location

    # Cleanup after tests have used the temp folder
    if os.path.exists(download_location):
        shutil.rmtree(download_location)


def metadata_model(helpers, data_model_labels):
    metadata_model = MetadataModel(
        inputMModelLocation=helpers.get_data_path("example.model.jsonld"),
        data_model_labels=data_model_labels,
        inputMModelLocationType="local",
    )

    return metadata_model


@pytest.fixture(name="metadata_model", scope="function")
def fixture_metadata_model(helpers: Helpers) -> DataModelGraphExplorer:
    """Fixture to instantiate a DataModelGraphExplorer object."""
    return metadata_model(helpers, "class_label")


@pytest.fixture(scope="function")
def schedule_for_cleanup(
    request, synapse_store: SynapseStorage
) -> Callable[[CleanupItem], None]:
    """Returns a closure that takes an item that should be scheduled for cleanup."""

    items: Set[CleanupItem] = set()

    def _append_cleanup(item: CleanupItem):
        print(f"Added {item} to cleanup list")
        items.add(item)

    def cleanup_scheduled_items() -> None:
        for item in items:
            print(f"Cleaning up {item}")
            try:
                if item.action == CleanupAction.DELETE:
                    if item.synapse_id:
                        synapse_store.syn.delete(obj=item.synapse_id)
                    elif item.name and item.parent_id:
                        synapse_id = synapse_store.syn.findEntityId(
                            name=item.name, parent=item.parent_id
                        )
                        if synapse_id:
                            synapse_store.syn.delete(obj=synapse_id)
                    else:
                        logger.error(f"Invalid cleanup item {item}")
                else:
                    logger.error(f"Invalid cleanup action {item.action}")
            except Exception as ex:
                logger.exception(f"Failed to delete {item}")

    request.addfinalizer(cleanup_scheduled_items)

    return _append_cleanup


@pytest.fixture(autouse=True, scope="function")
def wrap_with_otel(request):
    """Start a new OTEL Span for each test function."""
    with tracer.start_as_current_span(request.node.name):
        yield


@pytest.fixture(scope="function")
def example_data_model_path(helpers):
    example_data_model_path = helpers.get_data_path("example.model.jsonld")

    yield example_data_model_path


@pytest.fixture(scope="function")
def parsed_example_model(helpers, example_data_model_path):
    data_model_parser = DataModelParser(example_data_model_path)

    parsed_example_model = data_model_parser.parse_model()

    yield parsed_example_model<|MERGE_RESOLUTION|>--- conflicted
+++ resolved
@@ -259,15 +259,9 @@
 
 
 @pytest.fixture(name="synapse_module_scope", scope="module")
-<<<<<<< HEAD
-def fixture_synapse_module_scope() -> Generator[Synapse, None, None]:
-    """
-    This yields a Synapse instance that's been logged in.
-=======
 def fixture_synapse_module_scope() -> Synapse:
     """
     This returns a Synapse instance that's been logged in.
->>>>>>> 1b1119bb
     This has a module scope.
     The module scope is needed so that entity cleanup happens in the correct order.
     This allows the schema entities created below to be created once at the beginning
@@ -280,15 +274,9 @@
         token = os.environ["SYNAPSE_ACCESS_TOKEN"]
     else:
         token = config_parser["authentication"]["authtoken"]
-<<<<<<< HEAD
-    syn = Synapse()
-    syn.login(authToken=token, silent=True)
-    return syn
-=======
     synapse = Synapse()
     synapse.login(authToken=token, silent=True)
     return synapse
->>>>>>> 1b1119bb
 
 
 @pytest.fixture(scope="session")
