from multiprocessing.sharedctypes import Value
import os
import logging
import sys

import shutil
import pytest
import pandas as pd
from dotenv import load_dotenv, find_dotenv

from schematic.schemas.data_model_parser import DataModelParser
from schematic.schemas.data_model_graph import DataModelGraph, DataModelGraphExplorer
from schematic.schemas.data_model_json_schema import DataModelJSONSchema

from schematic.configuration.configuration import CONFIG
from schematic.utils.df_utils import load_df

load_dotenv()


logging.basicConfig(level=logging.DEBUG)
logger = logging.getLogger(__name__)


# Silence some very verbose loggers
logging.getLogger("urllib3").setLevel(logging.INFO)
logging.getLogger("googleapiclient").setLevel(logging.INFO)
logging.getLogger("google_auth_httplib2").setLevel(logging.INFO)


TESTS_DIR = os.path.dirname(os.path.abspath(__file__))
DATA_DIR = os.path.join(TESTS_DIR, "data")

@pytest.fixture(scope="session")
def dataset_id():
    yield "syn25614635"


# This class serves as a container for helper functions that can be
# passed to individual tests using the `helpers` fixture. This approach
# was required because fixture functions cannot take arguments.
class Helpers:
    @staticmethod
    def get_data_path(path, *paths):
        return os.path.join(DATA_DIR, path, *paths)

    @staticmethod
    def get_data_file(path, *paths, **kwargs):
        fullpath = os.path.join(DATA_DIR, path, *paths)
        return open(fullpath, **kwargs)

    @staticmethod
    def get_data_frame(path, *paths, **kwargs):
        fullpath = os.path.join(DATA_DIR, path, *paths)
        return load_df(fullpath, **kwargs)

    
    @staticmethod
    def get_data_model_explorer(path=None, *paths):
        #commenting this now bc we dont want to have multiple instances
        if path is None:
            return

        fullpath = Helpers.get_data_path(path, *paths)

        # Instantiate DataModelParser
        data_model_parser = DataModelParser(path_to_data_model = fullpath)
        
        #Parse Model
        parsed_data_model = data_model_parser.parse_model()

        # Instantiate DataModelGraph
        data_model_grapher = DataModelGraph(parsed_data_model)

        # Generate graph
        graph_data_model = data_model_grapher.generate_data_model_graph()

        #Instantiate DataModelGraphExplorer
        DME = DataModelGraphExplorer(graph_data_model)

        return DME

    @staticmethod
    def get_data_model_parser(data_model_name:str=None, *paths):
        # Get path to data model
        fullpath = Helpers.get_data_path(path=data_model_name, *paths)
        # Instantiate DataModelParser
        data_model_parser = DataModelParser(path_to_data_model=fullpath)
        return data_model_parser
<<<<<<< HEAD
=======

    @staticmethod
    def get_data_model_json_schema(data_model_name:str=None, *paths):
        # Get path to data model
        fullpath = Helpers.get_data_path(path=data_model_name, *paths)
        
        # Instantiate DataModelParser
        data_model_parser = DataModelParser(path_to_data_model = fullpath)
        
        #Parse Model
        parsed_data_model = data_model_parser.parse_model()

        # Instantiate DataModelGraph
        data_model_grapher = DataModelGraph(parsed_data_model)

        # Generate graph
        graph_data_model = data_model_grapher.generate_data_model_graph()

        #Instantiate DataModelGraphExplorer
        DME = DataModelGraphExplorer(graph_data_model)

        # Instantiate DataModelJsonSchema
        dmjs = DataModelJSONSchema(fullpath, graph=graph_data_model)
        return dmjs
    
>>>>>>> 07d53655
    

    @staticmethod
    def get_python_version(self):
        version=sys.version
        base_version=".".join(version.split('.')[0:2])

        return base_version

    @staticmethod
    def get_python_project(self):

        version = self.get_python_version(Helpers)

        python_projects = {
            "3.7":  "syn47217926",
            "3.8":  "syn47217967",
            "3.9":  "syn47218127",
            "3.10": "syn47218347",
        }

        return python_projects[version]

@pytest.fixture(scope="session")
def helpers():
    yield Helpers

@pytest.fixture(scope="session")
def config():
    yield CONFIG<|MERGE_RESOLUTION|>--- conflicted
+++ resolved
@@ -87,10 +87,7 @@
         # Instantiate DataModelParser
         data_model_parser = DataModelParser(path_to_data_model=fullpath)
         return data_model_parser
-<<<<<<< HEAD
-=======
-
-    @staticmethod
+   @staticmethod
     def get_data_model_json_schema(data_model_name:str=None, *paths):
         # Get path to data model
         fullpath = Helpers.get_data_path(path=data_model_name, *paths)
@@ -112,10 +109,7 @@
 
         # Instantiate DataModelJsonSchema
         dmjs = DataModelJSONSchema(fullpath, graph=graph_data_model)
-        return dmjs
-    
->>>>>>> 07d53655
-    
+        return dmjs    
 
     @staticmethod
     def get_python_version(self):
