"""Fixtures and helpers for use across all tests"""
import logging
import os
import shutil
import sys
from typing import Callable, Generator, Set

import pytest
from dotenv import load_dotenv
from opentelemetry import trace
from opentelemetry._logs import set_logger_provider
from opentelemetry.exporter.otlp.proto.grpc._log_exporter import OTLPLogExporter
from opentelemetry.exporter.otlp.proto.http.trace_exporter import OTLPSpanExporter
from opentelemetry.sdk._logs import LoggerProvider, LoggingHandler
from opentelemetry.sdk._logs.export import BatchLogRecordProcessor
from opentelemetry.sdk.resources import SERVICE_NAME, Resource
from opentelemetry.sdk.trace import TracerProvider
from opentelemetry.sdk.trace.export import BatchSpanProcessor
from opentelemetry.sdk.trace.sampling import ALWAYS_OFF
from pytest_asyncio import is_async_test

from schematic.configuration.configuration import CONFIG
from schematic.models.metadata import MetadataModel
from schematic.schemas.data_model_graph import DataModelGraph, DataModelGraphExplorer
from schematic.schemas.data_model_parser import DataModelParser
from schematic.store.synapse import SynapseStorage
from schematic.utils.df_utils import load_df
from tests.utils import CleanupAction, CleanupItem

tracer = trace.get_tracer("Schematic-Tests")

load_dotenv()

logging.basicConfig(level=logging.DEBUG)
logger = logging.getLogger(__name__)


# Silence some very verbose loggers
logging.getLogger("urllib3").setLevel(logging.INFO)
logging.getLogger("googleapiclient").setLevel(logging.INFO)
logging.getLogger("google_auth_httplib2").setLevel(logging.INFO)


TESTS_DIR = os.path.dirname(os.path.abspath(__file__))
DATA_DIR = os.path.join(TESTS_DIR, "data")


@pytest.fixture(scope="session")
def dataset_id():
    yield "syn25614635"


# This class serves as a container for helper functions that can be
# passed to individual tests using the `helpers` fixture. This approach
# was required because fixture functions cannot take arguments.
class Helpers:
    @staticmethod
    def get_data_path(path, *paths):
        return os.path.join(DATA_DIR, path, *paths)

    @staticmethod
    def get_data_file(path, *paths, **kwargs):
        fullpath = os.path.join(DATA_DIR, path, *paths)
        return open(fullpath, **kwargs)

    @staticmethod
    def get_data_frame(path, *paths, **kwargs):
        fullpath = os.path.join(DATA_DIR, path, *paths)
        return load_df(fullpath, **kwargs)

    @staticmethod
    def get_data_model_graph_explorer(
        path=None, data_model_labels: str = "class_label", *paths
    ):
        # commenting this now bc we dont want to have multiple instances
        if path is None:
            return

        fullpath = Helpers.get_data_path(path, *paths)

        # Instantiate DataModelParser
        data_model_parser = DataModelParser(
            path_to_data_model=fullpath,
        )

        # Parse Model
        parsed_data_model = data_model_parser.parse_model()

        # Instantiate DataModelGraph
        data_model_grapher = DataModelGraph(
            parsed_data_model, data_model_labels=data_model_labels
        )

        # Generate graph
        graph_data_model = data_model_grapher.graph

        # Instantiate DataModelGraphExplorer
        DMGE = DataModelGraphExplorer(graph_data_model)

        return DMGE

    @staticmethod
    def get_python_version():
        version = sys.version
        base_version = ".".join(version.split(".")[0:2])

        return base_version

    @staticmethod
    def get_python_project(self):
        version = self.get_python_version()

        python_projects = {
            "3.7": "syn47217926",
            "3.8": "syn47217967",
            "3.9": "syn47218127",
            "3.10": "syn47218347",
        }

        return python_projects[version]


@pytest.fixture(scope="session")
def helpers():
    yield Helpers


@pytest.fixture(scope="session")
def config():
    yield CONFIG


@pytest.fixture(scope="session")
def synapse_store():
    yield SynapseStorage()


# These fixtures make copies of existing test manifests.
# These copies can the be altered by a given test, and the copy will eb destroyed at the
# end of the test


@pytest.fixture(scope="function")
def temporary_file_copy(request, helpers: Helpers) -> Generator[str, None, None]:
    file_name = request.param
    # original file copy
    original_test_path = helpers.get_data_path(f"mock_manifests/{file_name}")
    # get filename without extension
    file_name_no_extension = file_name.split(".")[0]
    # Copy the original CSV file to a temporary directory
    temp_csv_path = helpers.get_data_path(
        f"mock_manifests/{file_name_no_extension}_copy.csv"
    )

    shutil.copyfile(original_test_path, temp_csv_path)
    yield temp_csv_path
    # Teardown
    if os.path.exists(temp_csv_path):
        os.remove(temp_csv_path)


@pytest.fixture(name="dmge", scope="function")
def DMGE(helpers: Helpers) -> DataModelGraphExplorer:
    """Fixture to instantiate a DataModelGraphExplorer object."""
    dmge = helpers.get_data_model_graph_explorer(path="example.model.jsonld")
    return dmge


<<<<<<< HEAD
@pytest.fixture(scope="function")
def schedule_for_cleanup(
    request, synapse_store: SynapseStorage
) -> Callable[[CleanupItem], None]:
    """Returns a closure that takes an item that should be scheduled for cleanup."""

    items: Set[CleanupItem] = set()

    def _append_cleanup(item: CleanupItem):
        print(f"Added {item} to cleanup list")
        items.add(item)

    def cleanup_scheduled_items() -> None:
        for item in items:
            print(f"Cleaning up {item}")
            try:
                if item.action == CleanupAction.DELETE:
                    if item.synapse_id:
                        synapse_store.syn.delete(obj=item.synapse_id)
                    elif item.name and item.parent_id:
                        synapse_id = synapse_store.syn.findEntityId(
                            name=item.name, parent=item.parent_id
                        )
                        if synapse_id:
                            synapse_store.syn.delete(obj=synapse_id)
                    else:
                        logger.error(f"Invalid cleanup item {item}")
                else:
                    logger.error(f"Invalid cleanup action {item.action}")
            except Exception as ex:
                logger.exception(f"Failed to delete {item}")

    request.addfinalizer(cleanup_scheduled_items)

    return _append_cleanup


def pytest_collection_modifyitems(items) -> None:
    """Taken from docs at:
    https://pytest-asyncio.readthedocs.io/en/latest/how-to-guides/run_session_tests_in_same_loop.html

    Used to run all tests within the same event loop. This will allow any underlying
    logic use the same event loop for all tests. It is important for the underlying
    usage of the synapse python client which uses HTTPX for their async library. HTTPX
    connection pools cannot be shared across event loops. This will allow us to use the
    same connection pool for all tests.
    """
    pytest_asyncio_tests = (item for item in items if is_async_test(item))
    session_scope_marker = pytest.mark.asyncio(scope="session")
    for async_test in pytest_asyncio_tests:
        async_test.add_marker(session_scope_marker, append=False)


active_span_processors = []


@pytest.fixture(scope="session", autouse=True)
def set_up_tracing() -> None:
    """Set up tracing for the API."""
    tracing_export = os.environ.get("TRACING_EXPORT_FORMAT", None)
    tracing_service_name = os.environ.get("TRACING_SERVICE_NAME", "schematic-tests")
    if tracing_export == "otlp":
        trace.set_tracer_provider(
            TracerProvider(
                resource=Resource(attributes={SERVICE_NAME: tracing_service_name})
            )
        )
        processor = BatchSpanProcessor(OTLPSpanExporter())
        active_span_processors.append(processor)
        trace.get_tracer_provider().add_span_processor(processor)
    else:
        trace.set_tracer_provider(TracerProvider(sampler=ALWAYS_OFF))


@pytest.fixture(autouse=True, scope="function")
def wrap_with_otel(request):
    """Start a new OTEL Span for each test function."""
    with tracer.start_as_current_span(request.node.name):
        try:
            yield
        finally:
            for processor in active_span_processors:
                processor.force_flush()


@pytest.fixture(scope="session", autouse=True)
def set_up_logging() -> None:
    """Set up logging to export to OTLP."""
    logging_export = os.environ.get("LOGGING_EXPORT_FORMAT", None)
    logging_service_name = os.environ.get("LOGGING_SERVICE_NAME", "schematic-tests")
    logging_instance_name = os.environ.get("LOGGING_INSTANCE_NAME", "local")
    if logging_export == "otlp":
        resource = Resource.create(
            {
                "service.name": logging_service_name,
                "service.instance.id": logging_instance_name,
            }
        )

        logger_provider = LoggerProvider(resource=resource)
        set_logger_provider(logger_provider=logger_provider)

        # TODO: Add support for secure connections
        exporter = OTLPLogExporter(insecure=True)
        logger_provider.add_log_record_processor(BatchLogRecordProcessor(exporter))
        handler = LoggingHandler(level=logging.NOTSET, logger_provider=logger_provider)
        logging.getLogger().addHandler(handler)
=======
def metadata_model(helpers, data_model_labels):
    metadata_model = MetadataModel(
        inputMModelLocation=helpers.get_data_path("example.model.jsonld"),
        data_model_labels=data_model_labels,
        inputMModelLocationType="local",
    )

    return metadata_model
>>>>>>> bb2606b4
<|MERGE_RESOLUTION|>--- conflicted
+++ resolved
@@ -166,7 +166,16 @@
     return dmge
 
 
-<<<<<<< HEAD
+def metadata_model(helpers, data_model_labels):
+    metadata_model = MetadataModel(
+        inputMModelLocation=helpers.get_data_path("example.model.jsonld"),
+        data_model_labels=data_model_labels,
+        inputMModelLocationType="local",
+    )
+
+    return metadata_model
+
+
 @pytest.fixture(scope="function")
 def schedule_for_cleanup(
     request, synapse_store: SynapseStorage
@@ -273,14 +282,4 @@
         exporter = OTLPLogExporter(insecure=True)
         logger_provider.add_log_record_processor(BatchLogRecordProcessor(exporter))
         handler = LoggingHandler(level=logging.NOTSET, logger_provider=logger_provider)
-        logging.getLogger().addHandler(handler)
-=======
-def metadata_model(helpers, data_model_labels):
-    metadata_model = MetadataModel(
-        inputMModelLocation=helpers.get_data_path("example.model.jsonld"),
-        data_model_labels=data_model_labels,
-        inputMModelLocationType="local",
-    )
-
-    return metadata_model
->>>>>>> bb2606b4
+        logging.getLogger().addHandler(handler)