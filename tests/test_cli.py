import os

import pytest

from click.testing import CliRunner

# from schematic import init
from schematic.schemas.commands import schema
from schematic.utils.google_api_utils import download_creds_file


@pytest.fixture
def runner() -> CliRunner:
    """Fixture for invoking command-line interfaces."""

    return CliRunner()


class TestSchemaCli:

    def test_schema_convert_cli(self, runner, config_path, helpers):

        data_model_csv_path = helpers.get_data_path("simple.model.csv")

        output_path = helpers.get_data_path("simple.model.jsonld")

        result = runner.invoke(schema, 
<<<<<<< HEAD
                               ["convert", rfc_csv_path,
                                "--output_jsonld", output_path])
=======
                               ["--config", config_path, 
                               "convert", data_model_csv_path])
>>>>>>> 8d951a25

        assert result.exit_code == 0
        
        expected_substr = (
                          "The Data Model was created and saved to "
                          f"'{output_path}' location."
                        )

        assert expected_substr in result.output
        <|MERGE_RESOLUTION|>--- conflicted
+++ resolved
@@ -24,14 +24,9 @@
 
         output_path = helpers.get_data_path("simple.model.jsonld")
 
-        result = runner.invoke(schema, 
-<<<<<<< HEAD
+        result = runner.invoke(schema,
                                ["convert", rfc_csv_path,
                                 "--output_jsonld", output_path])
-=======
-                               ["--config", config_path, 
-                               "convert", data_model_csv_path])
->>>>>>> 8d951a25
 
         assert result.exit_code == 0
         
