--- conflicted
+++ resolved
@@ -1,12 +1,9 @@
 import os
 
 import pytest
-<<<<<<< HEAD
 import pickle
 import json
-=======
 from unittest.mock import patch
->>>>>>> 4138806c
 
 from click.testing import CliRunner
 
@@ -119,30 +116,18 @@
             ]
         )
 
-<<<<<<< HEAD
         assert resultFour.exit_code == expected
-=======
-        label_type = "class_label"
->>>>>>> 4138806c
-
-        result = runner.invoke(
-            schema,
-            [
-                "convert",
-<<<<<<< HEAD
-                model,
-=======
-                data_model_csv_path,
->>>>>>> 4138806c
+
+        result = runner.invoke(
+            schema,
+            [
+                "convert",
+                model,
                 "--output_jsonld",
                 output_path,
                 "--data_model_labels",
                 label_type,
-<<<<<<< HEAD
-            ]
-=======
-            ],
->>>>>>> 4138806c
+            ]
         )
 
         assert result.exit_code == expected
