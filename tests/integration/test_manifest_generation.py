--- conflicted
+++ resolved
@@ -256,17 +256,12 @@
                 )
             )
 
-<<<<<<< HEAD
-    def test_single_manifest_generation_google_sheet_with_annotations(
-        self, manual_test_verification_path: str
-=======
     @pytest.mark.manual_verification_required
     def test_single_manifest_generation_google_sheet(
         self,
         manual_test_verification_path: str,
         flask_client: FlaskClient,
         syn_token: str,
->>>>>>> 3d4dfb8b
     ) -> None:
         """
         Download a manifest with annotations from the Schematic API and verify that it is a valid Google
@@ -548,7 +543,6 @@
         assert sheet2["G1"].value is None
 
         # AND a copy of the Excel file is saved to the test directory for manual verification
-<<<<<<< HEAD
         workbook.save(
             os.path.join(
                 manual_test_verification_path,
@@ -1214,13 +1208,4 @@
                 manual_test_verification_path,
                 "TestManifestGeneration_test_multiple_blank_google_sheets_rna_seq.xlsx",
             )
-        )
-=======
-        if manual_test_verification_enabled:
-            workbook.save(
-                os.path.join(
-                    manual_test_verification_path,
-                    "TestManifestGeneration_test_single_manifest_generation_google_sheet.xlsx",
-                )
-            )
->>>>>>> 3d4dfb8b
+        )