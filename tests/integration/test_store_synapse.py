--- conflicted
+++ resolved
@@ -54,10 +54,7 @@
             annotation_keys=label_options,
         )
         processed_annos = processed_annos["annotations"]["annotations"]
-<<<<<<< HEAD
-=======
 
->>>>>>> 21aa2b87
         # make sure that empty keys are removed if hideBlanks is True
         if hideBlanks:
             assert (
