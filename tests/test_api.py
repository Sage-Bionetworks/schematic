
import pytest
from schematic_api.api import create_app
import configparser
import json
import os
import re
from math import ceil
import logging
from time import perf_counter
import pandas as pd # third party library import
from schematic.schemas.generator import SchemaGenerator #Local application/library specific imports.

logging.basicConfig(level=logging.INFO)
logger = logging.getLogger(__name__)

## TO DO: Clean up url and use a global variable SERVER_URL
@pytest.fixture(scope="class")
def app():
    app = create_app()
    yield app

@pytest.fixture(scope="class")
def client(app, config_path):
    app.config['SCHEMATIC_CONFIG'] = config_path

    with app.test_client() as client:
        yield client

@pytest.fixture(scope="class")
def test_manifest_csv(helpers):
    test_manifest_path = helpers.get_data_path("mock_manifests/Valid_Test_Manifest.csv")
    yield test_manifest_path

@pytest.fixture(scope="class")
def test_invalid_manifest(helpers):
    test_invalid_manifest = helpers.get_data_frame("mock_manifests/Invalid_Test_Manifest.csv", preserve_raw_input=False)
    yield test_invalid_manifest

@pytest.fixture(scope="class")
def test_upsert_manifest_csv(helpers):
    test_upsert_manifest_path = helpers.get_data_path("mock_manifests/rdb_table_manifest.csv")
    yield test_upsert_manifest_path

@pytest.fixture(scope="class")
def test_manifest_json(helpers):
    test_manifest_path = helpers.get_data_path("mock_manifests/Example.Patient.manifest.json")
    yield test_manifest_path

@pytest.fixture(scope="class")
def data_model_jsonld():
    data_model_jsonld ="https://raw.githubusercontent.com/Sage-Bionetworks/schematic/develop/tests/data/example.model.jsonld"
    yield data_model_jsonld

@pytest.fixture(scope="class")
def benchmark_data_model_jsonld():
    benchmark_data_model_jsonld = "https://raw.githubusercontent.com/Sage-Bionetworks/schematic/develop/tests/data/example.single_rule.model.jsonld"
    yield benchmark_data_model_jsonld

def get_MockComponent_attribute():
    """
    Yield all of the mock conponent attributes one at a time
    TODO: pull in jsonld from fixture
    """
    sg = SchemaGenerator("https://raw.githubusercontent.com/Sage-Bionetworks/schematic/develop/tests/data/example.single_rule.model.jsonld")
    attributes=sg.get_node_dependencies('MockComponent')
    attributes.remove('Component')

    for MockComponent_attribute in attributes:
        yield MockComponent_attribute   

@pytest.fixture(scope="class")
def syn_token(config):
    synapse_config_path = config.SYNAPSE_CONFIG_PATH
    config_parser = configparser.ConfigParser()
    config_parser.read(synapse_config_path)
    # try using synapse access token
    if "SYNAPSE_ACCESS_TOKEN" in os.environ:
        token=os.environ["SYNAPSE_ACCESS_TOKEN"]
    else:
        token = config_parser["authentication"]["authtoken"]
    yield token

@pytest.mark.schematic_api
class TestSynapseStorage:
    @pytest.mark.parametrize("return_type", ["json", "csv"])
    def test_get_storage_assets_tables(self, client, syn_token, return_type):
        params = {
            "access_token": syn_token,
            "asset_view": "syn23643253",
            "return_type": return_type
        }

        response = client.get('http://localhost:3001/v1/storage/assets/tables', query_string=params)

        assert response.status_code == 200

        response_dt = json.loads(response.data)

        # if return type == json, returning json str
        if return_type == "json":
            assert isinstance(response_dt, str)
        # if return type == csv, returning a csv file
        else:
            assert response_dt.endswith("file_view_table.csv")
        # clean up 
        if os.path.exists(response_dt):
            os.remove(response_dt)
        else: 
            pass
    @pytest.mark.parametrize("full_path", [True, False])
    @pytest.mark.parametrize("file_names", [None, "Sample_A.txt"])
    def test_get_dataset_files(self,full_path, file_names, syn_token, client):
        params = {
            "access_token": syn_token,
            "asset_view": "syn23643253",
            "dataset_id": "syn23643250",
            "full_path": full_path,
        }

        if file_names:
            params["file_names"] = file_names
        
        response = client.get('http://localhost:3001/v1/storage/dataset/files', query_string=params)

        assert response.status_code == 200
        response_dt = json.loads(response.data)

        # would show full file path .txt in result
        if full_path:
            if file_names: 
                assert ["syn23643255","schematic - main/DataTypeX/Sample_A.txt"] and ["syn24226530","schematic - main/TestDatasets/TestDataset-Annotations/Sample_A.txt"] and ["syn25057024","schematic - main/TestDatasets/TestDataset-Annotations-v2/Sample_A.txt"] in response_dt
            else: 
                assert   ["syn23643255","schematic - main/DataTypeX/Sample_A.txt"] in response_dt
        else: 
            if file_names: 
                assert ["syn23643255","Sample_A.txt"] and ["syn24226530","Sample_A.txt"] and ["syn25057024","Sample_A.txt"] in response_dt
            else: 
                assert ["syn25705259","Boolean Test"] and ["syn23667202","DataTypeX_table"] in response_dt
        
    def test_get_storage_project_dataset(self, syn_token, client):
        params = {
        "access_token": syn_token,
        "asset_view": "syn23643253",
        "project_id": "syn26251192"
        }

        response = client.get("http://localhost:3001/v1/storage/project/datasets", query_string = params)
        assert response.status_code == 200
        response_dt = json.loads(response.data)
        assert ["syn26251193","Issue522"] in response_dt

    def test_get_storage_project_manifests(self, syn_token, client):

        params = {
        "access_token": syn_token,
        "asset_view": "syn23643253",
        "project_id": "syn30988314"
        }

        response = client.get("http://localhost:3001/v1/storage/project/manifests", query_string=params)

        assert response.status_code == 200

    def test_get_storage_projects(self, syn_token, client):

        params = {
        "access_token": syn_token,
        "asset_view": "syn23643253"
        }

        response = client.get("http://localhost:3001/v1/storage/projects", query_string = params)

        assert response.status_code == 200

    @pytest.mark.parametrize("entity_id", ["syn34640850", "syn23643253", "syn24992754"])
    def test_get_entity_type(self, syn_token, client, entity_id):
        params = {
<<<<<<< HEAD
            "input_token": syn_token,
=======
            "access_token": syn_token,
            "asset_view": "syn23643253",
>>>>>>> 4539111a
            "entity_id": entity_id
        }
        response = client.get("http://localhost:3001/v1/storage/entity/type", query_string = params)

        assert response.status_code == 200
        response_dt = json.loads(response.data)
        if entity_id == "syn23643253":
            assert response_dt == "asset view"
        elif entity_id == "syn34640850":
            assert response_dt == "folder"
        elif entity_id == "syn24992754":
            assert response_dt == "project"

    @pytest.mark.parametrize("entity_id", ["syn30988314", "syn27221721"])
    def test_if_in_assetview(self, syn_token, client, entity_id):
        params = {
            "access_token": syn_token,
            "asset_view": "syn23643253",
            "entity_id": entity_id
        }
        response = client.get("http://localhost:3001/v1/storage/if_in_asset_view", query_string = params)        
        assert response.status_code == 200
        response_dt = json.loads(response.data)

        if entity_id == "syn30988314":
            assert response_dt == True
        elif entity_id == "syn27221721":
            assert response_dt == False

@pytest.mark.schematic_api
class TestMetadataModelOperation:
    @pytest.mark.parametrize("as_graph", [True, False]) 
    def test_component_requirement(self, client, data_model_jsonld, as_graph):
        params = {
            "schema_url": data_model_jsonld,
            "source_component": "BulkRNA-seqAssay", 
            "as_graph": as_graph
        }

        response = client.get("http://localhost:3001/v1/model/component-requirements", query_string = params)

        assert response.status_code == 200

        response_dt = json.loads(response.data)

        if as_graph:
            assert response_dt == [['Biospecimen','Patient'],['BulkRNA-seqAssay','Biospecimen']]
        else: 
            assert response_dt == ['Patient','Biospecimen','BulkRNA-seqAssay']


@pytest.mark.schematic_api
class TestSchemaExplorerOperation:
    @pytest.mark.parametrize("strict_camel_case", [True, False]) 
    def test_get_property_label_from_display_name(self, client, data_model_jsonld, strict_camel_case):
        params = {
            "schema_url": data_model_jsonld,
            "display_name": "mocular entity",
            "strict_camel_case": strict_camel_case
        }

        response = client.get("http://localhost:3001/v1/explorer/get_property_label_from_display_name", query_string = params)
        assert response.status_code == 200

        response_dt = json.loads(response.data)

        if strict_camel_case:
            assert response_dt == "mocularEntity"
        else:
            assert response_dt == "mocularentity"

    def test_get_schema(self, client, data_model_jsonld):
        params = {
            "schema_url": data_model_jsonld
        }
        response = client.get("http://localhost:3001/v1/schemas/get/schema", query_string = params)

        response_dt = response.data
        assert response.status_code == 200
        assert os.path.exists(response_dt)

        # if path exists, remove the file
        if os.path.exists(response_dt):
            os.remove(response_dt)

    def test_if_node_required(test, client, data_model_jsonld):
        params = {
            "schema_url": data_model_jsonld,
            "node_display_name": "FamilyHistory"
        }

        response = client.get("http://localhost:3001/v1/schemas/is_node_required", query_string = params)
        response_dta = json.loads(response.data)
        assert response.status_code == 200
        assert response_dta == True
    def test_get_node_validation_rules(test, client, data_model_jsonld):
        params = {
            "schema_url": data_model_jsonld,
            "node_display_name": "CheckRegexList"
        }
        response = client.get("http://localhost:3001/v1/schemas/get_node_validation_rules", query_string = params)
        response_dta = json.loads(response.data)
        assert response.status_code == 200
        assert "list strict" in response_dta
        assert "regex match [a-f]" in response_dta        

    def test_get_nodes_display_names(test, client, data_model_jsonld):
        params = {
            "schema_url": data_model_jsonld,
            "node_list": ["FamilyHistory", "Biospecimen"]
        }
        response = client.get("http://localhost:3001/v1/schemas/get_nodes_display_names", query_string = params)
        response_dta = json.loads(response.data)
        assert response.status_code == 200
        assert "Family History" and "Biospecimen" in response_dta


@pytest.mark.schematic_api
class TestSchemaGeneratorOperation:
    @pytest.mark.parametrize("relationship", ["parentOf", "requiresDependency", "rangeValue", "domainValue"])
    def test_get_subgraph_by_edge(self, client, data_model_jsonld, relationship):
        params = {
            "schema_url": data_model_jsonld,
            "relationship": relationship
        }

        response = client.get("http://localhost:3001/v1/schemas/get/graph_by_edge_type", query_string=params)
        assert response.status_code == 200


    @pytest.mark.parametrize("return_display_names", [True, False])
    @pytest.mark.parametrize("node_label", ["FamilyHistory", "TissueStatus"])
    def test_get_node_range(self, client, data_model_jsonld, return_display_names, node_label):
        params = {
            "schema_url": data_model_jsonld,
            "return_display_names": return_display_names,
            "node_label": node_label
        }

        response = client.get('http://localhost:3001/v1/explorer/get_node_range', query_string=params)
        response_dt = json.loads(response.data)
        assert response.status_code == 200

        if "node_label" == "FamilyHistory": 
            assert "Breast" in response_dt
            assert "Lung" in response_dt

        elif "node_label" == "TissueStatus":
            assert "Healthy" in response_dt
            assert "Malignant" in response_dt

    @pytest.mark.parametrize("return_display_names", [None, True, False])
    @pytest.mark.parametrize("return_schema_ordered", [None, True, False])
    @pytest.mark.parametrize("source_node", ["Patient", "Biospecimen"])
    def test_node_dependencies(self, client, data_model_jsonld, source_node, return_display_names, return_schema_ordered):

        return_display_names = True
        return_schema_ordered = False

        params = {
            "schema_url": data_model_jsonld,
            "source_node": source_node,
            "return_display_names": return_display_names,
            "return_schema_ordered": return_schema_ordered
        }

        response = client.get('http://localhost:3001/v1/explorer/get_node_dependencies', query_string=params)
        response_dt = json.loads(response.data)
        assert response.status_code == 200

        if source_node == "Patient":
            # if doesn't get set, return_display_names == True
            if return_display_names == True or return_display_names == None:
                assert "Sex" and "Year of Birth" in response_dt

                # by default, return_schema_ordered is set to True
                if return_schema_ordered == True or return_schema_ordered == None:
                    assert response_dt == ["Patient ID","Sex","Year of Birth","Diagnosis","Component"]
                else: 
                    assert "Year of Birth" in response_dt
                    assert "Diagnosis" in response_dt
                    assert "Patient ID" in response_dt            
            else:
                assert "YearofBirth" in response_dt

        elif source_node == "Biospecimen":
            if return_display_names == True or return_display_names == None:
                assert "Tissue Status" in response_dt
            else: 
                assert "TissueStatus" in response_dt

@pytest.mark.schematic_api
class TestManifestOperation:

    def ifExcelExists(self, response, file_name):
        # return one excel file
        d = response.headers['content-disposition']
        fname = re.findall("filename=(.+)", d)[0]
        assert fname == file_name
    
    def ifGoogleSheetExists(self, response_dt):
        for i in response_dt: 
            assert i.startswith("https://docs.google.com/")
    def ifPandasDataframe(self, response_dt):
        for i in response_dt:
            df = pd.read_json(i)
            assert isinstance(df, pd.DataFrame)


    #@pytest.mark.parametrize("output_format", [None, "excel", "google_sheet", "dataframe (only if getting existing manifests)"])
    @pytest.mark.parametrize("output_format", ["excel"])
    @pytest.mark.parametrize("data_type", ["Biospecimen", "Patient", "all manifests", ["Biospecimen", "Patient"]])
    def test_generate_existing_manifest(self, client, data_model_jsonld, data_type, output_format, caplog):
        # set dataset
        if data_type == "Patient":
            dataset_id = ["syn42171373"] #Mock Patient Manifest folder on synapse
        elif data_type == "Biospecimen":
            dataset_id = ["syn42171508"] #Mock biospecimen manifest folder
        elif data_type == ["Biospecimen", "Patient"]:
            dataset_id = ["syn42171508", "syn42171373"]
        else: 
            dataset_id = None #if "all manifests", dataset id is None

        params = {
            "schema_url": data_model_jsonld,
            "asset_view": "syn23643253",
            "title": "Example",
            "data_type": data_type,
            "use_annotations": False, 
            "access_token": None
            }
        if dataset_id: 
            params['dataset_id'] = dataset_id
        
        if output_format: 
            params['output_format'] = output_format

        response = client.get('http://localhost:3001/v1/manifest/generate', query_string=params)

        assert response.status_code == 200

        if dataset_id and output_format:
            if output_format == "excel":
                # for multiple data_types
                if isinstance(data_type, list) and len(data_type) > 1:
                    # return warning message
                    for record in caplog.records:
                        if record.message == "Currently we do not support returning multiple files as Excel format at once.":
                            assert record.levelname == "WARNING"
                    self.ifExcelExists(response, "Example.Biospecimen.manifest.xlsx")
                # for single data type
                else: 
                    self.ifExcelExists(response, "Example.xlsx")
            else:
                response_dt = json.loads(response.data)
                if "dataframe" in output_format:
                    self.ifPandasDataframe(response_dt)
                    assert len(response_dt) == len(dataset_id)
                else: 
                    self.ifGoogleSheetExists(response_dt)
        else:
            response_dt = json.loads(response.data)
            self.ifGoogleSheetExists(response_dt)


    @pytest.mark.parametrize("output_format", ["excel", "google_sheet", "dataframe (only if getting existing manifests)", None])
    @pytest.mark.parametrize("data_type", ["all manifests", ["Biospecimen", "Patient"], "Patient"])
    def test_generate_new_manifest(self, caplog, client, data_model_jsonld, data_type, output_format):
        params = {
            "schema_url": data_model_jsonld,
            "asset_view": "syn23643253",
            "title": "Example",
            "data_type": data_type,
            "use_annotations": False,
            "dataset_id": None,
            "access_token": None
        }

        if output_format: 
            params["output_format"] = output_format
    

        response = client.get('http://localhost:3001/v1/manifest/generate', query_string=params)
        assert response.status_code == 200


        if output_format and output_format == "excel":
            if data_type == "all manifests":
                # return error message
                for record in caplog.records:
                    if record.message == "Currently we do not support returning multiple files as Excel format at once.":
                        assert record.levelname == "WARNING"
            elif isinstance(data_type, list) and len(data_type) > 1:
                # return warning message
                for record in caplog.records:
                    if record.message == "Currently we do not support returning multiple files as Excel format at once.":
                        assert record.levelname == "WARNING"
                self.ifExcelExists(response, "Example.Biospecimen.manifest.xlsx")
            else:
                self.ifExcelExists(response, "Example.xlsx")
        
        # return one or multiple google sheet links in all other cases
        # note: output_format == dataframe only matters when dataset_id is not None
        else:
            response_dt = json.loads(response.data)
            self.ifGoogleSheetExists(response_dt)

            if data_type == "all manifests":
                assert len(response_dt) == 3
            elif isinstance(data_type, list) and len(data_type) >1:
                assert len(response_dt) == 2
            else: 
                assert len(response_dt) == 1

    def test_populate_manifest(self, client, data_model_jsonld, test_manifest_csv):
        # test manifest
        test_manifest_data = open(test_manifest_csv, "rb")
        
        params = {
            "data_type": "MockComponent",
            "schema_url": data_model_jsonld,
            "title": "Example",
            "csv_file": test_manifest_data
        }

        response = client.get('http://localhost:3001/v1/manifest/generate', query_string=params)

        assert response.status_code == 200
        response_dt = json.loads(response.data)
    
        # should return a list with one google sheet link 
        assert isinstance(response_dt[0], str)
        assert response_dt[0].startswith("https://docs.google.com/")

    @pytest.mark.parametrize("restrict_rules", [False, True, None])
    @pytest.mark.parametrize("json_str", [None, '[{"Patient ID": 123, "Sex": "Female", "Year of Birth": "", "Diagnosis": "Healthy", "Component": "Patient", "Cancer Type": "Breast", "Family History": "Breast, Lung"}]'])
    def test_validate_manifest(self, data_model_jsonld, client, json_str, restrict_rules, test_manifest_csv):

        params = {
            "schema_url": data_model_jsonld,
            "restrict_rules": restrict_rules
        }

        if json_str:
            params["json_str"] = json_str
            params["data_type"] = "Patient"
            response = client.post('http://localhost:3001/v1/model/validate', query_string=params)
            response_dt = json.loads(response.data)
            assert response.status_code == 200

        else: 
            params["data_type"] = "MockComponent"

            headers = {
            'Content-Type': "multipart/form-data",
            'Accept': "application/json"
            }

            # test uploading a csv file
            response_csv = client.post('http://localhost:3001/v1/model/validate', query_string=params, data={"file_name": (open(test_manifest_csv, 'rb'), "test.csv")}, headers=headers)
            response_dt = json.loads(response_csv.data)
            assert response_csv.status_code == 200
            

            # test uploading a json file
            # change data type to patient since the testing json manifest is using Patient component
            # WILL DEPRECATE uploading a json file for validation
            # params["data_type"] = "Patient"
            # response_json =  client.post('http://localhost:3001/v1/model/validate', query_string=params, data={"file_name": (open(test_manifest_json, 'rb'), "test.json")}, headers=headers)
            # response_dt = json.loads(response_json.data)
            # assert response_json.status_code == 200

        assert "errors" in response_dt.keys()
        assert "warnings" in response_dt.keys()

    def test_get_datatype_manifest(self, client, syn_token):
        params = {
            "access_token": syn_token,
            "asset_view": "syn23643253",
            "manifest_id": "syn27600110"
        }

        response = client.get('http://localhost:3001/v1/get/datatype/manifest', query_string=params)  

        assert response.status_code == 200
        response_dt = json.loads(response.data)
        assert response_dt =={
                "Cancer Type": "string",
                "Component": "string",
                "Diagnosis": "string",
                "Family History": "string",
                "Patient ID": "Int64",
                "Sex": "string",
                "Year of Birth": "Int64",
                "entityId": "string"}

    # small manifest: syn51078535; big manifest: syn51156998
    @pytest.mark.parametrize("manifest_id, expected_component, expected_file_name", [("syn51078535", "BulkRNA-seqAssay", "synapse_storage_manifest.csv"), ("syn51156998", "Biospecimen", "synapse_storage_manifest_biospecimen.csv")])
    @pytest.mark.parametrize("new_manifest_name",[None,"Example.csv"]) 
    @pytest.mark.parametrize("as_json",[None,True,False]) 
    def test_manifest_download(self, config, client, syn_token, manifest_id, new_manifest_name, as_json, expected_component, expected_file_name):
        params = {
            "input_token": syn_token,
            "manifest_id": manifest_id,
            "new_manifest_name": new_manifest_name, 
            "as_json": as_json

        }

        response = client.get('http://localhost:3001/v1/manifest/download', query_string = params)
        assert response.status_code == 200

        # if as_json is set to True or as_json is not defined, then a json gets returned
        if as_json or as_json is None:
            response_dta = json.loads(response.data)

            # check if the correct manifest gets downloaded 
            assert response_dta[0]["Component"] == expected_component

            current_work_dir = os.getcwd()
            folder_test_manifests = config["synapse"]["manifest_folder"]
            folder_dir = os.path.join(current_work_dir, folder_test_manifests)

            # if a manfiest gets renamed, get new manifest file path
            if new_manifest_name:
                manifest_file_path = os.path.join(folder_dir, new_manifest_name + '.' + 'csv')
            # if a manifest does not get renamed, get existing manifest file path
            else: 
                manifest_file_path = os.path.join(folder_dir,expected_file_name)

        else:
            # manifest file path gets returned
            manifest_file_path = response.data.decode()

            file_base_name = os.path.basename(manifest_file_path)
            file_name = os.path.splitext(file_base_name)[0]

            if new_manifest_name: 
                assert file_name == new_manifest_name

        # make sure file gets correctly downloaded
        assert os.path.exists(manifest_file_path)

        #delete files
        try: 
            os.remove(manifest_file_path)
        except: 
            pass
    # test downloading a manifest with access restriction and see if the correct error message got raised
    def test_download_access_restricted_manifest(self, client, syn_token):
        params = {
            "input_token": syn_token,
            "manifest_id": "syn29862078"
        }  

        response = client.get('http://localhost:3001/v1/manifest/download', query_string = params)
        assert response.status_code == 500
        with pytest.raises(TypeError) as exc_info:
            raise TypeError('the type error got raised')
        assert exc_info.value.args[0] == "the type error got raised"

    @pytest.mark.parametrize("as_json", [None, True, False])
    @pytest.mark.parametrize("new_manifest_name", [None, "Test"])
    def test_dataset_manifest_download(self, client, as_json, syn_token, new_manifest_name):
        params = {
            "access_token": syn_token,
            "asset_view": "syn28559058",
            "dataset_id": "syn28268700",
            "as_json": as_json,
            "new_manifest_name": new_manifest_name
        }

        response = client.get('http://localhost:3001/v1/dataset/manifest/download', query_string = params)
        assert response.status_code == 200
        response_dt = response.data

        if as_json: 
            response_json = json.loads(response_dt)
            assert response_json == [{'Component': 'BulkRNA-seqAssay', 'File Format': 'CSV/TSV', 'Filename': 'Sample_A', 'Genome Build': 'GRCm38', 'Genome FASTA': None, 'Sample ID': 2022, 'entityId': 'syn28278954'}]
        else:
            # return a file path
            response_path = response_dt.decode('utf-8')

            assert isinstance(response_path, str)
            assert response_path.endswith(".csv")

    @pytest.mark.parametrize("json_str", [None, '[{ "Patient ID": 123, "Sex": "Female", "Year of Birth": "", "Diagnosis": "Healthy", "Component": "Patient", "Cancer Type": "Breast", "Family History": "Breast, Lung", }]'])
    @pytest.mark.parametrize("use_schema_label", ['true','false'])
    @pytest.mark.parametrize("manifest_record_type", ['table_and_file', 'file_only'])
    def test_submit_manifest(self, client, syn_token, data_model_jsonld, json_str, test_manifest_csv, use_schema_label, manifest_record_type):
        params = {
            "access_token": syn_token,
            "schema_url": data_model_jsonld,
            "data_type": "Patient",
            "restrict_rules": False, 
            "manifest_record_type": manifest_record_type,
            "asset_view": "syn44259375",
            "dataset_id": "syn44259313",
            "table_manipulation": 'replace',
            "use_schema_label": use_schema_label
        }

        if json_str:
            params["json_str"] = json_str
            response = client.post('http://localhost:3001/v1/model/submit', query_string = params, data={"file_name":''})
            assert response.status_code == 200
        else: 
            headers = {
            'Content-Type': "multipart/form-data",
            'Accept': "application/json"
            }
            params["data_type"] = "MockComponent"

            # test uploading a csv file
            response_csv = client.post('http://localhost:3001/v1/model/submit', query_string=params, data={"file_name": (open(test_manifest_csv, 'rb'), "test.csv")}, headers=headers)
            assert response_csv.status_code == 200

    @pytest.mark.parametrize("json_str", [None, '[{ "Patient ID": 123, "Sex": "Female", "Year of Birth": "", "Diagnosis": "Healthy", "Component": "Patient", "Cancer Type": "Breast", "Family History": "Breast, Lung", }]'])
    @pytest.mark.parametrize("manifest_record_type", ['file_and_entities', 'table_file_and_entities'])
    def test_submit_manifest_w_entities(self, client, syn_token, data_model_jsonld, json_str, test_manifest_csv, manifest_record_type):
        params = {
            "access_token": syn_token,
            "schema_url": data_model_jsonld,
            "data_type": "Patient",
            "restrict_rules": False, 
            "manifest_record_type": manifest_record_type,
            "asset_view": "syn44259375",
            "dataset_id": "syn44259313",
            "table_manipulation": 'replace',
            "use_schema_label": True
        }

        if json_str:
            params["json_str"] = json_str
            response = client.post('http://localhost:3001/v1/model/submit', query_string = params, data={"file_name":''})
            assert response.status_code == 200
        else: 
            headers = {
            'Content-Type': "multipart/form-data",
            'Accept': "application/json"
            }
            params["data_type"] = "MockComponent"

            # test uploading a csv file
            response_csv = client.post('http://localhost:3001/v1/model/submit', query_string=params, data={"file_name": (open(test_manifest_csv, 'rb'), "test.csv")}, headers=headers)
            assert response_csv.status_code == 200  

    
    @pytest.mark.parametrize("json_str", [None, '[{ "Component": "MockRDB", "MockRDB_id": 5 }]'])
    def test_submit_manifest_upsert(self, client, syn_token, data_model_jsonld, json_str, test_upsert_manifest_csv, ):
        params = {
            "access_token": syn_token,
            "schema_url": data_model_jsonld,
            "data_type": "MockRDB",
            "restrict_rules": False, 
            "manifest_record_type": "table",
            "asset_view": "syn44259375",
            "dataset_id": "syn44259313",
            "table_manipulation": 'upsert',
            "use_schema_label": False
        }

        if json_str:
            params["json_str"] = json_str
            response = client.post('http://localhost:3001/v1/model/submit', query_string = params, data={"file_name":''})
            assert response.status_code == 200
        else: 
            headers = {
            'Content-Type': "multipart/form-data",
            'Accept': "application/json"
            }
            params["data_type"] = "MockRDB"

            # test uploading a csv file
            response_csv = client.post('http://localhost:3001/v1/model/submit', query_string=params, data={"file_name": (open(test_upsert_manifest_csv, 'rb'), "test.csv")}, headers=headers)            
            assert response_csv.status_code == 200     

@pytest.mark.schematic_api
class TestSchemaVisualization:
    def test_visualize_attributes(self, client, data_model_jsonld):
        params = {
            "schema_url": data_model_jsonld
        }

        response = client.get("http://localhost:3001/v1/visualize/attributes", query_string = params)

        assert response.status_code == 200

    @pytest.mark.parametrize("figure_type", ["component", "dependency"])
    def test_visualize_tangled_tree_layers(self, client, figure_type, data_model_jsonld):
        params = {
            "schema_url": data_model_jsonld,
            "figure_type": figure_type
        }

        response = client.get("http://localhost:3001/v1/visualize/tangled_tree/layers", query_string = params)

        assert response.status_code == 200

    @pytest.mark.parametrize("component, response_text", [("Patient", "Component,Component,TBD,False,,,,Patient"), ("BulkRNA-seqAssay", "Component,Component,TBD,False,,,,BulkRNA-seqAssay")])
    def test_visualize_component(self, client, data_model_jsonld,component, response_text):
        params = {
            "schema_url": data_model_jsonld,
            "component": component,
            "include_index": False
        }

        response = client.get("http://localhost:3001/v1/visualize/component", query_string = params)

        assert response.status_code == 200

        assert "Attribute,Label,Description,Required,Cond_Req,Valid Values,Conditional Requirements,Component" in response.text
        assert response_text in response.text

@pytest.mark.schematic_api
@pytest.mark.rule_benchmark
class TestValidationBenchmark():
    @pytest.mark.parametrize('MockComponent_attribute', get_MockComponent_attribute())
    def test_validation_performance(self, helpers, benchmark_data_model_jsonld, client, test_invalid_manifest, MockComponent_attribute ):
        """
        Test to benchamrk performance of validation rules on large manifests
        Test loads the invalid_test_manifest.csv and isolates one attribute at a time
            it then enforces an error rate of 33% in the attribute (except in the case of Match Exactly Values)
            the single attribute manifest is then extended to be ~1000 rows to see performance on a large manfiest
            the manifest is passed to the validation endpoint, and the response time of the endpoint is measured
            Target response time for all rules is under 5.00 seconds with a successful api response
        """

        # Number of rows to target for large manfiest
        target_rows = 1000
        # URL of validtion endpoint
        endpoint_url = 'http://localhost:3001/v1/model/validate'

        # Set paramters for endpoint
        params = { 
            "schema_url": benchmark_data_model_jsonld,
            "data_type": "MockComponent",

        }
        headers = {
        'Content-Type': "multipart/form-data",
        'Accept': "application/json"
        }

        # Enforce error rate when possible
        if MockComponent_attribute == 'Check Ages':
            test_invalid_manifest.loc[0,MockComponent_attribute]  = '6550'
        elif MockComponent_attribute == 'Check Date':
            test_invalid_manifest.loc[0,MockComponent_attribute]   = 'October 21 2022'
            test_invalid_manifest.loc[2,MockComponent_attribute]   = 'October 21 2022'
        elif MockComponent_attribute == 'Check Unique':
            test_invalid_manifest.loc[0,MockComponent_attribute]   = 'str2'


        # Isolate single attribute of interest, keep `Component` column
        single_attribute_manfiest = test_invalid_manifest[['Component', MockComponent_attribute]]

        # Extend to ~1000 rows in size to for performance test
        multi_factor = ceil(target_rows/single_attribute_manfiest.shape[0])
        large_manfiest = pd.concat([single_attribute_manfiest]*multi_factor, ignore_index = True)

        try:
            # Convert manfiest to csv for api endpoint
            large_manifest_path = helpers.get_data_path('mock_manifests/large_manifest_test.csv')
            large_manfiest.to_csv(large_manifest_path, index=False)

            # Run and time endpoint
            t_start = perf_counter()
            response = client.post(endpoint_url, query_string=params, data={"file_name": (open(large_manifest_path, 'rb'), "large_test.csv")}, headers=headers)
            response_time = perf_counter() - t_start
        finally:
            # Remove temp manfiest
            os.remove(large_manifest_path)
        
        # Log and check time and ensure successful response
        logger.warning(f"validation endpiont response time {round(response_time,2)} seconds.")
        assert response.status_code == 200
        assert response_time < 5.00  


        
        



<|MERGE_RESOLUTION|>--- conflicted
+++ resolved
@@ -176,12 +176,8 @@
     @pytest.mark.parametrize("entity_id", ["syn34640850", "syn23643253", "syn24992754"])
     def test_get_entity_type(self, syn_token, client, entity_id):
         params = {
-<<<<<<< HEAD
-            "input_token": syn_token,
-=======
             "access_token": syn_token,
             "asset_view": "syn23643253",
->>>>>>> 4539111a
             "entity_id": entity_id
         }
         response = client.get("http://localhost:3001/v1/storage/entity/type", query_string = params)
@@ -584,7 +580,7 @@
     @pytest.mark.parametrize("as_json",[None,True,False]) 
     def test_manifest_download(self, config, client, syn_token, manifest_id, new_manifest_name, as_json, expected_component, expected_file_name):
         params = {
-            "input_token": syn_token,
+            "access_token": syn_token,
             "manifest_id": manifest_id,
             "new_manifest_name": new_manifest_name, 
             "as_json": as_json
@@ -633,7 +629,7 @@
     # test downloading a manifest with access restriction and see if the correct error message got raised
     def test_download_access_restricted_manifest(self, client, syn_token):
         params = {
-            "input_token": syn_token,
+            "access_token": syn_token,
             "manifest_id": "syn29862078"
         }  
 
