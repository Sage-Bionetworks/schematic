
import configparser
import json
import logging
import os
import re
<<<<<<< HEAD
import warnings
from math import ceil
from time import perf_counter

=======
import time
from math import ceil
from time import perf_counter

import numpy as np
>>>>>>> b27c45c7
import pandas as pd  # third party library import
import pytest

from schematic.schemas.generator import \
    SchemaGenerator  # Local application/library specific imports.
from schematic_api.api import create_app

logging.basicConfig(level=logging.INFO)
logger = logging.getLogger(__name__)

## TO DO: Clean up url and use a global variable SERVER_URL
@pytest.fixture(scope="class")
def app():
    app = create_app()
    yield app

@pytest.fixture(scope="class")
def client(app, config_path):
    app.config['SCHEMATIC_CONFIG'] = config_path

    with app.test_client() as client:
        yield client

@pytest.fixture(scope="class")
def test_manifest_csv(helpers):
    test_manifest_path = helpers.get_data_path("mock_manifests/Valid_Test_Manifest.csv")
    yield test_manifest_path

@pytest.fixture(scope="class")
def test_manifest_submit(helpers):
    test_manifest_path = helpers.get_data_path("mock_manifests/example_biospecimen_test.csv")
    yield test_manifest_path   

@pytest.fixture(scope="class")
def test_invalid_manifest(helpers):
    test_invalid_manifest = helpers.get_data_frame("mock_manifests/Invalid_Test_Manifest.csv", preserve_raw_input=False)
    yield test_invalid_manifest

@pytest.fixture(scope="class")
def test_upsert_manifest_csv(helpers):
    test_upsert_manifest_path = helpers.get_data_path("mock_manifests/rdb_table_manifest.csv")
    yield test_upsert_manifest_path

@pytest.fixture(scope="class")
def test_manifest_json(helpers):
    test_manifest_path = helpers.get_data_path("mock_manifests/Example.Patient.manifest.json")
    yield test_manifest_path

@pytest.fixture(scope="class")
def data_model_jsonld():
    data_model_jsonld ="https://raw.githubusercontent.com/Sage-Bionetworks/schematic/develop/tests/data/example.model.jsonld"
    yield data_model_jsonld

@pytest.fixture(scope="class")
def benchmark_data_model_jsonld():
    benchmark_data_model_jsonld = "https://raw.githubusercontent.com/Sage-Bionetworks/schematic/develop/tests/data/example.single_rule.model.jsonld"
    yield benchmark_data_model_jsonld

def get_MockComponent_attribute():
    """
    Yield all of the mock conponent attributes one at a time
    TODO: pull in jsonld from fixture
    """
    sg = SchemaGenerator("https://raw.githubusercontent.com/Sage-Bionetworks/schematic/develop/tests/data/example.single_rule.model.jsonld")
    attributes=sg.get_node_dependencies('MockComponent')
    attributes.remove('Component')

    for MockComponent_attribute in attributes:
        yield MockComponent_attribute   

@pytest.fixture(scope="class")
def syn_token(config):
    synapse_config_path = config.SYNAPSE_CONFIG_PATH
    config_parser = configparser.ConfigParser()
    config_parser.read(synapse_config_path)
    # try using synapse access token
    if "SYNAPSE_ACCESS_TOKEN" in os.environ:
        token=os.environ["SYNAPSE_ACCESS_TOKEN"]
    else:
        token = config_parser["authentication"]["authtoken"]
    yield token

@pytest.mark.schematic_api
class TestSynapseStorage:
    @pytest.mark.parametrize("return_type", ["json", "csv"])
    def test_get_storage_assets_tables(self, client, syn_token, return_type):
        params = {
            "access_token": syn_token,
            "asset_view": "syn23643253",
            "return_type": return_type
        }

        response = client.get('http://localhost:3001/v1/storage/assets/tables', query_string=params)

        assert response.status_code == 200

        response_dt = json.loads(response.data)

        # if return type == json, returning json str
        if return_type == "json":
            assert isinstance(response_dt, str)
        # if return type == csv, returning a csv file
        else:
            assert response_dt.endswith("file_view_table.csv")
        # clean up 
        if os.path.exists(response_dt):
            os.remove(response_dt)
        else: 
            pass
    @pytest.mark.parametrize("full_path", [True, False])
    @pytest.mark.parametrize("file_names", [None, "Sample_A.txt"])
    def test_get_dataset_files(self,full_path, file_names, syn_token, client):
        params = {
            "access_token": syn_token,
            "asset_view": "syn23643253",
            "dataset_id": "syn23643250",
            "full_path": full_path,
        }

        if file_names:
            params["file_names"] = file_names
        
        response = client.get('http://localhost:3001/v1/storage/dataset/files', query_string=params)

        assert response.status_code == 200
        response_dt = json.loads(response.data)

        # would show full file path .txt in result
        if full_path:
            if file_names: 
                assert ["syn23643255","schematic - main/DataTypeX/Sample_A.txt"] and ["syn24226530","schematic - main/TestDatasets/TestDataset-Annotations/Sample_A.txt"] and ["syn25057024","schematic - main/TestDatasets/TestDataset-Annotations-v2/Sample_A.txt"] in response_dt
            else: 
                assert   ["syn23643255","schematic - main/DataTypeX/Sample_A.txt"] in response_dt
        else: 
            if file_names: 
                assert ["syn23643255","Sample_A.txt"] and ["syn24226530","Sample_A.txt"] and ["syn25057024","Sample_A.txt"] in response_dt
            else: 
                assert ["syn25705259","Boolean Test"] and ["syn23667202","DataTypeX_table"] in response_dt
        
    def test_get_storage_project_dataset(self, syn_token, client):
        params = {
        "access_token": syn_token,
        "asset_view": "syn23643253",
        "project_id": "syn26251192"
        }

        response = client.get("http://localhost:3001/v1/storage/project/datasets", query_string = params)
        assert response.status_code == 200
        response_dt = json.loads(response.data)
        assert ["syn26251193","Issue522"] in response_dt

    def test_get_storage_project_manifests(self, syn_token, client):

        params = {
        "access_token": syn_token,
        "asset_view": "syn23643253",
        "project_id": "syn30988314"
        }

        response = client.get("http://localhost:3001/v1/storage/project/manifests", query_string=params)

        assert response.status_code == 200

    def test_get_storage_projects(self, syn_token, client):

        params = {
        "access_token": syn_token,
        "asset_view": "syn23643253"
        }

        response = client.get("http://localhost:3001/v1/storage/projects", query_string = params)

        assert response.status_code == 200

    @pytest.mark.parametrize("entity_id", ["syn34640850", "syn23643253", "syn24992754"])
    def test_get_entity_type(self, syn_token, client, entity_id):
        params = {
            "access_token": syn_token,
            "asset_view": "syn23643253",
            "entity_id": entity_id
        }
        response = client.get("http://localhost:3001/v1/storage/entity/type", query_string = params)

        assert response.status_code == 200
        response_dt = json.loads(response.data)
        if entity_id == "syn23643253":
            assert response_dt == "asset view"
        elif entity_id == "syn34640850":
            assert response_dt == "folder"
        elif entity_id == "syn24992754":
            assert response_dt == "project"

    @pytest.mark.parametrize("entity_id", ["syn30988314", "syn27221721"])
    def test_if_in_assetview(self, syn_token, client, entity_id):
        params = {
            "access_token": syn_token,
            "asset_view": "syn23643253",
            "entity_id": entity_id
        }
        response = client.get("http://localhost:3001/v1/storage/if_in_asset_view", query_string = params)        
        assert response.status_code == 200
        response_dt = json.loads(response.data)

        if entity_id == "syn30988314":
            assert response_dt == True
        elif entity_id == "syn27221721":
            assert response_dt == False

@pytest.mark.schematic_api
class TestMetadataModelOperation:
    @pytest.mark.parametrize("as_graph", [True, False]) 
    def test_component_requirement(self, client, data_model_jsonld, as_graph):
        params = {
            "schema_url": data_model_jsonld,
            "source_component": "BulkRNA-seqAssay", 
            "as_graph": as_graph
        }

        response = client.get("http://localhost:3001/v1/model/component-requirements", query_string = params)

        assert response.status_code == 200

        response_dt = json.loads(response.data)

        if as_graph:
            assert response_dt == [['Biospecimen','Patient'],['BulkRNA-seqAssay','Biospecimen']]
        else: 
            assert response_dt == ['Patient','Biospecimen','BulkRNA-seqAssay']


@pytest.mark.schematic_api
class TestSchemaExplorerOperation:
    @pytest.mark.parametrize("strict_camel_case", [True, False]) 
    def test_get_property_label_from_display_name(self, client, data_model_jsonld, strict_camel_case):
        params = {
            "schema_url": data_model_jsonld,
            "display_name": "mocular entity",
            "strict_camel_case": strict_camel_case
        }

        response = client.get("http://localhost:3001/v1/explorer/get_property_label_from_display_name", query_string = params)
        assert response.status_code == 200

        response_dt = json.loads(response.data)

        if strict_camel_case:
            assert response_dt == "mocularEntity"
        else:
            assert response_dt == "mocularentity"

    def test_get_schema(self, client, data_model_jsonld):
        params = {
            "schema_url": data_model_jsonld
        }
        response = client.get("http://localhost:3001/v1/schemas/get/schema", query_string = params)

        response_dt = response.data
        assert response.status_code == 200
        assert os.path.exists(response_dt)

        # if path exists, remove the file
        if os.path.exists(response_dt):
            os.remove(response_dt)

    def test_if_node_required(test, client, data_model_jsonld):
        params = {
            "schema_url": data_model_jsonld,
            "node_display_name": "FamilyHistory"
        }

        response = client.get("http://localhost:3001/v1/schemas/is_node_required", query_string = params)
        response_dta = json.loads(response.data)
        assert response.status_code == 200
        assert response_dta == True
    def test_get_node_validation_rules(test, client, data_model_jsonld):
        params = {
            "schema_url": data_model_jsonld,
            "node_display_name": "CheckRegexList"
        }
        response = client.get("http://localhost:3001/v1/schemas/get_node_validation_rules", query_string = params)
        response_dta = json.loads(response.data)
        assert response.status_code == 200
        assert "list strict" in response_dta
        assert "regex match [a-f]" in response_dta        

    def test_get_nodes_display_names(test, client, data_model_jsonld):
        params = {
            "schema_url": data_model_jsonld,
            "node_list": ["FamilyHistory", "Biospecimen"]
        }
        response = client.get("http://localhost:3001/v1/schemas/get_nodes_display_names", query_string = params)
        response_dta = json.loads(response.data)
        assert response.status_code == 200
        assert "Family History" and "Biospecimen" in response_dta


@pytest.mark.schematic_api
class TestSchemaGeneratorOperation:
    @pytest.mark.parametrize("relationship", ["parentOf", "requiresDependency", "rangeValue", "domainValue"])
    def test_get_subgraph_by_edge(self, client, data_model_jsonld, relationship):
        params = {
            "schema_url": data_model_jsonld,
            "relationship": relationship
        }

        response = client.get("http://localhost:3001/v1/schemas/get/graph_by_edge_type", query_string=params)
        assert response.status_code == 200


    @pytest.mark.parametrize("return_display_names", [True, False])
    @pytest.mark.parametrize("node_label", ["FamilyHistory", "TissueStatus"])
    def test_get_node_range(self, client, data_model_jsonld, return_display_names, node_label):
        params = {
            "schema_url": data_model_jsonld,
            "return_display_names": return_display_names,
            "node_label": node_label
        }

        response = client.get('http://localhost:3001/v1/explorer/get_node_range', query_string=params)
        response_dt = json.loads(response.data)
        assert response.status_code == 200

        if "node_label" == "FamilyHistory": 
            assert "Breast" in response_dt
            assert "Lung" in response_dt

        elif "node_label" == "TissueStatus":
            assert "Healthy" in response_dt
            assert "Malignant" in response_dt

    @pytest.mark.parametrize("return_display_names", [None, True, False])
    @pytest.mark.parametrize("return_schema_ordered", [None, True, False])
    @pytest.mark.parametrize("source_node", ["Patient", "Biospecimen"])
    def test_node_dependencies(self, client, data_model_jsonld, source_node, return_display_names, return_schema_ordered):

        return_display_names = True
        return_schema_ordered = False

        params = {
            "schema_url": data_model_jsonld,
            "source_node": source_node,
            "return_display_names": return_display_names,
            "return_schema_ordered": return_schema_ordered
        }

        response = client.get('http://localhost:3001/v1/explorer/get_node_dependencies', query_string=params)
        response_dt = json.loads(response.data)
        assert response.status_code == 200

        if source_node == "Patient":
            # if doesn't get set, return_display_names == True
            if return_display_names == True or return_display_names == None:
                assert "Sex" and "Year of Birth" in response_dt

                # by default, return_schema_ordered is set to True
                if return_schema_ordered == True or return_schema_ordered == None:
                    assert response_dt == ["Patient ID","Sex","Year of Birth","Diagnosis","Component"]
                else: 
                    assert "Year of Birth" in response_dt
                    assert "Diagnosis" in response_dt
                    assert "Patient ID" in response_dt            
            else:
                assert "YearofBirth" in response_dt

        elif source_node == "Biospecimen":
            if return_display_names == True or return_display_names == None:
                assert "Tissue Status" in response_dt
            else: 
                assert "TissueStatus" in response_dt

@pytest.mark.schematic_api
class TestManifestOperation():
    def if_excel_exists(self, response, file_name):
        # check if excel file gets returned as an attachment
        d = response.headers['content-disposition']
        fname = re.findall("filename=(.+)", d)[0]
        assert fname == file_name
    
    def if_google_sheet_exists(self, response):
        # check if response data contains google sheet
        response_dt = json.loads(response.data)
        for i in response_dt: 
            assert i.startswith("https://docs.google.com/")

    def if_pandas_dataframe_exists(self, response):
        # check if response data contains pandas dataframe
        response_dt = json.loads(response.data)
        for i in response_dt:
            df = pd.read_json(i)
            assert isinstance(df, pd.DataFrame)

    def if_output_correct(self, response, output_format, data_type):
        # check if the correct output format gets generated
        # if there are multiple data types, a warning should be triggered
        if output_format == "excel":
            self.if_excel_exists(response, f"Example.{data_type}.manifest.xlsx")
        # test if google sheet gets returned
        elif output_format == "google_sheet":
            self.if_google_sheet_exists(response)
        else:
            self.if_pandas_dataframe_exists(response)
    
    @pytest.mark.parametrize("output_format", ["google_sheet", "excel", "dataframe (only if getting existing manifests)"])
    def test_generate_existing_manifest_single_data_type(self, client, syn_token, data_model_jsonld, output_format):
        # generate an existing manifest as an excel spreadsheet or google sheet or data frame by using only one data type
        lst_dataset_id = ["syn51730547", "syn51730545"]
        lst_data_types = ["Biospecimen", "Patient"]
        params = {
            "schema_url": data_model_jsonld,
            "asset_view": "syn51730541",
            "output_format": output_format
        }

        for dataset_id in lst_dataset_id:
            for data_type in lst_data_types:
                params["dataset_id"] = dataset_id
                params["data_type"] = data_type
                response = client.get('http://localhost:3001/v1/manifests', query_string=params, headers={'X-Auth': syn_token})
                assert response.status_code == 200
                # test if excel spreadsheet gets returned
                self.if_output_correct(response, output_format, data_type)
    
    def test_generate_existing_manifest_multi_data_types(self, client, data_model_jsonld, syn_token, caplog):
        def make_api_call_and_test_output():
            response = client.get('http://localhost:3001/v1/manifests', query_string=params, headers={'X-Auth': syn_token})
            assert response.status_code == 200
            self.if_output_correct(response, output_format, lst_data_types[0])

        # generate an existing manifest as a google sheet, excel, or data frame
        lst_dataset_id = ["syn51730547", "syn51730545"]
        lst_data_types = ["Biospecimen", "Patient"]
        params = {
            "schema_url": data_model_jsonld,
            "asset_view": "syn51730541",
            "dataset_id": lst_dataset_id,
            "data_type": lst_data_types
        }
        output_formats = ["excel","dataframe (only if getting existing manifests)", "google_sheet"]
        for output_format in output_formats:
            params["output_format"] = output_format
            # make sure a warning gets triggered if users try to get multiple manifests in excel format
            if output_format == "excel":
                with pytest.warns(Warning):
                    make_api_call_and_test_output()
            else:
                make_api_call_and_test_output()

    @pytest.mark.parametrize("output_format", ["excel", "google_sheet", "dataframe (only if getting existing manifests)", None])
    @pytest.mark.parametrize("data_type", ["all manifests", ["Biospecimen", "Patient"], "Patient"])
    def test_generate_new_manifest(self, syn_token, caplog, client, data_model_jsonld, data_type, output_format):
        params = {
            "schema_url": data_model_jsonld,
            "asset_view": "syn23643253",
            "title": "Example",
            "data_type": data_type,
            "use_annotations": False,
            "dataset_id": None,
        }

        if output_format: 
            params["output_format"] = output_format
    

        response = client.get('http://localhost:3001/v1/manifests', query_string=params, headers={'X-Auth': syn_token})
        assert response.status_code == 200


        if output_format and output_format == "excel":
            if data_type == "all manifests":
                # return error message
                for record in caplog.records:
                    if record.message == "Currently we do not support returning multiple files as Excel format at once.":
                        assert record.levelname == "WARNING"
            elif isinstance(data_type, list) and len(data_type) > 1:
                # return warning message
                for record in caplog.records:
                    if record.message == "Currently we do not support returning multiple files as Excel format at once.":
                        assert record.levelname == "WARNING"
                self.if_excel_exists(response, f"Example.{data_type[0]}.manifest.xlsx")
            else:
                self.if_excel_exists(response, f"Example.{data_type}.manifest.xlsx")
        
        # return one or multiple google sheet links in all other cases
        # note: output_format == dataframe only matters when dataset_id is not None
        else:
            self.if_google_sheet_exists(response)
            response_dt = json.loads(response.data)

            if data_type == "all manifests":
                assert len(response_dt) == 3
            elif isinstance(data_type, list) and len(data_type) >1:
                assert len(response_dt) == 2
            else: 
                assert len(response_dt) == 1

    def test_populate_manifest(self, client, data_model_jsonld, test_manifest_csv):
        # test manifest
        test_manifest_data = open(test_manifest_csv, "rb")
        
        params = {
            "data_type": "MockComponent",
            "schema_url": data_model_jsonld,
            "title": "Example",
            "csv_file": test_manifest_data
        }

        response = client.get('http://localhost:3001/v1/manifest/generate', query_string=params)

        assert response.status_code == 200
        response_dt = json.loads(response.data)
    
        # should return a list with one google sheet link 
        assert isinstance(response_dt[0], str)
        assert response_dt[0].startswith("https://docs.google.com/")

    @pytest.mark.parametrize("restrict_rules", [False, True, None])
    @pytest.mark.parametrize("json_str", [None, '[{"Patient ID": 123, "Sex": "Female", "Year of Birth": "", "Diagnosis": "Healthy", "Component": "Patient", "Cancer Type": "Breast", "Family History": "Breast, Lung"}]'])
    def test_validate_manifest(self, data_model_jsonld, client, json_str, restrict_rules, test_manifest_csv):

        params = {
            "schema_url": data_model_jsonld,
            "restrict_rules": restrict_rules
        }

        if json_str:
            params["json_str"] = json_str
            params["data_type"] = "Patient"
            response = client.post('http://localhost:3001/v1/model/validate', query_string=params)
            response_dt = json.loads(response.data)
            assert response.status_code == 200

        else: 
            params["data_type"] = "MockComponent"

            headers = {
            'Content-Type': "multipart/form-data",
            'Accept': "application/json"
            }

            # test uploading a csv file
            response_csv = client.post('http://localhost:3001/v1/model/validate', query_string=params, data={"file_name": (open(test_manifest_csv, 'rb'), "test.csv")}, headers=headers)
            response_dt = json.loads(response_csv.data)
            assert response_csv.status_code == 200
            

            # test uploading a json file
            # change data type to patient since the testing json manifest is using Patient component
            # WILL DEPRECATE uploading a json file for validation
            # params["data_type"] = "Patient"
            # response_json =  client.post('http://localhost:3001/v1/model/validate', query_string=params, data={"file_name": (open(test_manifest_json, 'rb'), "test.json")}, headers=headers)
            # response_dt = json.loads(response_json.data)
            # assert response_json.status_code == 200

        assert "errors" in response_dt.keys()
        assert "warnings" in response_dt.keys()

    def test_get_datatype_manifest(self, client, syn_token):
        params = {
            "access_token": syn_token,
            "asset_view": "syn23643253",
            "manifest_id": "syn27600110"
        }

        response = client.get('http://localhost:3001/v1/get/datatype/manifest', query_string=params)  

        assert response.status_code == 200
        response_dt = json.loads(response.data)
        assert response_dt =={
                "Cancer Type": "string",
                "Component": "string",
                "Diagnosis": "string",
                "Family History": "string",
                "Patient ID": "Int64",
                "Sex": "string",
                "Year of Birth": "Int64",
                "entityId": "string"}

    # small manifest: syn51078535; big manifest: syn51156998
    @pytest.mark.parametrize("manifest_id, expected_component, expected_file_name", [("syn51078535", "BulkRNA-seqAssay", "synapse_storage_manifest.csv"), ("syn51156998", "Biospecimen", "synapse_storage_manifest_biospecimen.csv")])
    @pytest.mark.parametrize("new_manifest_name",[None,"Example.csv"]) 
    @pytest.mark.parametrize("as_json",[None,True,False]) 
    def test_manifest_download(self, config, client, syn_token, manifest_id, new_manifest_name, as_json, expected_component, expected_file_name):
        params = {
            "access_token": syn_token,
            "manifest_id": manifest_id,
            "new_manifest_name": new_manifest_name, 
            "as_json": as_json

        }

        response = client.get('http://localhost:3001/v1/manifest/download', query_string = params)
        assert response.status_code == 200

        # if as_json is set to True or as_json is not defined, then a json gets returned
        if as_json or as_json is None:
            response_dta = json.loads(response.data)

            # check if the correct manifest gets downloaded 
            assert response_dta[0]["Component"] == expected_component

            current_work_dir = os.getcwd()
            folder_test_manifests = config["synapse"]["manifest_folder"]
            folder_dir = os.path.join(current_work_dir, folder_test_manifests)

            # if a manfiest gets renamed, get new manifest file path
            if new_manifest_name:
                manifest_file_path = os.path.join(folder_dir, new_manifest_name + '.' + 'csv')
            # if a manifest does not get renamed, get existing manifest file path
            else: 
                manifest_file_path = os.path.join(folder_dir,expected_file_name)

        else:
            # manifest file path gets returned
            manifest_file_path = response.data.decode()

            file_base_name = os.path.basename(manifest_file_path)
            file_name = os.path.splitext(file_base_name)[0]

            if new_manifest_name: 
                assert file_name == new_manifest_name

        # make sure file gets correctly downloaded
        assert os.path.exists(manifest_file_path)

        #delete files
        try: 
            os.remove(manifest_file_path)
        except: 
            pass
    # test downloading a manifest with access restriction and see if the correct error message got raised
    def test_download_access_restricted_manifest(self, client, syn_token):
        params = {
            "access_token": syn_token,
            "manifest_id": "syn29862078"
        }  

        response = client.get('http://localhost:3001/v1/manifest/download', query_string = params)
        assert response.status_code == 500
        with pytest.raises(TypeError) as exc_info:
            raise TypeError('the type error got raised')
        assert exc_info.value.args[0] == "the type error got raised"

    @pytest.mark.parametrize("as_json", [None, True, False])
    @pytest.mark.parametrize("new_manifest_name", [None, "Test"])
    def test_dataset_manifest_download(self, client, as_json, syn_token, new_manifest_name):
        params = {
            "access_token": syn_token,
            "asset_view": "syn28559058",
            "dataset_id": "syn28268700",
            "as_json": as_json,
            "new_manifest_name": new_manifest_name
        }

        response = client.get('http://localhost:3001/v1/dataset/manifest/download', query_string = params)
        assert response.status_code == 200
        response_dt = response.data

        if as_json: 
            response_json = json.loads(response_dt)
            assert response_json[0]["Component"] == "BulkRNA-seqAssay"
            assert response_json[0]["File Format"] == "CSV/TSV"
            assert response_json[0]["Sample ID"] == 2022
            assert response_json[0]["entityId"] == "syn28278954"
        else:
            # return a file path
            response_path = response_dt.decode('utf-8')

            assert isinstance(response_path, str)
            assert response_path.endswith(".csv")

    def test_submit_manifest_table_and_file_replace(self, client, syn_token, data_model_jsonld, test_manifest_submit):
        """Testing submit manifest in a csv format as a table and a file. Only replace the table
        """
        params = {
            "access_token": syn_token,
            "schema_url": data_model_jsonld,
            "data_type": "Biospecimen",
            "restrict_rules": False, 
            "manifest_record_type": "table_and_file",
            "asset_view": "syn51514344",
            "dataset_id": "syn51514345",
            "table_manipulation": 'replace',
            "use_schema_label": True
        }

        response_csv = client.post('http://localhost:3001/v1/model/submit', query_string=params, data={"file_name": (open(test_manifest_submit, 'rb'), "test.csv")})
        assert response_csv.status_code == 200

    def test_submit_manifest_file_only_replace(self, client, syn_token, data_model_jsonld, test_manifest_submit):
        """Testing submit manifest in a csv format as a file
        """
        params = {
            "access_token": syn_token,
            "schema_url": data_model_jsonld,
            "data_type": "Biospecimen",
            "restrict_rules": False, 
            "manifest_record_type": "file_only",
            "asset_view": "syn51514344",
            "dataset_id": "syn51514345",
            "table_manipulation": 'replace',
            "use_schema_label": True
        }
        response_csv = client.post('http://localhost:3001/v1/model/submit', query_string=params, data={"file_name": (open(test_manifest_submit, 'rb'), "test.csv")})
        assert response_csv.status_code == 200 
    
    def test_submit_manifest_json_str_replace(self, client, syn_token, data_model_jsonld):
        """Submit json str as a file
        """
        json_str = '[{"Sample ID": 123, "Patient ID": 1,"Tissue Status": "Healthy","Component": "Biospecimen"}]'
        params = {
            "access_token": syn_token,
            "schema_url": data_model_jsonld,
            "data_type": "Biospecimen",
            "json_str": json_str,
            "restrict_rules": False, 
            "manifest_record_type": "file_only",
            "asset_view": "syn51514344",
            "dataset_id": "syn51514345",
            "table_manipulation": 'replace',
            "use_schema_label": True
        }
        params["json_str"] = json_str
        response = client.post('http://localhost:3001/v1/model/submit', query_string = params, data={"file_name":''})
        assert response.status_code == 200

    def test_submit_manifest_w_file_and_entities(self, client, syn_token, data_model_jsonld, test_manifest_submit):
        params = {
            "access_token": syn_token,
            "schema_url": data_model_jsonld,
            "data_type": "Biospecimen",
            "restrict_rules": False, 
            "manifest_record_type": "file_and_entities",
            "asset_view": "syn51514501",
            "dataset_id": "syn51514523",
            "table_manipulation": 'replace',
            "use_schema_label": True
        }

        # test uploading a csv file
        response_csv = client.post('http://localhost:3001/v1/model/submit', query_string=params, data={"file_name": (open(test_manifest_submit, 'rb'), "test.csv")})
        assert response_csv.status_code == 200

    def test_submit_manifest_table_and_file_upsert(self, client, syn_token, data_model_jsonld, test_upsert_manifest_csv, ):
        params = {
            "access_token": syn_token,
            "schema_url": data_model_jsonld,
            "data_type": "MockRDB",
            "restrict_rules": False, 
            "manifest_record_type": "table_and_file",
            "asset_view": "syn51514557",
            "dataset_id": "syn51514551",
            "table_manipulation": 'upsert',
            "use_schema_label": False # have to set use_schema_label to false to ensure upsert feature works
        }

        # test uploading a csv file
        response_csv = client.post('http://localhost:3001/v1/model/submit', query_string=params, data={"file_name": (open(test_upsert_manifest_csv, 'rb'), "test.csv")},)            
        assert response_csv.status_code == 200     

@pytest.mark.schematic_api
class TestSchemaVisualization:
    def test_visualize_attributes(self, client, data_model_jsonld):
        params = {
            "schema_url": data_model_jsonld
        }

        response = client.get("http://localhost:3001/v1/visualize/attributes", query_string = params)

        assert response.status_code == 200

    @pytest.mark.parametrize("figure_type", ["component", "dependency"])
    def test_visualize_tangled_tree_layers(self, client, figure_type, data_model_jsonld):
        params = {
            "schema_url": data_model_jsonld,
            "figure_type": figure_type
        }

        response = client.get("http://localhost:3001/v1/visualize/tangled_tree/layers", query_string = params)

        assert response.status_code == 200

    @pytest.mark.parametrize("component, response_text", [("Patient", "Component,Component,TBD,False,,,,Patient"), ("BulkRNA-seqAssay", "Component,Component,TBD,False,,,,BulkRNA-seqAssay")])
    def test_visualize_component(self, client, data_model_jsonld,component, response_text):
        params = {
            "schema_url": data_model_jsonld,
            "component": component,
            "include_index": False
        }

        response = client.get("http://localhost:3001/v1/visualize/component", query_string = params)

        assert response.status_code == 200

        assert "Attribute,Label,Description,Required,Cond_Req,Valid Values,Conditional Requirements,Component" in response.text
        assert response_text in response.text

@pytest.mark.schematic_api
@pytest.mark.rule_benchmark
class TestValidationBenchmark():
    @pytest.mark.parametrize('MockComponent_attribute', get_MockComponent_attribute())
    def test_validation_performance(self, helpers, benchmark_data_model_jsonld, client, test_invalid_manifest, MockComponent_attribute ):
        """
        Test to benchamrk performance of validation rules on large manifests
        Test loads the invalid_test_manifest.csv and isolates one attribute at a time
            it then enforces an error rate of 33% in the attribute (except in the case of Match Exactly Values)
            the single attribute manifest is then extended to be ~1000 rows to see performance on a large manfiest
            the manifest is passed to the validation endpoint, and the response time of the endpoint is measured
            Target response time for all rules is under 5.00 seconds with a successful api response
        """

        # Number of rows to target for large manfiest
        target_rows = 1000
        # URL of validtion endpoint
        endpoint_url = 'http://localhost:3001/v1/model/validate'

        # Set paramters for endpoint
        params = { 
            "schema_url": benchmark_data_model_jsonld,
            "data_type": "MockComponent",

        }
        headers = {
        'Content-Type': "multipart/form-data",
        'Accept': "application/json"
        }

        # Enforce error rate when possible
        if MockComponent_attribute == 'Check Ages':
            test_invalid_manifest.loc[0,MockComponent_attribute]  = '6550'
        elif MockComponent_attribute == 'Check Date':
            test_invalid_manifest.loc[0,MockComponent_attribute]   = 'October 21 2022'
            test_invalid_manifest.loc[2,MockComponent_attribute]   = 'October 21 2022'
        elif MockComponent_attribute == 'Check Unique':
            test_invalid_manifest.loc[0,MockComponent_attribute]   = 'str2'


        # Isolate single attribute of interest, keep `Component` column
        single_attribute_manfiest = test_invalid_manifest[['Component', MockComponent_attribute]]

        # Extend to ~1000 rows in size to for performance test
        multi_factor = ceil(target_rows/single_attribute_manfiest.shape[0])
        large_manfiest = pd.concat([single_attribute_manfiest]*multi_factor, ignore_index = True)

        try:
            # Convert manfiest to csv for api endpoint
            large_manifest_path = helpers.get_data_path('mock_manifests/large_manifest_test.csv')
            large_manfiest.to_csv(large_manifest_path, index=False)

            # Run and time endpoint
            t_start = perf_counter()
            response = client.post(endpoint_url, query_string=params, data={"file_name": (open(large_manifest_path, 'rb'), "large_test.csv")}, headers=headers)
            response_time = perf_counter() - t_start
        finally:
            # Remove temp manfiest
            os.remove(large_manifest_path)
        
        # Log and check time and ensure successful response
        logger.warning(f"validation endpiont response time {round(response_time,2)} seconds.")
        assert response.status_code == 200
        assert response_time < 5.00  


        
        



<|MERGE_RESOLUTION|>--- conflicted
+++ resolved
@@ -4,18 +4,9 @@
 import logging
 import os
 import re
-<<<<<<< HEAD
-import warnings
 from math import ceil
 from time import perf_counter
 
-=======
-import time
-from math import ceil
-from time import perf_counter
-
-import numpy as np
->>>>>>> b27c45c7
 import pandas as pd  # third party library import
 import pytest
 
