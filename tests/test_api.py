--- conflicted
+++ resolved
@@ -73,8 +73,8 @@
     test_manifest_path = helpers.get_data_path(
         "mock_manifests/Example.Patient.manifest.json"
     )
-<<<<<<< HEAD
-    yield test_manifest_path
+    return test_manifest_path
+
 
 @pytest.fixture(scope="class",
                 params=["example.model.jsonld",
@@ -88,10 +88,6 @@
 def benchmark_data_model_jsonld():
     benchmark_data_model_jsonld = "https://raw.githubusercontent.com/Sage-Bionetworks/schematic/develop/tests/data/example.single_rule.model.jsonld"
     yield benchmark_data_model_jsonld
-=======
-    return test_manifest_path
->>>>>>> 12b63e3b
-
 
 def get_MockComponent_attribute() -> Generator[str, None, None]:
     """
@@ -348,15 +344,9 @@
 @pytest.mark.schematic_api
 class TestMetadataModelOperation:
     @pytest.mark.parametrize("as_graph", [True, False])
-<<<<<<< HEAD
-    def test_component_requirement(self, client, data_model_url, as_graph):
-        params = {
-            "schema_url": data_model_url,
-=======
-    def test_component_requirement(self, client: FlaskClient, as_graph: bool) -> None:
-        params = {
-            "schema_url": DATA_MODEL_JSON_LD,
->>>>>>> 12b63e3b
+    def test_component_requirement(self, data_model_url, client: FlaskClient, as_graph: bool) -> None:
+        params = {
+            "schema_url": data_model_url,
             "source_component": "BulkRNA-seqAssay",
             "as_graph": as_graph,
         }
@@ -405,13 +395,8 @@
 
 @pytest.mark.schematic_api
 class TestDataModelGraphExplorerOperation:
-<<<<<<< HEAD
-    def test_get_schema(self, client, data_model_url):
+    def test_get_schema(self, data_model_url, client: FlaskClient) -> None:
         params = {"schema_url": data_model_url, "data_model_labels": "class_label"}
-=======
-    def test_get_schema(self, client: FlaskClient) -> None:
-        params = {"schema_url": DATA_MODEL_JSON_LD, "data_model_labels": "class_label"}
->>>>>>> 12b63e3b
         response = client.get(
             "http://localhost:3001/v1/schemas/get/schema", query_string=params
         )
@@ -424,15 +409,9 @@
         if os.path.exists(response_dt):
             os.remove(response_dt)
 
-<<<<<<< HEAD
-    def test_if_node_required(test, client, data_model_url):
-        params = {
-            "schema_url": data_model_url,
-=======
-    def test_if_node_required(test, client: FlaskClient) -> None:
-        params = {
-            "schema_url": DATA_MODEL_JSON_LD,
->>>>>>> 12b63e3b
+    def test_if_node_required(test, data_model_url, client: FlaskClient) -> None:
+        params = {
+            "schema_url": data_model_url,
             "node_display_name": "FamilyHistory",
             "data_model_labels": "class_label",
         }
@@ -444,15 +423,9 @@
         assert response.status_code == 200
         assert response_dta == True
 
-<<<<<<< HEAD
-    def test_get_node_validation_rules(test, client, data_model_url):
-        params = {
-            "schema_url": data_model_url,
-=======
-    def test_get_node_validation_rules(test, client: FlaskClient) -> None:
-        params = {
-            "schema_url": DATA_MODEL_JSON_LD,
->>>>>>> 12b63e3b
+    def test_get_node_validation_rules(test, data_model_url, client: FlaskClient) -> None:
+        params = {
+            "schema_url": data_model_url,
             "node_display_name": "CheckRegexList",
         }
         response = client.get(
@@ -464,15 +437,9 @@
         assert "list" in response_dta
         assert "regex match [a-f]" in response_dta
 
-<<<<<<< HEAD
-    def test_get_nodes_display_names(test, client, data_model_url):
-        params = {
-            "schema_url": data_model_url,
-=======
-    def test_get_nodes_display_names(test, client: FlaskClient) -> None:
-        params = {
-            "schema_url": DATA_MODEL_JSON_LD,
->>>>>>> 12b63e3b
+    def test_get_nodes_display_names(test, data_model_url, client: FlaskClient) -> None:
+        params = {
+            "schema_url": data_model_url,
             "node_list": ["FamilyHistory", "Biospecimen"],
         }
         response = client.get(
@@ -486,13 +453,8 @@
     @pytest.mark.parametrize(
         "relationship", ["parentOf", "requiresDependency", "rangeValue", "domainValue"]
     )
-<<<<<<< HEAD
-    def test_get_subgraph_by_edge(self, client, data_model_url, relationship):
+    def test_get_subgraph_by_edge(self, data_model_url, client: FlaskClient, relationship: str) -> None:
         params = {"schema_url": data_model_url, "relationship": relationship}
-=======
-    def test_get_subgraph_by_edge(self, client: FlaskClient, relationship: str) -> None:
-        params = {"schema_url": DATA_MODEL_JSON_LD, "relationship": relationship}
->>>>>>> 12b63e3b
 
         response = client.get(
             "http://localhost:3001/v1/schemas/get/graph_by_edge_type",
@@ -503,17 +465,10 @@
     @pytest.mark.parametrize("return_display_names", [True, False])
     @pytest.mark.parametrize("node_label", ["FamilyHistory", "TissueStatus"])
     def test_get_node_range(
-<<<<<<< HEAD
-        self, client, data_model_url, return_display_names, node_label
-    ):
-        params = {
-            "schema_url": data_model_url,
-=======
-        self, client: FlaskClient, return_display_names: bool, node_label: str
-    ) -> None:
-        params = {
-            "schema_url": DATA_MODEL_JSON_LD,
->>>>>>> 12b63e3b
+        self, data_model_url, client: FlaskClient, return_display_names: bool, node_label: str
+    ) -> None:
+        params = {
+            "schema_url": data_model_url,
             "return_display_names": return_display_names,
             "node_label": node_label,
         }
@@ -537,29 +492,17 @@
     @pytest.mark.parametrize("source_node", ["Patient", "Biospecimen"])
     def test_node_dependencies(
         self,
-<<<<<<< HEAD
-        client,
         data_model_url,
-        source_node,
-        return_display_names,
-        return_schema_ordered,
-    ):
-=======
         client: FlaskClient,
         source_node: str,
         return_display_names: Union[bool, None],
         return_schema_ordered: Union[bool, None],
     ) -> None:
->>>>>>> 12b63e3b
         return_display_names = True
         return_schema_ordered = False
 
         params = {
-<<<<<<< HEAD
-            "schema_url": data_model_url,
-=======
-            "schema_url": DATA_MODEL_JSON_LD,
->>>>>>> 12b63e3b
+            "schema_url": data_model_url,
             "source_node": source_node,
             "return_display_names": return_display_names,
             "return_schema_ordered": return_schema_ordered,
@@ -625,23 +568,14 @@
         ["Biospecimen", "Patient", "all manifests", ["Biospecimen", "Patient"]],
     )
     def test_generate_existing_manifest(
-        self,
-<<<<<<< HEAD
-        client,
+        self,,
         data_model_url,
-        data_type,
-        output_format,
-        caplog,
-        request_headers,
-    ):
-=======
         client: FlaskClient,
         data_type: str,
         output_format: str,
         caplog: pytest.LogCaptureFixture,
         request_headers: Dict[str, str],
     ) -> None:
->>>>>>> 12b63e3b
         # set dataset
         if data_type == "Patient":
             dataset_id = ["syn51730545"]  # Mock Patient Manifest folder on synapse
@@ -653,11 +587,7 @@
             dataset_id = None  # if "all manifests", dataset id is None
 
         params = {
-<<<<<<< HEAD
-            "schema_url": data_model_url,
-=======
-            "schema_url": DATA_MODEL_JSON_LD,
->>>>>>> 12b63e3b
+            "schema_url": data_model_url,
             "asset_view": "syn23643253",
             "title": "Example",
             "data_type": data_type,
@@ -723,17 +653,7 @@
     )
     def test_generate_new_manifest(
         self,
-<<<<<<< HEAD
-        caplog,
-        client,
-        data_model_url,
-        data_type,
-        output_format,
-        request_headers,
-    ):
-        params = {
-            "schema_url": data_model_url,
-=======
+        data_model_url
         caplog: pytest.LogCaptureFixture,
         client: FlaskClient,
         data_type: str,
@@ -741,8 +661,7 @@
         request_headers: Dict[str, str],
     ) -> None:
         params = {
-            "schema_url": DATA_MODEL_JSON_LD,
->>>>>>> 12b63e3b
+            "schema_url": data_model_url,
             "asset_view": "syn23643253",
             "title": "Example",
             "data_type": data_type,
@@ -838,17 +757,10 @@
         ],
     )
     def test_generate_manifest_file_based_annotations(
-<<<<<<< HEAD
-        self, client, use_annotations, expected, data_model_url
-    ):
-        params = {
-            "schema_url": data_model_url,
-=======
-        self, client: FlaskClient, use_annotations: bool, expected: list[str]
-    ) -> None:
-        params = {
-            "schema_url": DATA_MODEL_JSON_LD,
->>>>>>> 12b63e3b
+        self, data_model_url, client: FlaskClient, use_annotations: bool, expected: list[str]
+    ) -> None:
+        params = {
+            "schema_url": data_model_url,
             "data_type": "BulkRNA-seqAssay",
             "dataset_id": "syn25614635",
             "asset_view": "syn51707141",
@@ -895,17 +807,10 @@
     # test case: generate a manifest with annotations when use_annotations is set to True for a component that is not file-based
     # the dataset folder does not contain an existing manifest
     def test_generate_manifest_not_file_based_with_annotations(
-<<<<<<< HEAD
-        self, client, data_model_url
-    ):
-        params = {
-            "schema_url": data_model_url,
-=======
-        self, client: FlaskClient
-    ) -> None:
-        params = {
-            "schema_url": DATA_MODEL_JSON_LD,
->>>>>>> 12b63e3b
+        self, data_model_url, client: FlaskClient
+    ) -> None:
+        params = {
+            "schema_url": data_model_url,
             "data_type": "Patient",
             "dataset_id": "syn25614635",
             "asset_view": "syn51707141",
@@ -937,15 +842,9 @@
             ]
         )
 
-<<<<<<< HEAD
-    def test_generate_manifest_data_type_not_found(self, client, data_model_url):
-        params = {
-            "schema_url": data_model_url,
-=======
-    def test_generate_manifest_data_type_not_found(self, client: FlaskClient) -> None:
-        params = {
-            "schema_url": DATA_MODEL_JSON_LD,
->>>>>>> 12b63e3b
+    def test_generate_manifest_data_type_not_found(self, data_model_url, client: FlaskClient) -> None:
+        params = {
+            "schema_url": data_model_url,
             "data_type": "wrong data type",
             "use_annotations": False,
         }
@@ -956,23 +855,15 @@
         assert response.status_code == 500
         assert "LookupError" in str(response.data)
 
-<<<<<<< HEAD
-    def test_populate_manifest(self, client, data_model_url, test_manifest_csv):
-=======
     def test_populate_manifest(
-        self, client: FlaskClient, test_manifest_csv: str
-    ) -> None:
->>>>>>> 12b63e3b
+        self, data_model_url, client: FlaskClient, test_manifest_csv: str
+    ) -> None:
         # test manifest
         test_manifest_data = open(test_manifest_csv, "rb")
 
         params = {
             "data_type": "MockComponent",
-<<<<<<< HEAD
-            "schema_url": data_model_url,
-=======
-            "schema_url": DATA_MODEL_JSON_LD,
->>>>>>> 12b63e3b
+            "schema_url": data_model_url,
             "title": "Example",
             "csv_file": test_manifest_data,
         }
@@ -998,24 +889,14 @@
     )
     def test_validate_manifest(
         self,
-<<<<<<< HEAD
         data_model_url,
-        client,
-        json_str,
-        restrict_rules,
-        test_manifest_csv,
-        request_headers,
-    ):
-        params = {"schema_url": data_model_url, "restrict_rules": restrict_rules}
-=======
         client: FlaskClient,
         json_str: Union[str, None],
         restrict_rules: Union[bool, None],
         test_manifest_csv: str,
         request_headers: Dict[str, str],
     ) -> None:
-        params = {"schema_url": DATA_MODEL_JSON_LD, "restrict_rules": restrict_rules}
->>>>>>> 12b63e3b
+        params = {"schema_url": data_model_url, "restrict_rules": restrict_rules}
 
         if json_str:
             params["json_str"] = json_str
@@ -1211,22 +1092,15 @@
     @pytest.mark.synapse_credentials_needed
     @pytest.mark.submission
     def test_submit_manifest_table_and_file_replace(
-<<<<<<< HEAD
-        self, client, request_headers, data_model_url, test_manifest_submit
-    ):
-        """Testing submit manifest in a csv format as a table and a file. Only replace the table"""
-        params = {
-            "schema_url": data_model_url,
-=======
         self,
+        data_model_url,
         client: FlaskClient,
         request_headers: Dict[str, str],
         test_manifest_submit: str,
     ) -> None:
         """Testing submit manifest in a csv format as a table and a file. Only replace the table"""
         params = {
-            "schema_url": DATA_MODEL_JSON_LD,
->>>>>>> 12b63e3b
+            "schema_url": data_model_url,
             "data_type": "Biospecimen",
             "restrict_rules": False,
             "hide_blanks": False,
@@ -1258,18 +1132,7 @@
     def test_submit_manifest_file_only_replace(
         self,
         helpers,
-<<<<<<< HEAD
-        client,
-        request_headers,
         data_model_url,
-        data_type,
-        manifest_path_fixture,
-        request,
-    ):
-        """Testing submit manifest in a csv format as a file"""
-        params = {
-            "schema_url": data_model_url,
-=======
         client: FlaskClient,
         request_headers: Dict[str, str],
         data_type: str,
@@ -1278,8 +1141,7 @@
     ) -> None:
         """Testing submit manifest in a csv format as a file"""
         params = {
-            "schema_url": DATA_MODEL_JSON_LD,
->>>>>>> 12b63e3b
+            "schema_url": data_model_url,
             "data_type": data_type,
             "restrict_rules": False,
             "manifest_record_type": "file_only",
@@ -1322,21 +1184,12 @@
     @pytest.mark.synapse_credentials_needed
     @pytest.mark.submission
     def test_submit_manifest_json_str_replace(
-<<<<<<< HEAD
-        self, client, request_headers, data_model_url
-    ):
+        self, cdata_model_url, lient: FlaskClient, request_headers: Dict[str, str]
+    ) -> None:
         """Submit json str as a file"""
         json_str = '[{"Sample ID": 123, "Patient ID": 1,"Tissue Status": "Healthy","Component": "Biospecimen"}]'
         params = {
             "schema_url": data_model_url,
-=======
-        self, client: FlaskClient, request_headers: Dict[str, str]
-    ) -> None:
-        """Submit json str as a file"""
-        json_str = '[{"Sample ID": 123, "Patient ID": 1,"Tissue Status": "Healthy","Component": "Biospecimen"}]'
-        params = {
-            "schema_url": DATA_MODEL_JSON_LD,
->>>>>>> 12b63e3b
             "data_type": "Biospecimen",
             "json_str": json_str,
             "restrict_rules": False,
@@ -1359,20 +1212,14 @@
     @pytest.mark.synapse_credentials_needed
     @pytest.mark.submission
     def test_submit_manifest_w_file_and_entities(
-<<<<<<< HEAD
-        self, client, request_headers, data_model_url, test_manifest_submit
-    ):
-        params = {
-            "schema_url": data_model_url,
-=======
         self,
+        data_model_url,
         client: FlaskClient,
         request_headers: Dict[str, str],
         test_manifest_submit: str,
     ) -> None:
         params = {
-            "schema_url": DATA_MODEL_JSON_LD,
->>>>>>> 12b63e3b
+            "schema_url": data_model_url,
             "data_type": "Biospecimen",
             "restrict_rules": False,
             "manifest_record_type": "file_and_entities",
@@ -1397,22 +1244,13 @@
     @pytest.mark.submission
     def test_submit_manifest_table_and_file_upsert(
         self,
-<<<<<<< HEAD
-        client,
-        request_headers,
         data_model_url,
-        test_upsert_manifest_csv,
-    ):
-        params = {
-            "schema_url": data_model_url,
-=======
         client: FlaskClient,
         request_headers: Dict[str, str],
         test_upsert_manifest_csv: str,
     ) -> None:
         params = {
-            "schema_url": DATA_MODEL_JSON_LD,
->>>>>>> 12b63e3b
+            "schema_url": data_model_url,
             "data_type": "MockRDB",
             "restrict_rules": False,
             "manifest_record_type": "table_and_file",
@@ -1436,13 +1274,8 @@
 
 @pytest.mark.schematic_api
 class TestSchemaVisualization:
-<<<<<<< HEAD
-    def test_visualize_attributes(self, client, data_model_url):
+    def test_visualize_attributes(self, data_model_url, client: FlaskClient) -> None:
         params = {"schema_url": data_model_url}
-=======
-    def test_visualize_attributes(self, client: FlaskClient) -> None:
-        params = {"schema_url": DATA_MODEL_JSON_LD}
->>>>>>> 12b63e3b
 
         response = client.get(
             "http://localhost:3001/v1/visualize/attributes", query_string=params
@@ -1452,17 +1285,10 @@
 
     @pytest.mark.parametrize("figure_type", ["component", "dependency"])
     def test_visualize_tangled_tree_layers(
-<<<<<<< HEAD
-        self, client, figure_type, data_model_url
-    ):
+        self, client: FlaskClient, figure_type: str, data_model_url
+    ) -> None:
         # TODO: Determine a 2nd data model to use for this test, test both models sequentially, add checks for content of response
         params = {"schema_url": data_model_url, "figure_type": figure_type}
-=======
-        self, client: FlaskClient, figure_type: str
-    ) -> None:
-        # TODO: Determine a 2nd data model to use for this test, test both models sequentially, add checks for content of response
-        params = {"schema_url": DATA_MODEL_JSON_LD, "figure_type": figure_type}
->>>>>>> 12b63e3b
 
         response = client.get(
             "http://localhost:3001/v1/visualize/tangled_tree/layers",
@@ -1567,17 +1393,10 @@
         ],
     )
     def test_visualize_component(
-<<<<<<< HEAD
-        self, client, data_model_url, component, response_text
-    ):
-        params = {
-            "schema_url": data_model_url,
-=======
-        self, client: FlaskClient, component: str, response_text: str
-    ) -> None:
-        params = {
-            "schema_url": DATA_MODEL_JSON_LD,
->>>>>>> 12b63e3b
+        self, data_model_url, client: FlaskClient, component: str, response_text: str
+    ) -> None:
+        params = {
+            "schema_url": data_model_url,
             "component": component,
             "include_index": False,
             "data_model_labels": "class_label",
@@ -1602,18 +1421,11 @@
     def test_validation_performance(
         self,
         helpers,
-<<<<<<< HEAD
-        benchmark_data_model_url,
-        client,
-        test_invalid_manifest,
-        MockComponent_attribute,
-    ):
-=======
+        data_model_url,
         client: FlaskClient,
         test_invalid_manifest: pd.DataFrame,
         MockComponent_attribute: Generator[str, None, None],
     ) -> None:
->>>>>>> 12b63e3b
         """
         Test to benchamrk performance of validation rules on large manifests
         Test loads the invalid_test_manifest.csv and isolates one attribute at a time
@@ -1630,11 +1442,7 @@
 
         # Set paramters for endpoint
         params = {
-<<<<<<< HEAD
             "schema_url": benchmark_data_model_url,
-=======
-            "schema_url": BENCHMARK_DATA_MODEL_JSON_LD,
->>>>>>> 12b63e3b
             "data_type": "MockComponent",
         }
         headers = {"Content-Type": "multipart/form-data", "Accept": "application/json"}
