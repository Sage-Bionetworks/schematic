
import pytest
from api import create_app
import configparser
import json
import os
import pandas as pd
import re


'''
To run the tests, you have to keep API running locally first by doing `python3 run_api.py`
'''

@pytest.fixture(scope="class")
def app():
    app = create_app()
    yield app

@pytest.fixture(scope="class")
def client(app, config_path):
    app.config['SCHEMATIC_CONFIG'] = config_path

    with app.test_client() as client:
        yield client

@pytest.fixture(scope="class")
def test_manifest_csv(helpers):
    test_manifest_path = helpers.get_data_path("mock_manifests/Valid_Test_Manifest.csv")
    yield test_manifest_path
    
@pytest.fixture(scope="class")
def test_manifest_json(helpers):
    test_manifest_path = helpers.get_data_path("mock_manifests/Example.Patient.manifest.json")
    yield test_manifest_path

@pytest.fixture(scope="class")
def data_model_jsonld():
    data_model_jsonld ="https://raw.githubusercontent.com/Sage-Bionetworks/schematic/develop/tests/data/example.model.jsonld"
    yield data_model_jsonld

@pytest.fixture(scope="class")
def syn_token(config):
    synapse_config_path = config.SYNAPSE_CONFIG_PATH
    config_parser = configparser.ConfigParser()
    config_parser.read(synapse_config_path)
    # try using synapse access token
    if "SYNAPSE_ACCESS_TOKEN" in os.environ:
        token=os.environ["SYNAPSE_ACCESS_TOKEN"]
    token = config_parser["authentication"]["authtoken"]
    yield token

@pytest.mark.schematic_api
class TestSynapseStorage:
    @pytest.mark.parametrize("return_type", ["json", "csv"])
    def test_get_storage_assets_tables(self, client, syn_token, return_type):
        params = {
            "input_token": syn_token,
            "asset_view": "syn23643253",
            "return_type": return_type
        }

        response = client.get('http://localhost:3001/v1/storage/assets/tables', query_string=params)

        assert response.status_code == 200

        response_dt = json.loads(response.data)

        # if return type == json, returning json str
        if return_type == "json":
            assert isinstance(response_dt, str)
        # if return type == csv, returning a csv file
        else:
            assert response_dt.endswith("file_view_table.csv")
        # clean up 
        if os.path.exists(response_dt):
            os.remove(response_dt)
        else: 
            pass
    @pytest.mark.parametrize("full_path", [True, False])
    @pytest.mark.parametrize("file_names", [None, "Sample_A.txt"])
    def test_get_dataset_files(self,full_path, file_names, syn_token, client):
        params = {
            "input_token": syn_token,
            "asset_view": "syn23643253",
            "dataset_id": "syn23643250",
            "full_path": full_path,
        }

        if file_names:
            params["file_names"] = file_names
        
        response = client.get('http://localhost:3001/v1/storage/dataset/files', query_string=params)

        assert response.status_code == 200
        response_dt = json.loads(response.data)

        # would show full file path .txt in result
        if full_path:
            if file_names: 
                assert ["syn23643255","schematic - main/DataTypeX/Sample_A.txt"] and ["syn24226530","schematic - main/TestDatasets/TestDataset-Annotations/Sample_A.txt"] and ["syn25057024","schematic - main/TestDatasets/TestDataset-Annotations-v2/Sample_A.txt"] in response_dt
            else: 
                assert   ["syn23643255","schematic - main/DataTypeX/Sample_A.txt"] in response_dt
        else: 
            if file_names: 
                assert ["syn23643255","Sample_A.txt"] and ["syn24226530","Sample_A.txt"] and ["syn25057024","Sample_A.txt"] in response_dt
            else: 
                assert ["syn25705259","Boolean Test"] and ["syn23667202","DataTypeX_table"] in response_dt
        
    def test_get_storage_project_dataset(self, syn_token, client):
        params = {
        "input_token": syn_token,
        "asset_view": "syn23643253",
        "project_id": "syn26251192"
        }

        response = client.get("http://localhost:3001/v1/storage/project/datasets", query_string = params)
        assert response.status_code == 200
        response_dt = json.loads(response.data)
        assert ["syn26251193","Issue522"] in response_dt

    def test_get_storage_project_manifests(self, syn_token, client):

        params = {
        "input_token": syn_token,
        "asset_view": "syn23643253",
        "project_id": "syn30988314"
        }

        response = client.get("http://localhost:3001/v1/storage/project/manifests", query_string=params)

        assert response.status_code == 200

    def test_get_storage_projects(self, syn_token, client):

        params = {
        "input_token": syn_token,
        "asset_view": "syn23643253"
        }

        response = client.get("http://localhost:3001/v1/storage/projects", query_string = params)

        assert response.status_code == 200
    

        


@pytest.mark.schematic_api
class TestMetadataModelOperation:
    @pytest.mark.parametrize("as_graph", [True, False]) 
    def test_component_requirement(self, client, data_model_jsonld, as_graph):
        params = {
            "schema_url": data_model_jsonld,
            "source_component": "BulkRNA-seqAssay", 
            "as_graph": as_graph
        }

        response = client.get("http://localhost:3001/v1/model/component-requirements", query_string = params)

        assert response.status_code == 200

        response_dt = json.loads(response.data)

        if as_graph:
            assert response_dt == [['Biospecimen','Patient'],['BulkRNA-seqAssay','Biospecimen']]
        else: 
            assert response_dt == ['Patient','Biospecimen','BulkRNA-seqAssay']


@pytest.mark.schematic_api
class TestSchemaExplorerOperation:
    @pytest.mark.parametrize("strict_camel_case", [True, False]) 
    def test_get_property_label_from_display_name(self, client, data_model_jsonld, strict_camel_case):
        params = {
            "schema_url": data_model_jsonld,
            "display_name": "mocular entity",
            "strict_camel_case": strict_camel_case
        }

        response = client.get("http://localhost:3001/v1/explorer/get_property_label_from_display_name", query_string = params)
        assert response.status_code == 200

        response_dt = json.loads(response.data)

        if strict_camel_case:
            assert response_dt == "mocularEntity"
        else:
            assert response_dt == "mocularentity"

    def test_get_schema(self, client, data_model_jsonld):
        params = {
            "schema_url": data_model_jsonld
        }
        response = client.get("http://localhost:3001/v1/schemas/get/schema", query_string = params)

        response_dt = response.data
        assert response.status_code == 200
        assert os.path.exists(response_dt)

        # if path exists, remove the file
        if os.path.exists(response_dt):
            os.remove(response_dt)

    def test_if_node_required(test, client, data_model_jsonld):
        params = {
            "schema_url": data_model_jsonld,
            "node_display_name": "FamilyHistory"
        }

        response = client.get("http://localhost:3001/v1/schemas/is_node_required", query_string = params)
        response_dta = json.loads(response.data)
        assert response.status_code == 200
        assert response_dta == True
    def test_get_node_validation_rules(test, client, data_model_jsonld):
        params = {
            "schema_url": data_model_jsonld,
            "node_display_name": "CheckRegexList"
        }
        response = client.get("http://localhost:3001/v1/schemas/get_node_validation_rules", query_string = params)
        response_dta = json.loads(response.data)
        assert response.status_code == 200
        assert "list strict" in response_dta
        assert "regex match [a-f]" in response_dta        

    def test_get_nodes_display_names(test, client, data_model_jsonld):
        params = {
            "schema_url": data_model_jsonld,
            "node_list": ["FamilyHistory", "Biospecimen"]
        }
        response = client.get("http://localhost:3001/v1/schemas/get_nodes_display_names", query_string = params)
        response_dta = json.loads(response.data)
        assert response.status_code == 200
        assert "Family History" and "Biospecimen" in response_dta


@pytest.mark.schematic_api
class TestSchemaGeneratorOperation:
    @pytest.mark.parametrize("relationship", ["parentOf", "requiresDependency", "rangeValue", "domainValue"])
    def test_get_subgraph_by_edge(self, client, data_model_jsonld, relationship):
        params = {
            "schema_url": data_model_jsonld,
            "relationship": relationship
        }

        response = client.get("http://localhost:3001/v1/schemas/get/graph_by_edge_type", query_string=params)
        assert response.status_code == 200


    @pytest.mark.parametrize("return_display_names", [True, False])
    @pytest.mark.parametrize("node_label", ["FamilyHistory", "TissueStatus"])
    def test_get_node_range(self, client, data_model_jsonld, return_display_names, node_label):
        params = {
            "schema_url": data_model_jsonld,
            "return_display_names": return_display_names,
            "node_label": node_label
        }

        response = client.get('http://localhost:3001/v1/explorer/get_node_range', query_string=params)
        response_dt = json.loads(response.data)
        assert response.status_code == 200

        if "node_label" == "FamilyHistory": 
            assert "Breast" in response_dt
            assert "Lung" in response_dt

        elif "node_label" == "TissueStatus":
            assert "Healthy" in response_dt
            assert "Malignant" in response_dt

    @pytest.mark.parametrize("return_display_names", [None, True, False])
    @pytest.mark.parametrize("return_schema_ordered", [None, True, False])
    @pytest.mark.parametrize("source_node", ["Patient", "Biospecimen"])
    def test_node_dependencies(self, client, data_model_jsonld, source_node, return_display_names, return_schema_ordered):

        return_display_names = True
        return_schema_ordered = False

        params = {
            "schema_url": data_model_jsonld,
            "source_node": source_node,
            "return_display_names": return_display_names,
            "return_schema_ordered": return_schema_ordered
        }

        response = client.get('http://localhost:3001/v1/explorer/get_node_dependencies', query_string=params)
        response_dt = json.loads(response.data)
        assert response.status_code == 200

        if source_node == "Patient":
            # if doesn't get set, return_display_names == True
            if return_display_names == True or return_display_names == None:
                assert "Sex" and "Year of Birth" in response_dt

                # by default, return_schema_ordered is set to True
                if return_schema_ordered == True or return_schema_ordered == None:
                    assert response_dt == ["Patient ID","Sex","Year of Birth","Diagnosis","Component"]
                else: 
                    assert "Year of Birth" in response_dt
                    assert "Diagnosis" in response_dt
                    assert "Patient ID" in response_dt            
            else:
                assert "YearofBirth" in response_dt

        elif source_node == "Biospecimen":
            if return_display_names == True or return_display_names == None:
                assert "Tissue Status" in response_dt
            else: 
                assert "TissueStatus" in response_dt

@pytest.mark.schematic_api
class TestManifestOperation:

    def ifExcelExists(self, response, file_name):
        # return one excel file
        d = response.headers['content-disposition']
        fname = re.findall("filename=(.+)", d)[0]
        assert fname == file_name
    
    def ifGoogleSheetExists(self, response_dt):
        for i in response_dt: 
            assert i.startswith("https://docs.google.com/")
    def ifPandasDataframe(self, response_dt):
        for i in response_dt:
            df = pd.read_json(i)
            assert isinstance(df, pd.DataFrame)


    #@pytest.mark.parametrize("output_format", [None, "excel", "google_sheet", "dataframe (only if getting existing manifests)"])
    @pytest.mark.parametrize("output_format", ["excel"])
    @pytest.mark.parametrize("data_type", ["Biospecimen", "Patient", "all manifests", ["Biospecimen", "Patient"]])
    def test_generate_existing_manifest(self, client, data_model_jsonld, data_type, output_format, caplog):
        # set dataset
        if data_type == "Patient":
            dataset_id = ["syn42171373"] #Mock Patient Manifest folder on synapse
        elif data_type == "Biospecimen":
            dataset_id = ["syn42171508"] #Mock biospecimen manifest folder
        elif data_type == ["Biospecimen", "Patient"]:
            dataset_id = ["syn42171508", "syn42171373"]
        else: 
            dataset_id = None #if "all manifests", dataset id is None

        params = {
            "schema_url": data_model_jsonld,
            "asset_view": "syn23643253",
            "title": "Example",
            "data_type": data_type,
            "use_annotations": False, 
            "input_token": None
            }
        if dataset_id: 
            params['dataset_id'] = dataset_id
        
        if output_format: 
            params['output_format'] = output_format

        response = client.get('http://localhost:3001/v1/manifest/generate', query_string=params)

        assert response.status_code == 200

        if dataset_id and output_format:
            if output_format == "excel":
                # for multiple data_types
                if isinstance(data_type, list) and len(data_type) > 1:
                    # return warning message
                    for record in caplog.records:
                        if record.message == "Currently we do not support returning multiple files as Excel format at once.":
                            assert record.levelname == "WARNING"
                    self.ifExcelExists(response, "Example.Biospecimen.manifest.xlsx")
                # for single data type
                else: 
                    self.ifExcelExists(response, "Example.xlsx")
            else:
                response_dt = json.loads(response.data)
                if "dataframe" in output_format:
                    self.ifPandasDataframe(response_dt)
                    assert len(response_dt) == len(dataset_id)
                else: 
                    self.ifGoogleSheetExists(response_dt)
        else:
            response_dt = json.loads(response.data)
            self.ifGoogleSheetExists(response_dt)


    @pytest.mark.parametrize("output_format", ["excel", "google_sheet", "dataframe (only if getting existing manifests)", None])
    @pytest.mark.parametrize("data_type", ["all manifests", ["Biospecimen", "Patient"], "Patient"])
    def test_generate_new_manifest(self, caplog, client, data_model_jsonld, data_type, output_format):
        params = {
            "schema_url": data_model_jsonld,
            "asset_view": "syn23643253",
            "title": "Example",
            "data_type": data_type,
            "use_annotations": False,
            "dataset_id": None,
            "input_token": None
        }

        if output_format: 
            params["output_format"] = output_format
    

        response = client.get('http://localhost:3001/v1/manifest/generate', query_string=params)
        assert response.status_code == 200


        if output_format and output_format == "excel":
            if data_type == "all manifests":
                # return error message
                for record in caplog.records:
                    if record.message == "Currently we do not support returning multiple files as Excel format at once.":
                        assert record.levelname == "WARNING"
            elif isinstance(data_type, list) and len(data_type) > 1:
                # return warning message
                for record in caplog.records:
                    if record.message == "Currently we do not support returning multiple files as Excel format at once.":
                        assert record.levelname == "WARNING"
                self.ifExcelExists(response, "Example.Biospecimen.manifest.xlsx")
            else:
                self.ifExcelExists(response, "Example.xlsx")
        
        # return one or multiple google sheet links in all other cases
        # note: output_format == dataframe only matters when dataset_id is not None
        else:
            response_dt = json.loads(response.data)
            self.ifGoogleSheetExists(response_dt)

            if data_type == "all manifests":
                assert len(response_dt) == 3
            elif isinstance(data_type, list) and len(data_type) >1:
                assert len(response_dt) == 2
            else: 
                assert len(response_dt) == 1

    def test_populate_manifest(self, client, data_model_jsonld, test_manifest_csv):
        # test manifest
        test_manifest_data = open(test_manifest_csv, "rb")
        
        params = {
            "data_type": "MockComponent",
            "schema_url": data_model_jsonld,
            "title": "Example",
            "csv_file": test_manifest_data
        }

        response = client.get('http://localhost:3001/v1/manifest/generate', query_string=params)

        assert response.status_code == 200
        response_dt = json.loads(response.data)
    
        # should return a list with one google sheet link 
        assert isinstance(response_dt[0], str)
        assert response_dt[0].startswith("https://docs.google.com/")
    
    @pytest.mark.parametrize("json_str", [None, '[{"Patient ID": 123, "Sex": "Female", "Year of Birth": "", "Diagnosis": "Healthy", "Component": "Patient", "Cancer Type": "Breast", "Family History": "Breast, Lung"}]'])
    def test_validate_manifest(self, data_model_jsonld, client, json_str, test_manifest_csv, test_manifest_json):

        params = {
            "schema_url": data_model_jsonld,
        }

        if json_str:
            params["json_str"] = json_str
            params["data_type"] = "Patient"
            response = client.post('http://localhost:3001/v1/model/validate', query_string=params)
            response_dt = json.loads(response.data)
            assert response.status_code == 200

        else: 
            params["data_type"] = "MockComponent"

            headers = {
            'Content-Type': "multipart/form-data",
            'Accept': "application/json"
            }

            # test uploading a csv file
            response_csv = client.post('http://localhost:3001/v1/model/validate', query_string=params, data={"file_name": (open(test_manifest_csv, 'rb'), "test.csv")}, headers=headers)
            response_dt = json.loads(response_csv.data)
            assert response_csv.status_code == 200
            

            # test uploading a json file
            # change data type to patient since the testing json manifest is using Patient component
            # WILL DEPRECATE uploading a json file for validation
            # params["data_type"] = "Patient"
            # response_json =  client.post('http://localhost:3001/v1/model/validate', query_string=params, data={"file_name": (open(test_manifest_json, 'rb'), "test.json")}, headers=headers)
            # response_dt = json.loads(response_json.data)
            # assert response_json.status_code == 200

        assert "errors" in response_dt.keys()
        assert "warnings" in response_dt.keys()

    def test_get_datatype_manifest(self, client, syn_token):
        params = {
            "input_token": syn_token,
            "asset_view": "syn23643253",
            "manifest_id": "syn27600110"
        }

        response = client.get('http://localhost:3001/v1/get/datatype/manifest', query_string=params)  

        assert response.status_code == 200
        response_dt = json.loads(response.data)
        assert response_dt =={
                "Cancer Type": "string",
                "Component": "string",
                "Diagnosis": "string",
                "Family History": "string",
                "Patient ID": "Int64",
                "Sex": "string",
                "Year of Birth": "Int64",
                "entityId": "string"}

    @pytest.mark.parametrize("as_json", [None, True, False])
    @pytest.mark.parametrize("new_manifest_name", [None, "Test"])
    def test_manifest_download(self, client, as_json, syn_token, new_manifest_name):
        params = {
            "input_token": syn_token,
            "asset_view": "syn28559058",
            "dataset_id": "syn28268700",
            "as_json": as_json,
            "new_manifest_name": new_manifest_name
        }

        response = client.get('http://localhost:3001/v1/manifest/download', query_string = params)
        assert response.status_code == 200
        response_dt = response.data

        if as_json: 
            response_json = json.loads(response_dt)
            assert response_json == [{'Component': 'BulkRNA-seqAssay', 'File Format': 'CSV/TSV', 'Filename': 'Sample_A', 'Genome Build': 'GRCm38', 'Genome FASTA': None, 'Sample ID': 2022, 'entityId': 'syn28278954'}]
        else:
            # return a file path
            response_path = response_dt.decode('utf-8')

            assert isinstance(response_path, str)
            assert response_path.endswith(".csv")

    @pytest.mark.parametrize("json_str", [None, '[{ "Patient ID": 123, "Sex": "Female", "Year of Birth": "", "Diagnosis": "Healthy", "Component": "Patient", "Cancer Type": "Breast", "Family History": "Breast, Lung", }]'])
    @pytest.mark.parametrize("table_manipulation", ["replace", "upsert"])
    def test_submit_manifest(self, client, syn_token, data_model_jsonld, json_str, test_manifest_csv, table_manipulation):
        params = {
            "input_token": syn_token,
            "schema_url": data_model_jsonld,
            "data_type": "Patient",
            "restrict_rules": False, 
            "manifest_record_type": "table",
            "asset_view": "syn44259375",
            "dataset_id": "syn44259313",
<<<<<<< HEAD
            "table_manipulation": table_manipulation
=======
            "table_manipulation": "replace"
>>>>>>> 30de5391
        }

        if json_str:
            params["json_str"] = json_str
            response = client.post('http://localhost:3001/v1/model/submit', query_string = params, data={"file_name":''})
            assert response.status_code == 200
        else: 
            headers = {
            'Content-Type': "multipart/form-data",
            'Accept': "application/json"
            }
            params["data_type"] = "MockComponent"

            # test uploading a csv file
            response_csv = client.post('http://localhost:3001/v1/model/submit', query_string=params, data={"file_name": (open(test_manifest_csv, 'rb'), "test.csv")}, headers=headers)            
            assert response_csv.status_code == 200     


@pytest.mark.schematic_api
class TestSchemaVisualization:
    def test_visualize_attributes(self, client, data_model_jsonld):
        params = {
            "schema_url": data_model_jsonld
        }

        response = client.get("http://localhost:3001/v1/visualize/attributes", query_string = params)

        assert response.status_code == 200

    @pytest.mark.parametrize("figure_type", ["component", "dependency"])
    def test_visualize_tangled_tree_layers(self, client, figure_type, data_model_jsonld):
        params = {
            "schema_url": data_model_jsonld,
            "figure_type": figure_type
        }

        response = client.get("http://localhost:3001/v1/visualize/tangled_tree/layers", query_string = params)

        assert response.status_code == 200







<|MERGE_RESOLUTION|>--- conflicted
+++ resolved
@@ -547,11 +547,7 @@
             "manifest_record_type": "table",
             "asset_view": "syn44259375",
             "dataset_id": "syn44259313",
-<<<<<<< HEAD
             "table_manipulation": table_manipulation
-=======
-            "table_manipulation": "replace"
->>>>>>> 30de5391
         }
 
         if json_str:
