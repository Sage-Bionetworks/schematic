--- conflicted
+++ resolved
@@ -1,4 +1,3 @@
-
 import configparser
 import json
 import logging
@@ -23,69 +22,84 @@
 logging.basicConfig(level=logging.INFO)
 logger = logging.getLogger(__name__)
 
+
 ## TO DO: Clean up url and use a global variable SERVER_URL
 @pytest.fixture(scope="class")
 def app():
     app = create_app()
     yield app
 
+
 @pytest.fixture(scope="class")
 def client(app):
-    app.config['SCHEMATIC_CONFIG'] = None
+    app.config["SCHEMATIC_CONFIG"] = None
 
     with app.test_client() as client:
         yield client
+
 
 @pytest.fixture(scope="class")
 def test_manifest_csv(helpers):
     test_manifest_path = helpers.get_data_path("mock_manifests/Valid_Test_Manifest.csv")
     yield test_manifest_path
 
+
 @pytest.fixture(scope="class")
 def test_manifest_submit(helpers):
-    test_manifest_path = helpers.get_data_path("mock_manifests/example_biospecimen_test.csv")
-    yield test_manifest_path   
+    test_manifest_path = helpers.get_data_path(
+        "mock_manifests/example_biospecimen_test.csv"
+    )
+    yield test_manifest_path
+
 
 @pytest.fixture(scope="class")
 def test_invalid_manifest(helpers):
-    test_invalid_manifest = helpers.get_data_frame("mock_manifests/Invalid_Test_Manifest.csv", preserve_raw_input=False)
+    test_invalid_manifest = helpers.get_data_frame(
+        "mock_manifests/Invalid_Test_Manifest.csv", preserve_raw_input=False
+    )
     yield test_invalid_manifest
+
 
 @pytest.fixture(scope="class")
 def test_upsert_manifest_csv(helpers):
-    test_upsert_manifest_path = helpers.get_data_path("mock_manifests/rdb_table_manifest.csv")
+    test_upsert_manifest_path = helpers.get_data_path(
+        "mock_manifests/rdb_table_manifest.csv"
+    )
     yield test_upsert_manifest_path
+
 
 @pytest.fixture(scope="class")
 def test_manifest_json(helpers):
-    test_manifest_path = helpers.get_data_path("mock_manifests/Example.Patient.manifest.json")
+    test_manifest_path = helpers.get_data_path(
+        "mock_manifests/Example.Patient.manifest.json"
+    )
     yield test_manifest_path
+
 
 @pytest.fixture(scope="class")
 def data_model_jsonld():
-    #data_model_jsonld ="https://raw.githubusercontent.com/Sage-Bionetworks/schematic/develop/tests/data/example.model.jsonld"
+    # data_model_jsonld ="https://raw.githubusercontent.com/Sage-Bionetworks/schematic/develop/tests/data/example.model.jsonld"
     data_model_jsonld = "https://raw.githubusercontent.com/mialy-defelice/data_models/main/example.model.jsonld"
     yield data_model_jsonld
 
+
 @pytest.fixture(scope="class")
 def benchmark_data_model_jsonld():
-    #benchmark_data_model_jsonld = "https://raw.githubusercontent.com/Sage-Bionetworks/schematic/develop/tests/data/example.single_rule.model.jsonld"
-<<<<<<< HEAD
+    # benchmark_data_model_jsonld = "https://raw.githubusercontent.com/Sage-Bionetworks/schematic/develop/tests/data/example.single_rule.model.jsonld"
     # Placeholder till the model is updated on develop
-=======
->>>>>>> 48d7f96c
     benchmark_data_model_jsonld = "https://raw.githubusercontent.com/mialy-defelice/data_models/main/example.single_rule.model.jsonld"
     yield benchmark_data_model_jsonld
+
 
 def get_MockComponent_attribute():
     """
     Yield all of the mock conponent attributes one at a time
     TODO: pull in jsonld from fixture
     """
-    #schema_url = "https://raw.githubusercontent.com/Sage-Bionetworks/schematic/develop/tests/data/example.single_rule.model.jsonld"
+    # schema_url = "https://raw.githubusercontent.com/Sage-Bionetworks/schematic/develop/tests/data/example.single_rule.model.jsonld"
     schema_url = "https://raw.githubusercontent.com/mialy-defelice/data_models/main/example.single_rule.model.jsonld"
-    data_model_parser = DataModelParser(path_to_data_model = schema_url)
-    #Parse Model
+    data_model_parser = DataModelParser(path_to_data_model=schema_url)
+    # Parse Model
     parsed_data_model = data_model_parser.parse_model()
 
     # Instantiate DataModelGraph
@@ -95,43 +109,45 @@
     graph_data_model = data_model_grapher.generate_data_model_graph()
 
     dmge = DataModelGraphExplorer(graph_data_model)
-    #sg = SchemaGenerator("https://raw.githubusercontent.com/Sage-Bionetworks/schematic/develop/tests/data/example.single_rule.model.jsonld")
-    attributes=dmge.get_node_dependencies('MockComponent')
-    attributes.remove('Component')
+    # sg = SchemaGenerator("https://raw.githubusercontent.com/Sage-Bionetworks/schematic/develop/tests/data/example.single_rule.model.jsonld")
+    attributes = dmge.get_node_dependencies("MockComponent")
+    attributes.remove("Component")
 
     for MockComponent_attribute in attributes:
-        yield MockComponent_attribute   
+        yield MockComponent_attribute
+
 
 @pytest.fixture(scope="class")
-def syn_token(config:Configuration):
+def syn_token(config: Configuration):
     synapse_config_path = config.synapse_configuration_path
     config_parser = configparser.ConfigParser()
     config_parser.read(synapse_config_path)
     # try using synapse access token
     if "SYNAPSE_ACCESS_TOKEN" in os.environ:
-        token=os.environ["SYNAPSE_ACCESS_TOKEN"]
+        token = os.environ["SYNAPSE_ACCESS_TOKEN"]
     else:
         token = config_parser["authentication"]["authtoken"]
     yield token
 
+
 @pytest.fixture
 def request_headers(syn_token):
-    headers = {
-        "Authorization": "Bearer " + syn_token
-    }
+    headers = {"Authorization": "Bearer " + syn_token}
     yield headers
+
 
 @pytest.mark.schematic_api
 class TestSynapseStorage:
     @pytest.mark.synapse_credentials_needed
     @pytest.mark.parametrize("return_type", ["json", "csv"])
     def test_get_storage_assets_tables(self, client, return_type, request_headers):
-        params = {
-            "asset_view": "syn23643253",
-            "return_type": return_type
-        }
-
-        response = client.get('http://localhost:3001/v1/storage/assets/tables', query_string=params, headers=request_headers)
+        params = {"asset_view": "syn23643253", "return_type": return_type}
+
+        response = client.get(
+            "http://localhost:3001/v1/storage/assets/tables",
+            query_string=params,
+            headers=request_headers,
+        )
 
         assert response.status_code == 200
 
@@ -143,16 +159,16 @@
         # if return type == csv, returning a csv file
         else:
             assert response_dt.endswith("file_view_table.csv")
-        # clean up 
+        # clean up
         if os.path.exists(response_dt):
             os.remove(response_dt)
-        else: 
+        else:
             pass
-    
+
     @pytest.mark.synapse_credentials_needed
     @pytest.mark.parametrize("full_path", [True, False])
     @pytest.mark.parametrize("file_names", [None, "Sample_A.txt"])
-    def test_get_dataset_files(self,full_path, file_names, request_headers, client):
+    def test_get_dataset_files(self, full_path, file_names, request_headers, client):
         params = {
             "asset_view": "syn23643253",
             "dataset_id": "syn23643250",
@@ -161,68 +177,100 @@
 
         if file_names:
             params["file_names"] = file_names
-        
-        response = client.get('http://localhost:3001/v1/storage/dataset/files', query_string=params, headers=request_headers)
+
+        response = client.get(
+            "http://localhost:3001/v1/storage/dataset/files",
+            query_string=params,
+            headers=request_headers,
+        )
 
         assert response.status_code == 200
         response_dt = json.loads(response.data)
 
         # would show full file path .txt in result
         if full_path:
-            if file_names: 
-                assert ["syn23643255","schematic - main/DataTypeX/Sample_A.txt"] and ["syn24226530","schematic - main/TestDatasets/TestDataset-Annotations/Sample_A.txt"] and ["syn25057024","schematic - main/TestDatasets/TestDataset-Annotations-v2/Sample_A.txt"] in response_dt
-            else: 
-                assert   ["syn23643255","schematic - main/DataTypeX/Sample_A.txt"] in response_dt
-        else: 
-            if file_names: 
-                assert ["syn23643255","Sample_A.txt"] and ["syn24226530","Sample_A.txt"] and ["syn25057024","Sample_A.txt"] in response_dt
-                assert ['syn23643256', 'Sample_C.txt'] and ['syn24226531', 'Sample_B.txt'] not in response_dt
-            else: 
-                assert ['syn23643256', 'Sample_C.txt'] and ['syn24226530', 'Sample_A.txt'] and ['syn24226531', 'Sample_B.txt'] in response_dt
-        
+            if file_names:
+                assert (
+                    ["syn23643255", "schematic - main/DataTypeX/Sample_A.txt"]
+                    and [
+                        "syn24226530",
+                        "schematic - main/TestDatasets/TestDataset-Annotations/Sample_A.txt",
+                    ]
+                    and [
+                        "syn25057024",
+                        "schematic - main/TestDatasets/TestDataset-Annotations-v2/Sample_A.txt",
+                    ]
+                    in response_dt
+                )
+            else:
+                assert [
+                    "syn23643255",
+                    "schematic - main/DataTypeX/Sample_A.txt",
+                ] in response_dt
+        else:
+            if file_names:
+                assert (
+                    ["syn23643255", "Sample_A.txt"]
+                    and ["syn24226530", "Sample_A.txt"]
+                    and ["syn25057024", "Sample_A.txt"] in response_dt
+                )
+                assert ["syn23643256", "Sample_C.txt"] and [
+                    "syn24226531",
+                    "Sample_B.txt",
+                ] not in response_dt
+            else:
+                assert (
+                    ["syn23643256", "Sample_C.txt"]
+                    and ["syn24226530", "Sample_A.txt"]
+                    and ["syn24226531", "Sample_B.txt"] in response_dt
+                )
+
     @pytest.mark.synapse_credentials_needed
     def test_get_storage_project_dataset(self, request_headers, client):
-        params = {
-        "asset_view": "syn23643253",
-        "project_id": "syn26251192"
-        }
-
-        response = client.get("http://localhost:3001/v1/storage/project/datasets", query_string = params, headers = request_headers)
+        params = {"asset_view": "syn23643253", "project_id": "syn26251192"}
+
+        response = client.get(
+            "http://localhost:3001/v1/storage/project/datasets",
+            query_string=params,
+            headers=request_headers,
+        )
         assert response.status_code == 200
         response_dt = json.loads(response.data)
-        assert ["syn26251193","Issue522"] in response_dt
+        assert ["syn26251193", "Issue522"] in response_dt
 
     @pytest.mark.synapse_credentials_needed
     def test_get_storage_project_manifests(self, request_headers, client):
-
-        params = {
-        "asset_view": "syn23643253",
-        "project_id": "syn30988314"
-        }
-
-        response = client.get("http://localhost:3001/v1/storage/project/manifests", query_string=params, headers=request_headers)
+        params = {"asset_view": "syn23643253", "project_id": "syn30988314"}
+
+        response = client.get(
+            "http://localhost:3001/v1/storage/project/manifests",
+            query_string=params,
+            headers=request_headers,
+        )
 
         assert response.status_code == 200
 
     @pytest.mark.synapse_credentials_needed
     def test_get_storage_projects(self, request_headers, client):
-
-        params = {
-        "asset_view": "syn23643253"
-        }
-
-        response = client.get("http://localhost:3001/v1/storage/projects", query_string = params, headers = request_headers)
+        params = {"asset_view": "syn23643253"}
+
+        response = client.get(
+            "http://localhost:3001/v1/storage/projects",
+            query_string=params,
+            headers=request_headers,
+        )
 
         assert response.status_code == 200
 
     @pytest.mark.synapse_credentials_needed
     @pytest.mark.parametrize("entity_id", ["syn34640850", "syn23643253", "syn24992754"])
     def test_get_entity_type(self, request_headers, client, entity_id):
-        params = {
-            "asset_view": "syn23643253",
-            "entity_id": entity_id
-        }
-        response = client.get("http://localhost:3001/v1/storage/entity/type", query_string = params, headers = request_headers)
+        params = {"asset_view": "syn23643253", "entity_id": entity_id}
+        response = client.get(
+            "http://localhost:3001/v1/storage/entity/type",
+            query_string=params,
+            headers=request_headers,
+        )
 
         assert response.status_code == 200
         response_dt = json.loads(response.data)
@@ -236,11 +284,12 @@
     @pytest.mark.synapse_credentials_needed
     @pytest.mark.parametrize("entity_id", ["syn30988314", "syn27221721"])
     def test_if_in_assetview(self, request_headers, client, entity_id):
-        params = {
-            "asset_view": "syn23643253",
-            "entity_id": entity_id
-        }
-        response = client.get("http://localhost:3001/v1/storage/if_in_asset_view", query_string = params, headers = request_headers)        
+        params = {"asset_view": "syn23643253", "entity_id": entity_id}
+        response = client.get(
+            "http://localhost:3001/v1/storage/if_in_asset_view",
+            query_string=params,
+            headers=request_headers,
+        )
         assert response.status_code == 200
         response_dt = json.loads(response.data)
 
@@ -249,38 +298,47 @@
         elif entity_id == "syn27221721":
             assert response_dt == False
 
+
 @pytest.mark.schematic_api
 class TestMetadataModelOperation:
-    @pytest.mark.parametrize("as_graph", [True, False]) 
+    @pytest.mark.parametrize("as_graph", [True, False])
     def test_component_requirement(self, client, data_model_jsonld, as_graph):
         params = {
             "schema_url": data_model_jsonld,
-            "source_component": "BulkRNA-seqAssay", 
-            "as_graph": as_graph
-        }
-
-        response = client.get("http://localhost:3001/v1/model/component-requirements", query_string = params)
+            "source_component": "BulkRNA-seqAssay",
+            "as_graph": as_graph,
+        }
+
+        response = client.get(
+            "http://localhost:3001/v1/model/component-requirements", query_string=params
+        )
 
         assert response.status_code == 200
 
         response_dt = json.loads(response.data)
 
         if as_graph:
-            assert response_dt == [['Biospecimen','Patient'],['BulkRNA-seqAssay','Biospecimen']]
-        else: 
-            assert response_dt == ['Patient','Biospecimen','BulkRNA-seqAssay']
+            assert response_dt == [
+                ["Biospecimen", "Patient"],
+                ["BulkRNA-seqAssay", "Biospecimen"],
+            ]
+        else:
+            assert response_dt == ["Patient", "Biospecimen", "BulkRNA-seqAssay"]
 
 
 @pytest.mark.schematic_api
 class TestUtilsOperation:
-    @pytest.mark.parametrize("strict_camel_case", [True, False]) 
+    @pytest.mark.parametrize("strict_camel_case", [True, False])
     def test_get_property_label_from_display_name(self, client, strict_camel_case):
         params = {
             "display_name": "mocular entity",
-            "strict_camel_case": strict_camel_case
-        }
-
-        response = client.get("http://localhost:3001/v1/utils/get_property_label_from_display_name", query_string = params)
+            "strict_camel_case": strict_camel_case,
+        }
+
+        response = client.get(
+            "http://localhost:3001/v1/utils/get_property_label_from_display_name",
+            query_string=params,
+        )
         assert response.status_code == 200
 
         response_dt = json.loads(response.data)
@@ -294,10 +352,10 @@
 @pytest.mark.schematic_api
 class TestDataModelGraphExplorerOperation:
     def test_get_schema(self, client, data_model_jsonld):
-        params = {
-            "schema_url": data_model_jsonld
-        }
-        response = client.get("http://localhost:3001/v1/schemas/get/schema", query_string = params)
+        params = {"schema_url": data_model_jsonld}
+        response = client.get(
+            "http://localhost:3001/v1/schemas/get/schema", query_string=params
+        )
 
         response_dt = response.data
         assert response.status_code == 200
@@ -308,61 +366,72 @@
             os.remove(response_dt)
 
     def test_if_node_required(test, client, data_model_jsonld):
-        params = {
-            "schema_url": data_model_jsonld,
-            "node_display_name": "FamilyHistory"
-        }
-
-        response = client.get("http://localhost:3001/v1/schemas/is_node_required", query_string = params)
+        params = {"schema_url": data_model_jsonld, "node_display_name": "FamilyHistory"}
+
+        response = client.get(
+            "http://localhost:3001/v1/schemas/is_node_required", query_string=params
+        )
         response_dta = json.loads(response.data)
         assert response.status_code == 200
         assert response_dta == True
+
     def test_get_node_validation_rules(test, client, data_model_jsonld):
         params = {
             "schema_url": data_model_jsonld,
-            "node_display_name": "CheckRegexList"
-        }
-        response = client.get("http://localhost:3001/v1/schemas/get_node_validation_rules", query_string = params)
+            "node_display_name": "CheckRegexList",
+        }
+        response = client.get(
+            "http://localhost:3001/v1/schemas/get_node_validation_rules",
+            query_string=params,
+        )
         response_dta = json.loads(response.data)
         assert response.status_code == 200
         assert "list strict" in response_dta
-        assert "regex match [a-f]" in response_dta        
+        assert "regex match [a-f]" in response_dta
 
     def test_get_nodes_display_names(test, client, data_model_jsonld):
         params = {
             "schema_url": data_model_jsonld,
-            "node_list": ["FamilyHistory", "Biospecimen"]
-        }
-        response = client.get("http://localhost:3001/v1/schemas/get_nodes_display_names", query_string = params)
+            "node_list": ["FamilyHistory", "Biospecimen"],
+        }
+        response = client.get(
+            "http://localhost:3001/v1/schemas/get_nodes_display_names",
+            query_string=params,
+        )
         response_dta = json.loads(response.data)
         assert response.status_code == 200
         assert "Family History" and "Biospecimen" in response_dta
 
-    @pytest.mark.parametrize("relationship", ["parentOf", "requiresDependency", "rangeValue", "domainValue"])
+    @pytest.mark.parametrize(
+        "relationship", ["parentOf", "requiresDependency", "rangeValue", "domainValue"]
+    )
     def test_get_subgraph_by_edge(self, client, data_model_jsonld, relationship):
-        params = {
-            "schema_url": data_model_jsonld,
-            "relationship": relationship
-        }
-
-        response = client.get("http://localhost:3001/v1/schemas/get/graph_by_edge_type", query_string=params)
-        assert response.status_code == 200
-
+        params = {"schema_url": data_model_jsonld, "relationship": relationship}
+
+        response = client.get(
+            "http://localhost:3001/v1/schemas/get/graph_by_edge_type",
+            query_string=params,
+        )
+        assert response.status_code == 200
 
     @pytest.mark.parametrize("return_display_names", [True, False])
     @pytest.mark.parametrize("node_label", ["FamilyHistory", "TissueStatus"])
-    def test_get_node_range(self, client, data_model_jsonld, return_display_names, node_label):
+    def test_get_node_range(
+        self, client, data_model_jsonld, return_display_names, node_label
+    ):
         params = {
             "schema_url": data_model_jsonld,
             "return_display_names": return_display_names,
-            "node_label": node_label
-        }
-
-        response = client.get('http://localhost:3001/v1/schemas/get_node_range', query_string=params)
+            "node_label": node_label,
+        }
+
+        response = client.get(
+            "http://localhost:3001/v1/schemas/get_node_range", query_string=params
+        )
         response_dt = json.loads(response.data)
         assert response.status_code == 200
 
-        if "node_label" == "FamilyHistory": 
+        if "node_label" == "FamilyHistory":
             assert "Breast" in response_dt
             assert "Lung" in response_dt
 
@@ -373,8 +442,14 @@
     @pytest.mark.parametrize("return_display_names", [None, True, False])
     @pytest.mark.parametrize("return_schema_ordered", [None, True, False])
     @pytest.mark.parametrize("source_node", ["Patient", "Biospecimen"])
-    def test_node_dependencies(self, client, data_model_jsonld, source_node, return_display_names, return_schema_ordered):
-
+    def test_node_dependencies(
+        self,
+        client,
+        data_model_jsonld,
+        source_node,
+        return_display_names,
+        return_schema_ordered,
+    ):
         return_display_names = True
         return_schema_ordered = False
 
@@ -382,10 +457,13 @@
             "schema_url": data_model_jsonld,
             "source_node": source_node,
             "return_display_names": return_display_names,
-            "return_schema_ordered": return_schema_ordered
-        }
-
-        response = client.get('http://localhost:3001/v1/schemas/get_node_dependencies', query_string=params)
+            "return_schema_ordered": return_schema_ordered,
+        }
+
+        response = client.get(
+            "http://localhost:3001/v1/schemas/get_node_dependencies",
+            query_string=params,
+        )
         response_dt = json.loads(response.data)
         assert response.status_code == 200
 
@@ -396,71 +474,92 @@
 
                 # by default, return_schema_ordered is set to True
                 if return_schema_ordered == True or return_schema_ordered == None:
-                    assert response_dt == ["Patient ID","Sex","Year of Birth","Diagnosis","Component"]
-                else: 
+                    assert response_dt == [
+                        "Patient ID",
+                        "Sex",
+                        "Year of Birth",
+                        "Diagnosis",
+                        "Component",
+                    ]
+                else:
                     assert "Year of Birth" in response_dt
                     assert "Diagnosis" in response_dt
-                    assert "Patient ID" in response_dt            
+                    assert "Patient ID" in response_dt
             else:
                 assert "YearofBirth" in response_dt
 
         elif source_node == "Biospecimen":
             if return_display_names == True or return_display_names == None:
                 assert "Tissue Status" in response_dt
-            else: 
+            else:
                 assert "TissueStatus" in response_dt
+
 
 @pytest.mark.schematic_api
 class TestManifestOperation:
-
     def ifExcelExists(self, response, file_name):
         # return one excel file
-        d = response.headers['content-disposition']
+        d = response.headers["content-disposition"]
         fname = re.findall("filename=(.+)", d)[0]
         assert fname == file_name
-    
+
     def ifGoogleSheetExists(self, response_dt):
-        for i in response_dt: 
+        for i in response_dt:
             assert i.startswith("https://docs.google.com/")
+
     def ifPandasDataframe(self, response_dt):
         for i in response_dt:
             df = pd.read_json(i)
             assert isinstance(df, pd.DataFrame)
 
-
     @pytest.mark.empty_token
-    #@pytest.mark.parametrize("output_format", [None, "excel", "google_sheet", "dataframe (only if getting existing manifests)"])
+    # @pytest.mark.parametrize("output_format", [None, "excel", "google_sheet", "dataframe (only if getting existing manifests)"])
     @pytest.mark.parametrize("output_format", ["excel"])
-    @pytest.mark.parametrize("data_type", ["Biospecimen", "Patient", "all manifests", ["Biospecimen", "Patient"]])
-    def test_generate_existing_manifest(self, client, data_model_jsonld, data_type, output_format, caplog, request_headers):
+    @pytest.mark.parametrize(
+        "data_type",
+        ["Biospecimen", "Patient", "all manifests", ["Biospecimen", "Patient"]],
+    )
+    def test_generate_existing_manifest(
+        self,
+        client,
+        data_model_jsonld,
+        data_type,
+        output_format,
+        caplog,
+        request_headers,
+    ):
         # set dataset
         if data_type == "Patient":
-            dataset_id = ["syn51730545"] #Mock Patient Manifest folder on synapse
+            dataset_id = ["syn51730545"]  # Mock Patient Manifest folder on synapse
         elif data_type == "Biospecimen":
-            dataset_id = ["syn51730547"] #Mock biospecimen manifest folder
+            dataset_id = ["syn51730547"]  # Mock biospecimen manifest folder
         elif data_type == ["Biospecimen", "Patient"]:
             dataset_id = ["syn51730547", "syn51730545"]
-        else: 
-            dataset_id = None #if "all manifests", dataset id is None
+        else:
+            dataset_id = None  # if "all manifests", dataset id is None
 
         params = {
             "schema_url": data_model_jsonld,
             "asset_view": "syn23643253",
             "title": "Example",
             "data_type": data_type,
-            "use_annotations": False, 
-            }
-        
+            "use_annotations": False,
+        }
+
         # Previous form of the test had `access_token` set to `None`
         request_headers["Authorization"] = None
 
-        if dataset_id: 
-            params['dataset_id'] = dataset_id
-        
-        if output_format: 
-            params['output_format'] = output_format
-
-        response = client.get('http://localhost:3001/v1/manifest/generate', query_string=params, headers=request_headers)
+        if dataset_id:
+            params["dataset_id"] = dataset_id
+
+        if output_format:
+            params["output_format"] = output_format
+
+        response = client.get(
+            "http://localhost:3001/v1/manifest/generate",
+            query_string=params,
+            headers=request_headers,
+        )
 
         assert response.status_code == 200
 
@@ -470,28 +569,48 @@
                 if isinstance(data_type, list) and len(data_type) > 1:
                     # return warning message
                     for record in caplog.records:
-                        if record.message == "Currently we do not support returning multiple files as Excel format at once.":
+                        if (
+                            record.message
+                            == "Currently we do not support returning multiple files as Excel format at once."
+                        ):
                             assert record.levelname == "WARNING"
                     self.ifExcelExists(response, "Example.Biospecimen.manifest.xlsx")
                 # for single data type
-                else: 
+                else:
                     self.ifExcelExists(response, "Example.xlsx")
             else:
                 response_dt = json.loads(response.data)
                 if "dataframe" in output_format:
                     self.ifPandasDataframe(response_dt)
                     assert len(response_dt) == len(dataset_id)
-                else: 
+                else:
                     self.ifGoogleSheetExists(response_dt)
         else:
             response_dt = json.loads(response.data)
             self.ifGoogleSheetExists(response_dt)
 
-
     @pytest.mark.empty_token
-    @pytest.mark.parametrize("output_format", ["excel", "google_sheet", "dataframe (only if getting existing manifests)", None])
-    @pytest.mark.parametrize("data_type", ["all manifests", ["Biospecimen", "Patient"], "Patient"])
-    def test_generate_new_manifest(self, caplog, client, data_model_jsonld, data_type, output_format, request_headers):
+    @pytest.mark.parametrize(
+        "output_format",
+        [
+            "excel",
+            "google_sheet",
+            "dataframe (only if getting existing manifests)",
+            None,
+        ],
+    )
+    @pytest.mark.parametrize(
+        "data_type", ["all manifests", ["Biospecimen", "Patient"], "Patient"]
+    )
+    def test_generate_new_manifest(
+        self,
+        caplog,
+        client,
+        data_model_jsonld,
+        data_type,
+        output_format,
+        request_headers,
+    ):
         params = {
             "schema_url": data_model_jsonld,
             "asset_view": "syn23643253",
@@ -504,29 +623,37 @@
         # Previous form of the test had `access_token` set to `None`
         request_headers["Authorization"] = None
 
-        if output_format: 
+        if output_format:
             params["output_format"] = output_format
-    
-
-        response = client.get('http://localhost:3001/v1/manifest/generate', query_string=params, headers=request_headers)
-        assert response.status_code == 200
-
+
+        response = client.get(
+            "http://localhost:3001/v1/manifest/generate",
+            query_string=params,
+            headers=request_headers,
+        )
+        assert response.status_code == 200
 
         if output_format and output_format == "excel":
             if data_type == "all manifests":
                 # return error message
                 for record in caplog.records:
-                    if record.message == "Currently we do not support returning multiple files as Excel format at once.":
+                    if (
+                        record.message
+                        == "Currently we do not support returning multiple files as Excel format at once."
+                    ):
                         assert record.levelname == "WARNING"
             elif isinstance(data_type, list) and len(data_type) > 1:
                 # return warning message
                 for record in caplog.records:
-                    if record.message == "Currently we do not support returning multiple files as Excel format at once.":
+                    if (
+                        record.message
+                        == "Currently we do not support returning multiple files as Excel format at once."
+                    ):
                         assert record.levelname == "WARNING"
                 self.ifExcelExists(response, "Example.Biospecimen.manifest.xlsx")
             else:
                 self.ifExcelExists(response, "Example.xlsx")
-        
+
         # return one or multiple google sheet links in all other cases
         # note: output_format == dataframe only matters when dataset_id is not None
         else:
@@ -535,34 +662,75 @@
 
             if data_type == "all manifests":
                 assert len(response_dt) == 3
-            elif isinstance(data_type, list) and len(data_type) >1:
+            elif isinstance(data_type, list) and len(data_type) > 1:
                 assert len(response_dt) == 2
-            else: 
+            else:
                 assert len(response_dt) == 1
-    
+
     # test case: generate a manifest when use_annotations is set to True/False for a file-based component
     # based on the parameter, the columns in the manifests would be different
-    # the dataset folder does not contain an existing manifest 
-    @pytest.mark.parametrize("use_annotations,expected",[(True, ['Filename', 'Sample ID', 'File Format', 'Component', 'Genome Build', 'Genome FASTA', 'impact', 'Year of Birth', 'date', 'confidence', 'IsImportantBool', 'IsImportantText', 'author', 'eTag', 'entityId']), 
-    (False, ['Filename', 'Sample ID', 'File Format', 'Component', 'Genome Build', 'Genome FASTA', 'entityId'])])
-    def test_generate_manifest_file_based_annotations(self, client, use_annotations, expected, data_model_jsonld):
+    # the dataset folder does not contain an existing manifest
+    @pytest.mark.parametrize(
+        "use_annotations,expected",
+        [
+            (
+                True,
+                [
+                    "Filename",
+                    "Sample ID",
+                    "File Format",
+                    "Component",
+                    "Genome Build",
+                    "Genome FASTA",
+                    "impact",
+                    "Year of Birth",
+                    "date",
+                    "confidence",
+                    "IsImportantBool",
+                    "IsImportantText",
+                    "author",
+                    "eTag",
+                    "entityId",
+                ],
+            ),
+            (
+                False,
+                [
+                    "Filename",
+                    "Sample ID",
+                    "File Format",
+                    "Component",
+                    "Genome Build",
+                    "Genome FASTA",
+                    "entityId",
+                ],
+            ),
+        ],
+    )
+    def test_generate_manifest_file_based_annotations(
+        self, client, use_annotations, expected, data_model_jsonld
+    ):
         params = {
             "schema_url": data_model_jsonld,
             "data_type": "BulkRNA-seqAssay",
             "dataset_id": "syn25614635",
             "asset_view": "syn51707141",
-            "output_format": "google_sheet", 
-            "use_annotations": use_annotations
-        }
-
-        response = client.get('http://localhost:3001/v1/manifest/generate', query_string=params)
+            "output_format": "google_sheet",
+            "use_annotations": use_annotations,
+        }
+
+        response = client.get(
+            "http://localhost:3001/v1/manifest/generate", query_string=params
+        )
         assert response.status_code == 200
 
         response_google_sheet = json.loads(response.data)
-        
-        # open the google sheet 
-        google_sheet_df = pd.read_csv(response_google_sheet[0] + '/export?gid=0&format=csv')
-        
+
+        # open the google sheet
+        google_sheet_df = pd.read_csv(
+            response_google_sheet[0] + "/export?gid=0&format=csv"
+        )
+
         # make sure that columns used in annotations get added
         # and also make sure that entityId column appears in the end
 
@@ -571,81 +739,126 @@
         assert sorted(google_sheet_df.columns.to_list()) == sorted(expected)
 
         # make sure Filename, entityId, and component get filled with correct value
-        assert google_sheet_df["Filename"].to_list() == ["TestDataset-Annotations-v3/Sample_A.txt", "TestDataset-Annotations-v3/Sample_B.txt", "TestDataset-Annotations-v3/Sample_C.txt"]
-        assert google_sheet_df["entityId"].to_list() == ["syn25614636", "syn25614637", "syn25614638"]
-        assert google_sheet_df["Component"].to_list() == ["BulkRNA-seqAssay", "BulkRNA-seqAssay", "BulkRNA-seqAssay"]
+        assert google_sheet_df["Filename"].to_list() == [
+            "TestDataset-Annotations-v3/Sample_A.txt",
+            "TestDataset-Annotations-v3/Sample_B.txt",
+            "TestDataset-Annotations-v3/Sample_C.txt",
+        ]
+        assert google_sheet_df["entityId"].to_list() == [
+            "syn25614636",
+            "syn25614637",
+            "syn25614638",
+        ]
+        assert google_sheet_df["Component"].to_list() == [
+            "BulkRNA-seqAssay",
+            "BulkRNA-seqAssay",
+            "BulkRNA-seqAssay",
+        ]
 
     # test case: generate a manifest with annotations when use_annotations is set to True for a component that is not file-based
-    # the dataset folder does not contain an existing manifest 
-    def test_generate_manifest_not_file_based_with_annotations(self, client, data_model_jsonld):
+    # the dataset folder does not contain an existing manifest
+    def test_generate_manifest_not_file_based_with_annotations(
+        self, client, data_model_jsonld
+    ):
         params = {
             "schema_url": data_model_jsonld,
             "data_type": "Patient",
             "dataset_id": "syn25614635",
             "asset_view": "syn51707141",
-            "output_format": "google_sheet", 
-            "use_annotations": False        
-        }
-        response = client.get('http://localhost:3001/v1/manifest/generate', query_string=params)
+            "output_format": "google_sheet",
+            "use_annotations": False,
+        }
+        response = client.get(
+            "http://localhost:3001/v1/manifest/generate", query_string=params
+        )
         assert response.status_code == 200
 
         response_google_sheet = json.loads(response.data)
 
-        # open the google sheet 
-        google_sheet_df = pd.read_csv(response_google_sheet[0] + '/export?gid=0&format=csv')
+        # open the google sheet
+        google_sheet_df = pd.read_csv(
+            response_google_sheet[0] + "/export?gid=0&format=csv"
+        )
 
         # make sure that the result is basically the same as generating a new manifest
-        assert sorted(google_sheet_df.columns) == sorted(['Patient ID', 'Sex', 'Year of Birth', 'Diagnosis', 'Component', 'Cancer Type', 'Family History'])
-        
+        assert sorted(google_sheet_df.columns) == sorted(
+            [
+                "Patient ID",
+                "Sex",
+                "Year of Birth",
+                "Diagnosis",
+                "Component",
+                "Cancer Type",
+                "Family History",
+            ]
+        )
+
     def test_populate_manifest(self, client, data_model_jsonld, test_manifest_csv):
         # test manifest
         test_manifest_data = open(test_manifest_csv, "rb")
-        
+
         params = {
             "data_type": "MockComponent",
             "schema_url": data_model_jsonld,
             "title": "Example",
-            "csv_file": test_manifest_data
-        }
-
-        response = client.get('http://localhost:3001/v1/manifest/generate', query_string=params)
+            "csv_file": test_manifest_data,
+        }
+
+        response = client.get(
+            "http://localhost:3001/v1/manifest/generate", query_string=params
+        )
 
         assert response.status_code == 200
         response_dt = json.loads(response.data)
-    
-        # should return a list with one google sheet link 
+
+        # should return a list with one google sheet link
         assert isinstance(response_dt[0], str)
         assert response_dt[0].startswith("https://docs.google.com/")
 
     @pytest.mark.parametrize("restrict_rules", [False, True, None])
-    @pytest.mark.parametrize("json_str", [None, '[{"Patient ID": 123, "Sex": "Female", "Year of Birth": "", "Diagnosis": "Healthy", "Component": "Patient", "Cancer Type": "Breast", "Family History": "Breast, Lung"}]'])
-    def test_validate_manifest(self, data_model_jsonld, client, json_str, restrict_rules, test_manifest_csv, request_headers):
-
-        params = {
-            "schema_url": data_model_jsonld,
-            "restrict_rules": restrict_rules
-        }
+    @pytest.mark.parametrize(
+        "json_str",
+        [
+            None,
+            '[{"Patient ID": 123, "Sex": "Female", "Year of Birth": "", "Diagnosis": "Healthy", "Component": "Patient", "Cancer Type": "Breast", "Family History": "Breast, Lung"}]',
+        ],
+    )
+    def test_validate_manifest(
+        self,
+        data_model_jsonld,
+        client,
+        json_str,
+        restrict_rules,
+        test_manifest_csv,
+        request_headers,
+    ):
+        params = {"schema_url": data_model_jsonld, "restrict_rules": restrict_rules}
 
         if json_str:
             params["json_str"] = json_str
             params["data_type"] = "Patient"
-            response = client.post('http://localhost:3001/v1/model/validate', query_string=params)
+            response = client.post(
+                "http://localhost:3001/v1/model/validate", query_string=params
+            )
             response_dt = json.loads(response.data)
             assert response.status_code == 200
 
-        else: 
+        else:
             params["data_type"] = "MockComponent"
 
-            request_headers.update({
-            'Content-Type': "multipart/form-data",
-            'Accept': "application/json"
-            })
+            request_headers.update(
+                {"Content-Type": "multipart/form-data", "Accept": "application/json"}
+            )
 
             # test uploading a csv file
-            response_csv = client.post('http://localhost:3001/v1/model/validate', query_string=params, data={"file_name": (open(test_manifest_csv, 'rb'), "test.csv")}, headers=request_headers)
+            response_csv = client.post(
+                "http://localhost:3001/v1/model/validate",
+                query_string=params,
+                data={"file_name": (open(test_manifest_csv, "rb"), "test.csv")},
+                headers=request_headers,
+            )
             response_dt = json.loads(response_csv.data)
             assert response_csv.status_code == 200
-            
 
             # test uploading a json file
             # change data type to patient since the testing json manifest is using Patient component
@@ -660,46 +873,67 @@
 
     @pytest.mark.synapse_credentials_needed
     def test_get_datatype_manifest(self, client, request_headers):
-        params = {
-            "asset_view": "syn23643253",
-            "manifest_id": "syn27600110"
-        }
-
-        response = client.get('http://localhost:3001/v1/get/datatype/manifest', query_string=params, headers=request_headers)  
+        params = {"asset_view": "syn23643253", "manifest_id": "syn27600110"}
+
+        response = client.get(
+            "http://localhost:3001/v1/get/datatype/manifest",
+            query_string=params,
+            headers=request_headers,
+        )
 
         assert response.status_code == 200
         response_dt = json.loads(response.data)
-        assert response_dt =={
-                "Cancer Type": "string",
-                "Component": "string",
-                "Diagnosis": "string",
-                "Family History": "string",
-                "Patient ID": "Int64",
-                "Sex": "string",
-                "Year of Birth": "Int64",
-                "entityId": "string"}
+        assert response_dt == {
+            "Cancer Type": "string",
+            "Component": "string",
+            "Diagnosis": "string",
+            "Family History": "string",
+            "Patient ID": "Int64",
+            "Sex": "string",
+            "Year of Birth": "Int64",
+            "entityId": "string",
+        }
 
     @pytest.mark.synapse_credentials_needed
     # small manifest: syn51078535; big manifest: syn51156998
-    @pytest.mark.parametrize("manifest_id, expected_component, expected_file_name", [("syn51078535", "BulkRNA-seqAssay", "synapse_storage_manifest.csv"), ("syn51156998", "Biospecimen", "synapse_storage_manifest_biospecimen.csv")])
-    @pytest.mark.parametrize("new_manifest_name",[None,"Example.csv"]) 
-    @pytest.mark.parametrize("as_json",[None,True,False]) 
-    def test_manifest_download(self, config: Configuration, client, request_headers, manifest_id, new_manifest_name, as_json, expected_component, expected_file_name):
+    @pytest.mark.parametrize(
+        "manifest_id, expected_component, expected_file_name",
+        [
+            ("syn51078535", "BulkRNA-seqAssay", "synapse_storage_manifest.csv"),
+            ("syn51156998", "Biospecimen", "synapse_storage_manifest_biospecimen.csv"),
+        ],
+    )
+    @pytest.mark.parametrize("new_manifest_name", [None, "Example.csv"])
+    @pytest.mark.parametrize("as_json", [None, True, False])
+    def test_manifest_download(
+        self,
+        config: Configuration,
+        client,
+        request_headers,
+        manifest_id,
+        new_manifest_name,
+        as_json,
+        expected_component,
+        expected_file_name,
+    ):
         params = {
             "manifest_id": manifest_id,
-            "new_manifest_name": new_manifest_name, 
-            "as_json": as_json
-
-        }
-
-        response = client.get('http://localhost:3001/v1/manifest/download', query_string = params, headers = request_headers)
+            "new_manifest_name": new_manifest_name,
+            "as_json": as_json,
+        }
+
+        response = client.get(
+            "http://localhost:3001/v1/manifest/download",
+            query_string=params,
+            headers=request_headers,
+        )
         assert response.status_code == 200
 
         # if as_json is set to True or as_json is not defined, then a json gets returned
         if as_json or as_json is None:
             response_dta = json.loads(response.data)
 
-            # check if the correct manifest gets downloaded 
+            # check if the correct manifest gets downloaded
             assert response_dta[0]["Component"] == expected_component
 
             current_work_dir = os.getcwd()
@@ -708,10 +942,12 @@
 
             # if a manfiest gets renamed, get new manifest file path
             if new_manifest_name:
-                manifest_file_path = os.path.join(folder_dir, new_manifest_name + '.' + 'csv')
+                manifest_file_path = os.path.join(
+                    folder_dir, new_manifest_name + "." + "csv"
+                )
             # if a manifest does not get renamed, get existing manifest file path
-            else: 
-                manifest_file_path = os.path.join(folder_dir,expected_file_name)
+            else:
+                manifest_file_path = os.path.join(folder_dir, expected_file_name)
 
         else:
             # manifest file path gets returned
@@ -720,47 +956,55 @@
             file_base_name = os.path.basename(manifest_file_path)
             file_name = os.path.splitext(file_base_name)[0]
 
-            if new_manifest_name: 
+            if new_manifest_name:
                 assert file_name == new_manifest_name
 
         # make sure file gets correctly downloaded
         assert os.path.exists(manifest_file_path)
 
-        #delete files
-        try: 
+        # delete files
+        try:
             os.remove(manifest_file_path)
-        except: 
+        except:
             pass
 
     @pytest.mark.synapse_credentials_needed
     # test downloading a manifest with access restriction and see if the correct error message got raised
     def test_download_access_restricted_manifest(self, client, request_headers):
-        params = {
-            "manifest_id": "syn29862078"
-        }  
-
-        response = client.get('http://localhost:3001/v1/manifest/download', query_string = params, headers = request_headers)
+        params = {"manifest_id": "syn29862078"}
+
+        response = client.get(
+            "http://localhost:3001/v1/manifest/download",
+            query_string=params,
+            headers=request_headers,
+        )
         assert response.status_code == 500
         with pytest.raises(TypeError) as exc_info:
-            raise TypeError('the type error got raised')
+            raise TypeError("the type error got raised")
         assert exc_info.value.args[0] == "the type error got raised"
-    
+
     @pytest.mark.synapse_credentials_needed
     @pytest.mark.parametrize("as_json", [None, True, False])
     @pytest.mark.parametrize("new_manifest_name", [None, "Test"])
-    def test_dataset_manifest_download(self, client, as_json, request_headers, new_manifest_name):
+    def test_dataset_manifest_download(
+        self, client, as_json, request_headers, new_manifest_name
+    ):
         params = {
             "asset_view": "syn28559058",
             "dataset_id": "syn28268700",
             "as_json": as_json,
-            "new_manifest_name": new_manifest_name
-        }
-
-        response = client.get('http://localhost:3001/v1/dataset/manifest/download', query_string = params, headers = request_headers)
+            "new_manifest_name": new_manifest_name,
+        }
+
+        response = client.get(
+            "http://localhost:3001/v1/dataset/manifest/download",
+            query_string=params,
+            headers=request_headers,
+        )
         assert response.status_code == 200
         response_dt = response.data
 
-        if as_json: 
+        if as_json:
             response_json = json.loads(response_dt)
             assert response_json[0]["Component"] == "BulkRNA-seqAssay"
             assert response_json[0]["File Format"] == "CSV/TSV"
@@ -768,50 +1012,70 @@
             assert response_json[0]["entityId"] == "syn28278954"
         else:
             # return a file path
-            response_path = response_dt.decode('utf-8')
+            response_path = response_dt.decode("utf-8")
 
             assert isinstance(response_path, str)
             assert response_path.endswith(".csv")
 
     @pytest.mark.synapse_credentials_needed
     @pytest.mark.submission
-    def test_submit_manifest_table_and_file_replace(self, client, request_headers, data_model_jsonld, test_manifest_submit):
-        """Testing submit manifest in a csv format as a table and a file. Only replace the table
-        """
+    def test_submit_manifest_table_and_file_replace(
+        self, client, request_headers, data_model_jsonld, test_manifest_submit
+    ):
+        """Testing submit manifest in a csv format as a table and a file. Only replace the table"""
         params = {
             "schema_url": data_model_jsonld,
             "data_type": "Biospecimen",
-            "restrict_rules": False, 
-            "hide_blanks": False, 
+            "restrict_rules": False,
+            "hide_blanks": False,
             "manifest_record_type": "table_and_file",
             "asset_view": "syn51514344",
             "dataset_id": "syn51514345",
-            "table_manipulation": 'replace',
-            "use_schema_label": True
-        }
-
-        response_csv = client.post('http://localhost:3001/v1/model/submit', query_string=params, data={"file_name": (open(test_manifest_submit, 'rb'), "test.csv")}, headers=request_headers)
+            "table_manipulation": "replace",
+            "use_schema_label": True,
+        }
+
+        response_csv = client.post(
+            "http://localhost:3001/v1/model/submit",
+            query_string=params,
+            data={"file_name": (open(test_manifest_submit, "rb"), "test.csv")},
+            headers=request_headers,
+        )
         assert response_csv.status_code == 200
 
     @pytest.mark.synapse_credentials_needed
     @pytest.mark.submission
-    @pytest.mark.parametrize("data_type, manifest_path_fixture",[("Biospecimen","test_manifest_submit"), ("MockComponent", "test_manifest_csv")])
-    def test_submit_manifest_file_only_replace(self, helpers, client, request_headers, data_model_jsonld, data_type, manifest_path_fixture, request):
-        """Testing submit manifest in a csv format as a file
-        """
+    @pytest.mark.parametrize(
+        "data_type, manifest_path_fixture",
+        [
+            ("Biospecimen", "test_manifest_submit"),
+            ("MockComponent", "test_manifest_csv"),
+        ],
+    )
+    def test_submit_manifest_file_only_replace(
+        self,
+        helpers,
+        client,
+        request_headers,
+        data_model_jsonld,
+        data_type,
+        manifest_path_fixture,
+        request,
+    ):
+        """Testing submit manifest in a csv format as a file"""
         params = {
             "schema_url": data_model_jsonld,
             "data_type": data_type,
-            "restrict_rules": False, 
+            "restrict_rules": False,
             "manifest_record_type": "file_only",
-            "table_manipulation": 'replace',
-            "use_schema_label": True
+            "table_manipulation": "replace",
+            "use_schema_label": True,
         }
 
         if data_type == "Biospecimen":
             specific_params = {
-            "asset_view": "syn51514344",
-            "dataset_id": "syn51514345",
+                "asset_view": "syn51514344",
+                "dataset_id": "syn51514345",
             }
 
         elif data_type == "MockComponent":
@@ -819,119 +1083,169 @@
 
             if python_version == "3.10":
                 dataset_id = "syn52656106"
-            elif python_version =="3.9":
+            elif python_version == "3.9":
                 dataset_id = "syn52656104"
 
-            specific_params = {
-            "asset_view": "syn23643253",
-            "dataset_id": dataset_id
-            }
+            specific_params = {"asset_view": "syn23643253", "dataset_id": dataset_id}
 
         params.update(specific_params)
 
         manifest_path = request.getfixturevalue(manifest_path_fixture)
-        response_csv = client.post('http://localhost:3001/v1/model/submit', query_string=params, data={"file_name": (open(manifest_path, 'rb'), "test.csv")}, headers=request_headers)
-        assert response_csv.status_code == 200 
-
-    @pytest.mark.synapse_credentials_needed    
+        response_csv = client.post(
+            "http://localhost:3001/v1/model/submit",
+            query_string=params,
+            data={"file_name": (open(manifest_path, "rb"), "test.csv")},
+            headers=request_headers,
+        )
+        assert response_csv.status_code == 200
+
+    @pytest.mark.synapse_credentials_needed
     @pytest.mark.submission
-    def test_submit_manifest_json_str_replace(self, client, request_headers, data_model_jsonld):
-        """Submit json str as a file
-        """
+    def test_submit_manifest_json_str_replace(
+        self, client, request_headers, data_model_jsonld
+    ):
+        """Submit json str as a file"""
         json_str = '[{"Sample ID": 123, "Patient ID": 1,"Tissue Status": "Healthy","Component": "Biospecimen"}]'
         params = {
             "schema_url": data_model_jsonld,
             "data_type": "Biospecimen",
             "json_str": json_str,
-            "restrict_rules": False, 
+            "restrict_rules": False,
             "manifest_record_type": "file_only",
             "asset_view": "syn51514344",
             "dataset_id": "syn51514345",
-            "table_manipulation": 'replace',
-            "use_schema_label": True
+            "table_manipulation": "replace",
+            "use_schema_label": True,
         }
         params["json_str"] = json_str
-        response = client.post('http://localhost:3001/v1/model/submit', query_string = params, data={"file_name":''}, headers = request_headers)
+        response = client.post(
+            "http://localhost:3001/v1/model/submit",
+            query_string=params,
+            data={"file_name": ""},
+            headers=request_headers,
+        )
         assert response.status_code == 200
 
     @pytest.mark.synapse_credentials_needed
     @pytest.mark.submission
-    def test_submit_manifest_w_file_and_entities(self, client, request_headers, data_model_jsonld, test_manifest_submit):
+    def test_submit_manifest_w_file_and_entities(
+        self, client, request_headers, data_model_jsonld, test_manifest_submit
+    ):
         params = {
             "schema_url": data_model_jsonld,
             "data_type": "Biospecimen",
-            "restrict_rules": False, 
+            "restrict_rules": False,
             "manifest_record_type": "file_and_entities",
             "asset_view": "syn51514501",
             "dataset_id": "syn51514523",
-            "table_manipulation": 'replace',
-            "use_schema_label": True
+            "table_manipulation": "replace",
+            "use_schema_label": True,
         }
 
         # test uploading a csv file
-        response_csv = client.post('http://localhost:3001/v1/model/submit', query_string=params, data={"file_name": (open(test_manifest_submit, 'rb'), "test.csv")}, headers=request_headers)
+        response_csv = client.post(
+            "http://localhost:3001/v1/model/submit",
+            query_string=params,
+            data={"file_name": (open(test_manifest_submit, "rb"), "test.csv")},
+            headers=request_headers,
+        )
         assert response_csv.status_code == 200
 
     @pytest.mark.synapse_credentials_needed
     @pytest.mark.submission
-    def test_submit_manifest_table_and_file_upsert(self, client, request_headers, data_model_jsonld, test_upsert_manifest_csv, ):
+    def test_submit_manifest_table_and_file_upsert(
+        self,
+        client,
+        request_headers,
+        data_model_jsonld,
+        test_upsert_manifest_csv,
+    ):
         params = {
             "schema_url": data_model_jsonld,
             "data_type": "MockRDB",
-            "restrict_rules": False, 
+            "restrict_rules": False,
             "manifest_record_type": "table_and_file",
             "asset_view": "syn51514557",
             "dataset_id": "syn51514551",
-            "table_manipulation": 'upsert',
-            "use_schema_label": False # have to set use_schema_label to false to ensure upsert feature works
+            "table_manipulation": "upsert",
+            "use_schema_label": False,  # have to set use_schema_label to false to ensure upsert feature works
         }
 
         # test uploading a csv file
-        response_csv = client.post('http://localhost:3001/v1/model/submit', query_string=params, data={"file_name": (open(test_upsert_manifest_csv, 'rb'), "test.csv")}, headers=request_headers)            
-        assert response_csv.status_code == 200     
+        response_csv = client.post(
+            "http://localhost:3001/v1/model/submit",
+            query_string=params,
+            data={"file_name": (open(test_upsert_manifest_csv, "rb"), "test.csv")},
+            headers=request_headers,
+        )
+        assert response_csv.status_code == 200
+
 
 @pytest.mark.schematic_api
 class TestSchemaVisualization:
     def test_visualize_attributes(self, client, data_model_jsonld):
-        params = {
-            "schema_url": data_model_jsonld
-        }
-
-        response = client.get("http://localhost:3001/v1/visualize/attributes", query_string = params)
+        params = {"schema_url": data_model_jsonld}
+
+        response = client.get(
+            "http://localhost:3001/v1/visualize/attributes", query_string=params
+        )
 
         assert response.status_code == 200
 
     @pytest.mark.parametrize("figure_type", ["component", "dependency"])
-    def test_visualize_tangled_tree_layers(self, client, figure_type, data_model_jsonld):
+    def test_visualize_tangled_tree_layers(
+        self, client, figure_type, data_model_jsonld
+    ):
         # TODO: Determine a 2nd data model to use for this test, test both models sequentially, add checks for content of response
-        params = {
-            "schema_url": data_model_jsonld,
-            "figure_type": figure_type
-        }
-
-        response = client.get("http://localhost:3001/v1/visualize/tangled_tree/layers", query_string = params)
-
-        assert response.status_code == 200
-
-    @pytest.mark.parametrize("component, response_text", [("Patient", "Component,Component,TBD,True,,,,Patient"), ("BulkRNA-seqAssay", "Component,Component,TBD,True,,,,BulkRNA-seqAssay")])
-    def test_visualize_component(self, client, data_model_jsonld,component, response_text):
+        params = {"schema_url": data_model_jsonld, "figure_type": figure_type}
+
+        response = client.get(
+            "http://localhost:3001/v1/visualize/tangled_tree/layers",
+            query_string=params,
+        )
+
+        assert response.status_code == 200
+
+    @pytest.mark.parametrize(
+        "component, response_text",
+        [
+            ("Patient", "Component,Component,TBD,True,,,,Patient"),
+            ("BulkRNA-seqAssay", "Component,Component,TBD,True,,,,BulkRNA-seqAssay"),
+        ],
+    )
+    def test_visualize_component(
+        self, client, data_model_jsonld, component, response_text
+    ):
         params = {
             "schema_url": data_model_jsonld,
             "component": component,
-            "include_index": False
-        }
-
-        response = client.get("http://localhost:3001/v1/visualize/component", query_string = params)
-
-        assert response.status_code == 200
-        assert "Attribute,Label,Description,Required,Cond_Req,Valid Values,Conditional Requirements,Component" in response.text
+            "include_index": False,
+        }
+
+        response = client.get(
+            "http://localhost:3001/v1/visualize/component", query_string=params
+        )
+
+        assert response.status_code == 200
+        assert (
+            "Attribute,Label,Description,Required,Cond_Req,Valid Values,Conditional Requirements,Component"
+            in response.text
+        )
         assert response_text in response.text
+
 
 @pytest.mark.schematic_api
 @pytest.mark.rule_benchmark
-class TestValidationBenchmark():
-    @pytest.mark.parametrize('MockComponent_attribute', get_MockComponent_attribute())
-    def test_validation_performance(self, helpers, benchmark_data_model_jsonld, client, test_invalid_manifest, MockComponent_attribute ):
+class TestValidationBenchmark:
+    @pytest.mark.parametrize("MockComponent_attribute", get_MockComponent_attribute())
+    def test_validation_performance(
+        self,
+        helpers,
+        benchmark_data_model_jsonld,
+        client,
+        test_invalid_manifest,
+        MockComponent_attribute,
+    ):
         """
         Test to benchamrk performance of validation rules on large manifests
         Test loads the invalid_test_manifest.csv and isolates one attribute at a time
@@ -944,57 +1258,58 @@
         # Number of rows to target for large manfiest
         target_rows = 1000
         # URL of validtion endpoint
-        endpoint_url = 'http://localhost:3001/v1/model/validate'
+        endpoint_url = "http://localhost:3001/v1/model/validate"
 
         # Set paramters for endpoint
-        params = { 
+        params = {
             "schema_url": benchmark_data_model_jsonld,
             "data_type": "MockComponent",
-
-        }
-        headers = {
-        'Content-Type': "multipart/form-data",
-        'Accept': "application/json"
-        }
+        }
+        headers = {"Content-Type": "multipart/form-data", "Accept": "application/json"}
 
         # Enforce error rate when possible
-        if MockComponent_attribute == 'Check Ages':
-            test_invalid_manifest.loc[0,MockComponent_attribute]  = '6550'
-        elif MockComponent_attribute == 'Check Date':
-            test_invalid_manifest.loc[0,MockComponent_attribute]   = 'October 21 2022'
-            test_invalid_manifest.loc[2,MockComponent_attribute]   = 'October 21 2022'
-        elif MockComponent_attribute == 'Check Unique':
-            test_invalid_manifest.loc[0,MockComponent_attribute]   = 'str2'
-
+        if MockComponent_attribute == "Check Ages":
+            test_invalid_manifest.loc[0, MockComponent_attribute] = "6550"
+        elif MockComponent_attribute == "Check Date":
+            test_invalid_manifest.loc[0, MockComponent_attribute] = "October 21 2022"
+            test_invalid_manifest.loc[2, MockComponent_attribute] = "October 21 2022"
+        elif MockComponent_attribute == "Check Unique":
+            test_invalid_manifest.loc[0, MockComponent_attribute] = "str2"
 
         # Isolate single attribute of interest, keep `Component` column
-        single_attribute_manfiest = test_invalid_manifest[['Component', MockComponent_attribute]]
+        single_attribute_manfiest = test_invalid_manifest[
+            ["Component", MockComponent_attribute]
+        ]
 
         # Extend to ~1000 rows in size to for performance test
-        multi_factor = ceil(target_rows/single_attribute_manfiest.shape[0])
-        large_manfiest = pd.concat([single_attribute_manfiest]*multi_factor, ignore_index = True)
+        multi_factor = ceil(target_rows / single_attribute_manfiest.shape[0])
+        large_manfiest = pd.concat(
+            [single_attribute_manfiest] * multi_factor, ignore_index=True
+        )
 
         try:
             # Convert manfiest to csv for api endpoint
-            large_manifest_path = helpers.get_data_path('mock_manifests/large_manifest_test.csv')
+            large_manifest_path = helpers.get_data_path(
+                "mock_manifests/large_manifest_test.csv"
+            )
             large_manfiest.to_csv(large_manifest_path, index=False)
 
             # Run and time endpoint
             t_start = perf_counter()
-            response = client.post(endpoint_url, query_string=params, data={"file_name": (open(large_manifest_path, 'rb'), "large_test.csv")}, headers=headers)
+            response = client.post(
+                endpoint_url,
+                query_string=params,
+                data={"file_name": (open(large_manifest_path, "rb"), "large_test.csv")},
+                headers=headers,
+            )
             response_time = perf_counter() - t_start
         finally:
             # Remove temp manfiest
             os.remove(large_manifest_path)
-        
+
         # Log and check time and ensure successful response
-        logger.warning(f"validation endpiont response time {round(response_time,2)} seconds.")
-        assert response.status_code == 200
-        assert response_time < 5.00  
-
-
-        
-        
-
-
-
+        logger.warning(
+            f"validation endpiont response time {round(response_time,2)} seconds."
+        )
+        assert response.status_code == 200
+        assert response_time < 5.00