"""Tests for Metadata class"""

import logging
import os
from typing import Optional, Generator
from pathlib import Path
from unittest.mock import patch

import pytest

from schematic.models.metadata import MetadataModel
from tests.conftest import Helpers

logging.basicConfig(level=logging.DEBUG)
logger = logging.getLogger(__name__)


def metadata_model(helpers, data_model_labels):
    metadata_model = MetadataModel(
        inputMModelLocation=helpers.get_data_path("example.model.jsonld"),
        data_model_labels=data_model_labels,
        inputMModelLocationType="local",
    )

    return metadata_model


class TestMetadataModel:
    @pytest.mark.parametrize("as_graph", [True, False], ids=["as_graph", "as_list"])
    @pytest.mark.parametrize(
        "data_model_labels",
        ["display_label", "class_label"],
        ids=["data_model_labels-display_label", "data_model_labels-class_label"],
    )
    def test_get_component_requirements(self, helpers, as_graph, data_model_labels):
        # Instantiate MetadataModel
        meta_data_model = metadata_model(helpers, data_model_labels)

        if data_model_labels == "display_label":
            source_component = "BulkRNAseqAssay"
        else:
            source_component = "BulkRNA-seqAssay"

        output = meta_data_model.get_component_requirements(
            source_component, as_graph=as_graph
        )

        assert type(output) is list

        if as_graph:
            assert ("Biospecimen", "Patient") in output
            if data_model_labels == "display_label":
                assert ("BulkRNAseqAssay", "Biospecimen") in output
            else:
                assert ("BulkRNA-seqAssay", "Biospecimen") in output
        else:
            assert "Biospecimen" in output
            assert "Patient" in output
            if data_model_labels == "display_label":
                assert "BulkRNAseqAssay" in output
            else:
                assert "BulkRNA-seqAssay" in output

    @pytest.mark.parametrize("return_excel", [None, True, False])
    @pytest.mark.parametrize(
        "data_model_labels",
        ["display_label", "class_label"],
        ids=["data_model_labels-display_label", "data_model_labels-class_label"],
    )
    @pytest.mark.google_credentials_needed
    def test_populate_manifest(self, helpers, return_excel, data_model_labels):
        # Instantiate MetadataModel
        meta_data_model = metadata_model(helpers, data_model_labels)

        # Get path of manifest
        manifestPath = helpers.get_data_path("mock_manifests/Valid_Test_Manifest.csv")

        # Call populateModelManifest class
        populated_manifest_route = meta_data_model.populateModelManifest(
            title="mock_title",
            manifestPath=manifestPath,
            rootNode="MockComponent",
            return_excel=return_excel,
        )

        if not return_excel:
            # return a url
            assert type(populated_manifest_route) is str
            assert populated_manifest_route.startswith(
                "https://docs.google.com/spreadsheets/"
            )
        else:
            # return a valid file path
            assert os.path.exists(populated_manifest_route) == True

        # clean up
        output_path = os.path.join(os.getcwd(), "mock_title.xlsx")
        try:
            os.remove(output_path)
        except:
            pass

    @pytest.mark.parametrize("file_annotations_upload", [True, False])
    @pytest.mark.parametrize("restrict_rules", [True, False])
    @pytest.mark.parametrize("hide_blanks", [True, False])
    @pytest.mark.parametrize(
        "data_model_labels",
        ["display_label", "class_label"],
        ids=["data_model_labels-display_label", "data_model_labels-class_label"],
    )
    @pytest.mark.parametrize("validate_component", [None, "BulkRNA-seqAssay"])
    @pytest.mark.parametrize("temporary_file_copy", ["test_BulkRNAseq.csv"], indirect=True)
    def test_submit_metadata_manifest(
        self,
        temporary_file_copy: Generator[str, None, None], 
        helpers: Helpers,
        file_annotations_upload: bool,
        restrict_rules: bool,
        data_model_labels: str,
        hide_blanks: bool,
        validate_component: Optional[str],
    ) -> None:
        meta_data_model = metadata_model(helpers, data_model_labels)
        with patch(
            "schematic.models.metadata.MetadataModel.validateModelManifest",
            return_value=([], []),
        ):
            with patch(
                "schematic.store.synapse.SynapseStorage.associateMetadataWithFiles",
                return_value="mock manifest id",
            ):
<<<<<<< HEAD
                mock_manifest_path = temporary_file_copy
                data_model_jsonld = helpers.get_data_path("example.model.jsonld")
=======
                mock_manifest_path = test_bulkrnaseq
>>>>>>> d380524f
                mock_manifest_id = meta_data_model.submit_metadata_manifest(
                    manifest_path=mock_manifest_path,
                    validate_component=validate_component,
                    dataset_id="mock dataset id",
                    manifest_record_type="file_only",
                    restrict_rules=restrict_rules,
                    file_annotations_upload=file_annotations_upload,
                    hide_blanks=hide_blanks,
                )
                assert mock_manifest_id == "mock manifest id"<|MERGE_RESOLUTION|>--- conflicted
+++ resolved
@@ -129,12 +129,8 @@
                 "schematic.store.synapse.SynapseStorage.associateMetadataWithFiles",
                 return_value="mock manifest id",
             ):
-<<<<<<< HEAD
                 mock_manifest_path = temporary_file_copy
-                data_model_jsonld = helpers.get_data_path("example.model.jsonld")
-=======
-                mock_manifest_path = test_bulkrnaseq
->>>>>>> d380524f
+
                 mock_manifest_id = meta_data_model.submit_metadata_manifest(
                     manifest_path=mock_manifest_path,
                     validate_component=validate_component,
