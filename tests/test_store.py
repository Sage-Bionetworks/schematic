--- conflicted
+++ resolved
@@ -9,23 +9,17 @@
 import shutil
 from time import sleep
 from typing import Any, Generator
-<<<<<<< HEAD
-from unittest.mock import patch
-=======
 from unittest.mock import AsyncMock, patch
->>>>>>> afa0c950
 
 import pandas as pd
 import pytest
 from pandas.testing import assert_frame_equal
 from synapseclient import EntityViewSchema, Folder
 from synapseclient.entity import File
-<<<<<<< HEAD
-=======
 from synapseclient.models import Annotations
 from synapseclient.core.exceptions import SynapseHTTPError
 from pandas.testing import assert_frame_equal
->>>>>>> afa0c950
+
 
 
 from schematic.configuration.configuration import Configuration
