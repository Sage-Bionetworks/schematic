--- conflicted
+++ resolved
@@ -91,25 +91,13 @@
                 "confidence": "high",
                 "fileFormat": "txt",
                 "YearofBirth": "1980",
-<<<<<<< HEAD
-                "entityId": "syn25057024",
-                "fileFormat": "txt",
-=======
->>>>>>> 46b20b68
             },{
                 "Filename": "TestDataset-Annotations-v2/Sample_B.txt",
                 "confidence": "low",
                 "fileFormat": "csv",
                 "date": "2020-02-01",
-<<<<<<< HEAD
-                "entityId": "syn25057028",
-                "fileFormat": "csv",
             },{
                 "Filename": "TestDataset-Annotations-v2/Sample_C.txt",
-                "entityId": "syn25057031",
-=======
-            },{
->>>>>>> 46b20b68
                 "fileFormat": "fastq",
             }
         ]).fillna("")
