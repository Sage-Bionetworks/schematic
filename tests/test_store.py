from __future__ import annotations

import logging
import math
import os
from time import sleep
from unittest.mock import Mock, patch

import pandas as pd
import pytest
from pandas.testing import assert_frame_equal
from synapseclient import EntityViewSchema, Folder
<<<<<<< HEAD

from schematic.models.metadata import MetadataModel
from schematic.store.base import BaseStorage
from schematic.store.synapse import SynapseStorage, DatasetFileView, ManifestDownload
from schematic.schemas.data_model_parser import DataModelParser
from schematic.schemas.data_model_graph import DataModelGraph, DataModelGraphExplorer
from schematic.schemas.data_model_relationships import DataModelRelationships


=======
>>>>>>> b8fbc6ce
from synapseclient.core.exceptions import SynapseHTTPError
from synapseclient.entity import File
from tenacity import (RetryError, Retrying, stop_after_attempt,
                      wait_random_exponential)

from schematic.configuration.configuration import Configuration
from schematic.models.metadata import MetadataModel
from schematic.schemas.generator import SchemaGenerator
from schematic.store.base import BaseStorage
from schematic.store.synapse import (DatasetFileView, ManifestDownload,
                                     SynapseStorage)

logging.basicConfig(level=logging.DEBUG)
logger = logging.getLogger(__name__)


@pytest.fixture
def synapse_store():
    access_token = os.getenv("SYNAPSE_ACCESS_TOKEN")
    if access_token:
        synapse_store = SynapseStorage(access_token=access_token)
    else:
        synapse_store = SynapseStorage()
    yield synapse_store

@pytest.fixture
def test_download_manifest_id():
    yield "syn51203973"

@pytest.fixture
def mock_manifest_download(synapse_store, test_download_manifest_id):
    md = ManifestDownload(synapse_store.syn, test_download_manifest_id)
    yield md

@pytest.fixture
def dataset_fileview(dataset_id, synapse_store):
    dataset_fileview = DatasetFileView(dataset_id, synapse_store.syn)
    yield dataset_fileview
    dataset_fileview.delete()


@pytest.fixture
def dataset_fileview_table(dataset_fileview):
    table = dataset_fileview.query(tidy=False, force=True)
    yield table


@pytest.fixture
def dataset_fileview_table_tidy(dataset_fileview, dataset_fileview_table):
    table = dataset_fileview.tidy_table()
    yield table

@pytest.fixture
def version(synapse_store, helpers):
    
    yield helpers.get_python_version(helpers)

@pytest.fixture
def projectId(synapse_store, helpers):
    projectId = helpers.get_python_project(helpers)
    yield projectId

@pytest.fixture
def datasetId(synapse_store, projectId, helpers):
    dataset = Folder(
        name = 'Table Test  Dataset ' + helpers.get_python_version(helpers),
        parent = projectId,
        )

    datasetId = synapse_store.syn.store(dataset).id
    sleep(5)
    yield datasetId

def raise_final_error(retry_state):
    return retry_state.outcome.result()

class TestBaseStorage:
    def test_init(self):

        with pytest.raises(NotImplementedError):
            BaseStorage()


class TestSynapseStorage:
    def test_init(self, synapse_store):
        assert synapse_store.storageFileview == "syn23643253"
        assert isinstance(synapse_store.storageFileviewTable, pd.DataFrame)

    def test_getFileAnnotations(self, synapse_store):
        expected_dict = {
            "author": "bruno, milen, sujay",
            "impact": "42.9",
            "confidence": "high",
            "YearofBirth": "1980",
            "FileFormat": "txt",
            "IsImportantBool": "True",
            "IsImportantText": "TRUE",
        }
        actual_dict = synapse_store.getFileAnnotations("syn25614636")

        # For simplicity, just checking if eTag and entityId are present
        # since they change anytime the files on Synapse change
        assert "eTag" in actual_dict
        del actual_dict["eTag"]
        assert "entityId" in actual_dict
        del actual_dict["entityId"]

        assert expected_dict == actual_dict

    @pytest.mark.parametrize('only_new_files',[True, False])
    def test_get_file_entityIds(self, helpers, synapse_store, only_new_files):
        manifest_path = "mock_manifests/test_BulkRNAseq.csv"
        dataset_files = synapse_store.getFilesInStorageDataset('syn39241199')

        if only_new_files:
            # Prepare manifest is getting Ids for new files only
            manifest = helpers.get_data_frame(manifest_path)
            entityIds = pd.DataFrame({'entityId': ['syn39242580', 'syn51900502']})
            manifest = manifest.join(entityIds)
            
            # get entityIds for new files
            files_and_Ids = synapse_store._get_file_entityIds(dataset_files=dataset_files, only_new_files=only_new_files, manifest=manifest)

            # Assert that there are no new files
            for value in files_and_Ids.values():
                assert value == []
            
        else:
            # get entityIds for all files
            files_and_Ids = synapse_store._get_file_entityIds(dataset_files=dataset_files, only_new_files=only_new_files)

            # assert that the correct number of files were found
            assert len(files_and_Ids['entityId']) == 2

    @pytest.mark.parametrize('manifest_path, test_annotations, datasetId, manifest_record_type',
                             [  ("mock_manifests/annotations_test_manifest.csv", {'CheckInt': '7', 'CheckList': 'valid, list, values'}, 'syn34295552', 'file_and_entities'),
                                ("mock_manifests/test_BulkRNAseq.csv", {'FileFormat': 'BAM', 'GenomeBuild': 'GRCh38'}, 'syn39241199', 'table_and_file')],
                            ids = ['non file-based',
                                    'file-based'])
    def test_annotation_submission(self, synapse_store, helpers, manifest_path, test_annotations, datasetId, manifest_record_type, config: Configuration):
        # Upload dataset annotations

        # Instantiate DataModelParser
        data_model_parser = DataModelParser(path_to_data_model = config.model_location)
        
        #Parse Model
        parsed_data_model = data_model_parser.parse_model()

        # Instantiate DataModelGraph
        data_model_grapher = DataModelGraph(parsed_data_model)

        # Generate graph
        graph_data_model = data_model_grapher.generate_data_model_graph()

        # Instantiate DataModelGraphExplorer
        DME = DataModelGraphExplorer(graph_data_model)

        try:        
            for attempt in Retrying(
                stop = stop_after_attempt(15),
                wait = wait_random_exponential(multiplier=1,min=10,max=120),
                retry_error_callback = raise_final_error
                ):
                with attempt:         
                    manifest_id = synapse_store.associateMetadataWithFiles(
                        DME = DME,
                        metadataManifestPath = helpers.get_data_path(manifest_path),
                        datasetId = datasetId,
                        manifest_record_type = manifest_record_type,
                        useSchemaLabel = True,
                        hideBlanks = True,
                        restrict_manifest = False,
                    )
        except RetryError:
            pass

        # Retrive annotations
        entity_id = helpers.get_data_frame(manifest_path)["entityId"][0]
        annotations = synapse_store.getFileAnnotations(entity_id)

        # Check annotations of interest
        for key in test_annotations.keys():
            assert key in annotations.keys()
            assert annotations[key] == test_annotations[key]

        if manifest_path.endswith('annotations_test_manifest.csv'):
            assert 'CheckRecommended' not in annotations.keys()
        elif manifest_path.endswith('test_BulkRNAseq.csv'):
            entity = synapse_store.syn.get(entity_id)
            assert type(entity) == File

    @pytest.mark.parametrize("force_batch", [True, False], ids=["batch", "non_batch"])
    def test_getDatasetAnnotations(self, dataset_id, synapse_store, force_batch):
        expected_df = pd.DataFrame.from_records(
            [
                {
                    "Filename": "TestDataset-Annotations-v3/Sample_A.txt",
                    "author": "bruno, milen, sujay",
                    "impact": "42.9",
                    "confidence": "high",
                    "FileFormat": "txt",
                    "YearofBirth": "1980",
                    "IsImportantBool": "True",
                    "IsImportantText": "TRUE",
                },
                {
                    "Filename": "TestDataset-Annotations-v3/Sample_B.txt",
                    "confidence": "low",
                    "FileFormat": "csv",
                    "date": "2020-02-01",
                },
                {
                    "Filename": "TestDataset-Annotations-v3/Sample_C.txt",
                    "FileFormat": "fastq",
                    "IsImportantBool": "False",
                    "IsImportantText": "FALSE",
                },
            ]
        ).fillna("")
        actual_df = synapse_store.getDatasetAnnotations(
            dataset_id, force_batch=force_batch
        )

        # For simplicity, just checking if eTag and entityId are present
        # since they change anytime the files on Synapse change
        assert "eTag" in actual_df
        assert "entityId" in actual_df
        actual_df.drop(columns=["eTag", "entityId"], inplace=True)

        pd.testing.assert_frame_equal(expected_df, actual_df, check_like=True)

    def test_getDatasetProject(self, dataset_id, synapse_store):

        assert synapse_store.getDatasetProject(dataset_id) == "syn23643250"
        assert synapse_store.getDatasetProject("syn23643250") == "syn23643250"

        assert synapse_store.getDatasetProject("syn24992812") == "syn24992754"
        assert synapse_store.getDatasetProject("syn24992754") == "syn24992754"

        with pytest.raises(PermissionError):
            synapse_store.getDatasetProject("syn12345678")
    
    @pytest.mark.parametrize("full_path,expected", [(True, [('syn126', 'parent_folder/test_file'), ('syn125', 'parent_folder/test_folder/test_file_2')]),(False, [('syn126', 'test_file'), ('syn125', 'test_file_2')])])
    def test_getFilesInStorageDataset(self, synapse_store, full_path, expected):
        mock_return = [
        (
            ("parent_folder", "syn123"),
            [("test_folder", "syn124")],
            [("test_file", "syn126")],
        ),
        (
            (os.path.join("parent_folder", "test_folder"), "syn124"),
            [],
            [("test_file_2", "syn125")],
        ),
        ]
        with patch('synapseutils.walk_functions._helpWalk', return_value=mock_return):
            file_list = synapse_store.getFilesInStorageDataset(datasetId="syn_mock", fileNames=None, fullpath=full_path)
            assert file_list == expected

    @pytest.mark.parametrize("downloadFile", [True, False])
    def test_getDatasetManifest(self, synapse_store, downloadFile):
        # get a test manifest
        manifest_data = synapse_store.getDatasetManifest("syn51204502", downloadFile)

        #make sure the file gets downloaded
        if downloadFile:
            assert manifest_data['name'] == "synapse_storage_manifest_censored.csv"
            assert os.path.exists(manifest_data['path'])
            # clean up
            os.remove(manifest_data['path'])
        else: 
            # return manifest id
            assert manifest_data == "syn51204513"

    @pytest.mark.parametrize("existing_manifest_df", [pd.DataFrame(), pd.DataFrame({"Filename": ["existing_mock_file_path"], "entityId": ["existing_mock_entity_id"]})])
    def test_fill_in_entity_id_filename(self, synapse_store, existing_manifest_df):
        with patch("schematic.store.synapse.SynapseStorage.getFilesInStorageDataset", return_value=["syn123", "syn124", "syn125"]) as mock_get_file_storage, \
        patch("schematic.store.synapse.SynapseStorage._get_file_entityIds", return_value={"Filename": ["mock_file_path"], "entityId": ["mock_entity_id"]}) as mock_get_file_entity_id:
            dataset_files, new_manifest = synapse_store.fill_in_entity_id_filename(datasetId="test_syn_id", manifest=existing_manifest_df)
            if not existing_manifest_df.empty:
                expected_df=pd.DataFrame({"Filename": ["existing_mock_file_path", "mock_file_path"], "entityId": ["existing_mock_entity_id", "mock_entity_id"]})
            else:
                expected_df=pd.DataFrame({"Filename": ["mock_file_path"], "entityId": ["mock_entity_id"]})
            assert_frame_equal(new_manifest, expected_df)
            assert dataset_files == ["syn123", "syn124", "syn125"]

    # Test case: make sure that Filename and entityId column get filled and component column has the same length as filename column
    def test_add_entity_id_and_filename_with_component_col(self, synapse_store):
        with patch("schematic.store.synapse.SynapseStorage._get_files_metadata_from_dataset", return_value={"Filename": ["test_file1", "test_file2"], "entityId": ["syn123", "syn124"]}):
            mock_manifest = pd.DataFrame.from_dict({"Filename": [""], "Component": ["MockComponent"], "Sample ID": [""]}).reset_index(drop=True)
            manifest_to_return = synapse_store.add_entity_id_and_filename(datasetId="mock_syn_id", manifest=mock_manifest)
            expected_df = pd.DataFrame.from_dict({"Filename": ["test_file1", "test_file2"], "Component": ["MockComponent", "MockComponent"], "Sample ID": ["", ""], "entityId": ["syn123", "syn124"]})
            assert_frame_equal(manifest_to_return, expected_df)

    # Test case: make sure that Filename and entityId column get filled when component column does not exist 
    def test_add_entity_id_and_filename_without_component_col(self, synapse_store):
        with patch("schematic.store.synapse.SynapseStorage._get_files_metadata_from_dataset", return_value={"Filename": ["test_file1", "test_file2"], "entityId": ["syn123", "syn124"]}):
            mock_manifest = pd.DataFrame.from_dict({"Filename": [""], "Sample ID": [""]}).reset_index(drop=True)
            manifest_to_return = synapse_store.add_entity_id_and_filename(datasetId="mock_syn_id", manifest=mock_manifest)
            expected_df = pd.DataFrame.from_dict({"Filename": ["test_file1", "test_file2"], "Sample ID": ["", ""], "entityId": ["syn123", "syn124"]})
            assert_frame_equal(manifest_to_return, expected_df)

    def test_get_files_metadata_from_dataset(self, synapse_store):
        patch_get_children = [('syn123', 'parent_folder/test_A.txt'), ('syn456', 'parent_folder/test_B.txt')]
        mock_file_entityId = {"Filename": ["parent_folder/test_A.txt", "parent_folder/test_B.txt"], "entityId": ["syn123", "syn456"]}
        with patch("schematic.store.synapse.SynapseStorage.getFilesInStorageDataset", return_value=patch_get_children):
            with patch("schematic.store.synapse.SynapseStorage._get_file_entityIds", return_value=mock_file_entityId):
                dataset_file_names_id_dict = synapse_store._get_files_metadata_from_dataset("mock dataset id", only_new_files=True)
                assert dataset_file_names_id_dict ==  {"Filename": ["parent_folder/test_A.txt", "parent_folder/test_B.txt"], "entityId": ["syn123", "syn456"]}

class TestDatasetFileView:
    def test_init(self, dataset_id, dataset_fileview, synapse_store):

        assert dataset_fileview.datasetId == dataset_id
        assert dataset_fileview.synapse is synapse_store.syn
        assert dataset_fileview.parentId == dataset_id
        assert isinstance(dataset_fileview.view_schema, EntityViewSchema)

    def test_enter_exit(self, dataset_id, synapse_store):

        # Within the 'with' statement, the file view should be available
        with DatasetFileView(dataset_id, synapse_store.syn) as fileview:
            assert isinstance(fileview.view_schema, EntityViewSchema)
            assert synapse_store.syn.get(fileview.view_schema) is not None

        # Outside the 'with' statement, the file view should be unavailable
        assert fileview.view_schema is None

    def test_query(self, dataset_fileview_table):

        table = dataset_fileview_table

        # The content is tested in test_getDatasetAnnotations()
        # These tests are intentionally superficial
        # Some of these confirm the untidyness
        assert isinstance(table, pd.DataFrame)

        # Check for untidy default columns
        assert "ROW_ID" in table
        assert "ROW_ETAG" in table

        # Check for untidy list-columns
        sample_a_row = [True, False, False]
        assert "author" in table
        author_value = table.loc[sample_a_row, "author"].values[0]
        assert author_value == ["bruno", "milen", "sujay"]

        # Check for untidy integer-columns
        assert "YearofBirth" in table
        year_value = table.loc[sample_a_row, "YearofBirth"].values[0]
        assert isinstance(year_value, float)
        assert math.isclose(year_value, 1980.0)

    def test_tidy_table(self, dataset_fileview_table_tidy):

        table = dataset_fileview_table_tidy

        # The content is tested in test_getDatasetAnnotations()
        # These tests are intentionally superficial
        # Some of these confirm the untidyness
        assert isinstance(table, pd.DataFrame)

        # Check for untidy default columns
        assert "entityId" in table
        assert "eTag" in table
        assert table.index.name == "entityId"

        # Check for untidy list-columns
        sample_a_row = [True, False, False]
        assert "author" in table
        author_value = table.loc[sample_a_row, "author"][0]
        assert author_value == "bruno, milen, sujay"

        # Check for untidy integer-columns
        assert "YearofBirth" in table
        year_value = table.loc[sample_a_row, "YearofBirth"][0]
        assert isinstance(year_value, str)
        assert year_value == "1980"

@pytest.mark.table_operations
class TestTableOperations:

    def test_createTable(self, helpers, synapse_store, config: Configuration, projectId, datasetId):
        table_manipulation = None

        # Check if FollowUp table exists if so delete
        existing_tables = synapse_store.get_table_info(projectId = projectId)

        table_name='followup_synapse_storage_manifest_table'
        
        if table_name in existing_tables.keys():
            synapse_store.syn.delete(existing_tables[table_name])
            sleep(10)
            # assert no table
            assert table_name not in synapse_store.get_table_info(projectId = projectId).keys()

        # associate metadata with files
        manifest_path = "mock_manifests/table_manifest.csv"
        inputModelLocaiton = helpers.get_data_path(os.path.basename(config.model_location))
        #sg = SchemaGenerator(inputModelLocaiton)
        
        # Instantiate DataModelParser
        data_model_parser = DataModelParser(path_to_data_model = inputModelLocaiton)
        #Parse Model
        parsed_data_model = data_model_parser.parse_model()

        # Instantiate DataModelGraph
        data_model_grapher = DataModelGraph(parsed_data_model)

        # Generate graph
        graph_data_model = data_model_grapher.generate_data_model_graph()

        # Instantiate DataModelGraphExplorer
        DME = DataModelGraphExplorer(graph_data_model)

        # updating file view on synapse takes a long time
        manifestId = synapse_store.associateMetadataWithFiles(
            DME = DME,
            metadataManifestPath = helpers.get_data_path(manifest_path),
            datasetId = datasetId,
            manifest_record_type = 'table_and_file',
            useSchemaLabel = True,
            hideBlanks = True,
            restrict_manifest = False,
            table_manipulation=table_manipulation,
        )
        existing_tables = synapse_store.get_table_info(projectId = projectId)
        
        # clean Up
        synapse_store.syn.delete(manifestId)
        # assert table exists
        assert table_name in existing_tables.keys()

    def test_replaceTable(self, helpers, synapse_store, config: Configuration, projectId, datasetId):
        table_manipulation = 'replace'

        table_name='followup_synapse_storage_manifest_table'
        manifest_path = "mock_manifests/table_manifest.csv"
        replacement_manifest_path = "mock_manifests/table_manifest_replacement.csv"
        column_of_interest="DaystoFollowUp"   
        
        # Check if FollowUp table exists if so delete
        existing_tables = synapse_store.get_table_info(projectId = projectId)        
        
        if table_name in existing_tables.keys():
            synapse_store.syn.delete(existing_tables[table_name])
            sleep(10)
            # assert no table
            assert table_name not in synapse_store.get_table_info(projectId = projectId).keys()

        # associate org FollowUp metadata with files
        inputModelLocaiton = helpers.get_data_path(os.path.basename(config.model_location))
        #sg = SchemaGenerator(inputModelLocaiton)

        data_model_parser = DataModelParser(path_to_data_model = inputModelLocaiton)
        #Parse Model
        parsed_data_model = data_model_parser.parse_model()

        # Instantiate DataModelGraph
        data_model_grapher = DataModelGraph(parsed_data_model)

        # Generate graph
        graph_data_model = data_model_grapher.generate_data_model_graph()

        # Instantiate DataModelGraphExplorer
        DME = DataModelGraphExplorer(graph_data_model)

            # updating file view on synapse takes a long time
        manifestId = synapse_store.associateMetadataWithFiles(
            DME = DME,
            metadataManifestPath = helpers.get_data_path(manifest_path),
            datasetId = datasetId,
            manifest_record_type = 'table_and_file',
            useSchemaLabel = True,
            hideBlanks = True,
            restrict_manifest = False,
            table_manipulation=table_manipulation,
        )
        existing_tables = synapse_store.get_table_info(projectId = projectId)

        # Query table for DaystoFollowUp column        
        tableId = existing_tables[table_name]
        daysToFollowUp = synapse_store.syn.tableQuery(
            f"SELECT {column_of_interest} FROM {tableId}"
        ).asDataFrame().squeeze()

        # assert Days to FollowUp == 73
        assert (daysToFollowUp == 73).all()
        
        # Associate replacement manifest with files
        manifestId = synapse_store.associateMetadataWithFiles(
            DME = DME,
            metadataManifestPath = helpers.get_data_path(replacement_manifest_path),
            datasetId = datasetId,
            manifest_record_type = 'table_and_file',
            useSchemaLabel = True,
            hideBlanks = True,
            restrict_manifest = False,
            table_manipulation=table_manipulation,
        )
        existing_tables = synapse_store.get_table_info(projectId = projectId)
        
        # Query table for DaystoFollowUp column        
        tableId = existing_tables[table_name]
        daysToFollowUp = synapse_store.syn.tableQuery(
            f"SELECT {column_of_interest} FROM {tableId}"
        ).asDataFrame().squeeze()

        # assert Days to FollowUp == 89 now and not 73
        assert (daysToFollowUp == 89).all()
        # delete table        
        synapse_store.syn.delete(tableId)

    def test_upsertTable(self, helpers, synapse_store, config:Configuration, projectId, datasetId):
        table_manipulation = "upsert"

        table_name="MockRDB_synapse_storage_manifest_table".lower()
        manifest_path = "mock_manifests/rdb_table_manifest.csv"
        replacement_manifest_path = "mock_manifests/rdb_table_manifest_upsert.csv"
        column_of_interest="MockRDB_id,SourceManifest"
        
        # Check if FollowUp table exists if so delete
        existing_tables = synapse_store.get_table_info(projectId = projectId)        
        
        if table_name in existing_tables.keys():
            synapse_store.syn.delete(existing_tables[table_name])
            sleep(10)
            # assert no table
            assert table_name not in synapse_store.get_table_info(projectId = projectId).keys()

        # associate org FollowUp metadata with files
        inputModelLocaiton = helpers.get_data_path(os.path.basename(config.model_location))

        data_model_parser = DataModelParser(path_to_data_model = inputModelLocaiton)
        #Parse Model
        parsed_data_model = data_model_parser.parse_model()

        # Instantiate DataModelGraph
        data_model_grapher = DataModelGraph(parsed_data_model)

        # Generate graph
        graph_data_model = data_model_grapher.generate_data_model_graph()

        # Instantiate DataModelGraphExplorer
        DME = DataModelGraphExplorer(graph_data_model)

            # updating file view on synapse takes a long time
        manifestId = synapse_store.associateMetadataWithFiles(
            DME = DME,
            metadataManifestPath = helpers.get_data_path(manifest_path),
            datasetId = datasetId,
            manifest_record_type = 'table_and_file',
            useSchemaLabel = False,
            hideBlanks = True,
            restrict_manifest = False,
            table_manipulation=table_manipulation,
        )
        existing_tables = synapse_store.get_table_info(projectId = projectId)

        #set primary key annotation for uploaded table
        tableId = existing_tables[table_name]

        # Query table for DaystoFollowUp column        
        table_query = synapse_store.syn.tableQuery(
            f"SELECT {column_of_interest} FROM {tableId}"
        ).asDataFrame().squeeze()

        # assert max ID is '4' and that there are 4 entries
        assert table_query.MockRDB_id.max() == 4
        assert table_query.MockRDB_id.size == 4
        assert table_query['SourceManifest'][3] == 'Manifest1'
        
        # Associate new manifest with files
        manifestId = synapse_store.associateMetadataWithFiles(
            DME = DME,
            metadataManifestPath = helpers.get_data_path(replacement_manifest_path),
            datasetId = datasetId, 
            manifest_record_type = 'table_and_file',
            useSchemaLabel = False,
            hideBlanks = True,
            restrict_manifest = False,
            table_manipulation=table_manipulation,
        )
        existing_tables = synapse_store.get_table_info(projectId = projectId)
        
        # Query table for DaystoFollowUp column        
        tableId = existing_tables[table_name]
        table_query = synapse_store.syn.tableQuery(
            f"SELECT {column_of_interest} FROM {tableId}"
        ).asDataFrame().squeeze()

        # assert max ID is '4' and that there are 4 entries
        assert table_query.MockRDB_id.max() == 8
        assert table_query.MockRDB_id.size == 8
        assert table_query['SourceManifest'][3] == 'Manifest2'
        # delete table        
        synapse_store.syn.delete(tableId)

class TestDownloadManifest:
    @pytest.mark.parametrize("datasetFileView", [{"id": ["syn51203973", "syn51203943"], "name": ["synapse_storage_manifest.csv", "synapse_storage_manifest_censored.csv"]}, {"id": ["syn51203973"], "name": ["synapse_storage_manifest.csv"]}, {"id": ["syn51203943"], "name": ["synapse_storage_manifest_censored.csv"]}])
    def test_get_manifest_id(self, synapse_store, datasetFileView):
        # rows that contain the censored manifest
        datasetFileViewDataFrame = pd.DataFrame(datasetFileView)
        row_censored = datasetFileViewDataFrame.loc[datasetFileViewDataFrame['name'] == "synapse_storage_manifest_censored.csv"]
        if not row_censored.empty > 0:
            censored_manifest_id = row_censored['id'].values[0]
        # rows that contain the uncensored manifest
        row_uncensored = datasetFileViewDataFrame.loc[datasetFileViewDataFrame['name'] == "synapse_storage_manifest.csv"]
        if not row_uncensored.empty > 0:
            uncensored_manifest_id = row_uncensored['id'].values[0]
        
        # get id of the uncensored manifest
        manifest_syn_id = synapse_store._get_manifest_id(datasetFileViewDataFrame)

        # if there are both censored and uncensored manifests, return only id of uncensored manifest
        if not row_uncensored.empty > 0:
            assert manifest_syn_id == uncensored_manifest_id
        # if only censored manifests are present, return only id of censored manifest
        elif row_uncensored.empty and not row_censored.empty: 
            assert manifest_syn_id == censored_manifest_id

    @pytest.mark.parametrize("newManifestName",["", "Example"]) 
    def test_download_manifest(self, mock_manifest_download, newManifestName):
        # test the download function by downloading a manifest
        manifest_data = mock_manifest_download.download_manifest(mock_manifest_download, newManifestName)
        assert os.path.exists(manifest_data['path'])

        if not newManifestName:
            assert manifest_data["name"] == "synapse_storage_manifest.csv"
        else:
            assert manifest_data["name"] == "Example.csv"
        
        # clean up
        os.remove(manifest_data['path'])

    def test_download_access_restricted_manifest(self, synapse_store):
        # attempt to download an uncensored manifest that has access restriction. 
        # if the code works correctly, the censored manifest that does not have access restriction would get downloaded (see: syn29862066)
        md = ManifestDownload(synapse_store.syn, "syn29862066")
        manifest_data = md.download_manifest(md)

        assert os.path.exists(manifest_data['path'])
        
        # clean up 
        os.remove(manifest_data['path'])

    def test_download_manifest_on_aws(self, mock_manifest_download, monkeypatch):
        # mock AWS environment by providing SECRETS_MANAGER_SECRETS environment variable and attempt to download a manifest
        monkeypatch.setenv('SECRETS_MANAGER_SECRETS', 'mock_value')
        manifest_data = mock_manifest_download.download_manifest(mock_manifest_download)

        assert os.path.exists(manifest_data['path'])
        # clean up 
        os.remove(manifest_data['path'])       

    @pytest.mark.parametrize("entity_id", ["syn27600053", "syn29862078"])
    def test_entity_type_checking(self, synapse_store, entity_id, caplog):
        md = ManifestDownload(synapse_store.syn, entity_id)
        md._entity_type_checking()
        if entity_id == "syn27600053":
            for record in caplog.records:
                assert "You are using entity type: folder. Please provide a file ID" in record.message




<|MERGE_RESOLUTION|>--- conflicted
+++ resolved
@@ -10,7 +10,8 @@
 import pytest
 from pandas.testing import assert_frame_equal
 from synapseclient import EntityViewSchema, Folder
-<<<<<<< HEAD
+from tenacity import (RetryError, Retrying, stop_after_attempt,
+                      wait_random_exponential)
 
 from schematic.models.metadata import MetadataModel
 from schematic.store.base import BaseStorage
@@ -20,17 +21,11 @@
 from schematic.schemas.data_model_relationships import DataModelRelationships
 
 
-=======
->>>>>>> b8fbc6ce
 from synapseclient.core.exceptions import SynapseHTTPError
 from synapseclient.entity import File
-from tenacity import (RetryError, Retrying, stop_after_attempt,
-                      wait_random_exponential)
+
 
 from schematic.configuration.configuration import Configuration
-from schematic.models.metadata import MetadataModel
-from schematic.schemas.generator import SchemaGenerator
-from schematic.store.base import BaseStorage
 from schematic.store.synapse import (DatasetFileView, ManifestDownload,
                                      SynapseStorage)
 
