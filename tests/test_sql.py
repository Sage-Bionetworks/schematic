--- conflicted
+++ resolved
@@ -19,16 +19,11 @@
         requires_component_relationship = "requiresComponent"
     )
 
-<<<<<<< HEAD
 
     username = "root"
     password = "md_Sage_pw_86"
     host = "localhost"
-=======
-    username = ""
-    password = ""
-    host = ""
->>>>>>> c2182979
+
 
     connection = str("mysql://{0}:{1}@{2}/".format(username, password, host)) + rdb_model.schema_name
     
