--- conflicted
+++ resolved
@@ -9,11 +9,8 @@
 import random
 
 from schematic.utils.df_utils import load_df
-<<<<<<< HEAD
 from schematic.utils.schema_utils import get_label_from_display_name, get_attribute_display_name_from_label, convert_bool_to_str, parse_validation_rules
-=======
 from schematic.utils.io_utils import load_json
->>>>>>> ca28067d
 
 from schematic.schemas.data_model_graph import DataModelGraph
 from schematic.schemas.data_model_nodes import DataModelNodes
@@ -33,10 +30,6 @@
    'example.model.jsonld': "JSONLD"
  }
 
-DATA_MODEL_DICT = {
-  'example.model.csv': "CSV",
-  'example.model.jsonld': "JSONLD"
-}
 def test_fake_func():
     return
 
@@ -76,7 +69,6 @@
 
     return graph_data_model
 
-<<<<<<< HEAD
 def generate_data_model_nodes(helpers, data_model_name):
     # Instantiate Parser
     data_model_parser = helpers.get_data_model_parser(data_model_name=data_model_name)
@@ -87,11 +79,9 @@
     return data_model_nodes
 
 
-=======
 @pytest.fixture(name='dmjsonldp')
 def fixture_dm_jsonld_parser():
     yield DataModelJSONLDParser()
->>>>>>> ca28067d
 
 @pytest.fixture
 def DME(helpers, data_model_name='example.model.csv'):
@@ -102,19 +92,17 @@
     DME = DataModelGraphExplorer(graph_data_model)
     yield DME
 
-<<<<<<< HEAD
 @pytest.fixture(name='relationships')
 def get_relationships(helpers):
     DMR = DataModelRelationships()
     relationships_dict = DMR.relationships_dictionary
     relationships = list(relationships_dict.keys())
     yield relationships
-=======
+
 @pytest.fixture(name="dmr")
 def fixture_dmr():
     """Yields a data model relationships object for testing"""
     yield DataModelRelationships()
->>>>>>> ca28067d
 
 class TestDataModelParser:
     def test_get_base_schema_path(self, helpers):
