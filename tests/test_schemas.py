--- conflicted
+++ resolved
@@ -1,11 +1,9 @@
-import os
+import copy
+import json
 import logging
 import networkx as nx
-<<<<<<< HEAD
-
-=======
 import numpy as np
->>>>>>> 4942fba7
+import os
 import pandas as pd
 import pytest
 
@@ -17,7 +15,7 @@
 from schematic.schemas.data_model_edges import DataModelEdges
 from schematic.schemas.data_model_graph import DataModelGraphExplorer
 from schematic.schemas.data_model_relationships import DataModelRelationships
-from schematic.schemas.data_model_jsonld import DataModelJsonLD, convert_graph_to_jsonld
+from schematic.schemas.data_model_jsonld import DataModelJsonLD, convert_graph_to_jsonld, BaseTemplate, PropertyTemplate, ClassTemplate
 from schematic.schemas.data_model_json_schema import DataModelJSONSchema
 from schematic.schemas.data_model_parser import DataModelParser, DataModelCSVParser, DataModelJSONLDParser
 
@@ -407,20 +405,14 @@
 class TestDataModelJsonLd:
     @pytest.mark.parametrize("data_model", list(DATA_MODEL_DICT.keys()), ids=list(DATA_MODEL_DICT.values()))
     def test_init(self, helpers, data_model):
+        # Test that __init__ is being set up properly        
         # Get Graph
         graph_data_model = generate_graph_data_model(helpers, data_model_name=data_model)
-
-<<<<<<< HEAD
-        # Instantiate DataModelJsonLD:
-        data_model_jsonld = DataModelJsonLD(Graph=graph_data_model)
-
-        # Test that __init__ is being set up properly        
-=======
+        
         # Instantiate DataModelJsonLD
         data_model_jsonld = DataModelJsonLD(Graph=graph_data_model)
 
         # Test that __init__ is being set up properly 
->>>>>>> 4942fba7
         assert type(data_model_jsonld.graph) == nx.MultiDiGraph
         assert type(data_model_jsonld.rel_dict) == dict
         assert 'required' in data_model_jsonld.rel_dict
@@ -429,59 +421,39 @@
 
     @pytest.mark.parametrize("data_model", list(DATA_MODEL_DICT.keys()), ids=list(DATA_MODEL_DICT.values()))
     def test_base_jsonld_template(self, helpers, data_model):
+        # Gather the templates
+        base_template = BaseTemplate()
+        base_jsonld_template = json.loads(base_template.to_json())
+
+        # Test base template is constructed as expected
+        assert '@context' in base_jsonld_template
+        assert '@graph' in base_jsonld_template
+        assert '@id' in base_jsonld_template
+
+    @pytest.mark.parametrize("data_model", list(DATA_MODEL_DICT.keys()), ids=list(DATA_MODEL_DICT.values()))
+    @pytest.mark.parametrize("template_type", ['property', 'class'], ids=['property', 'class'])
+    @pytest.mark.parametrize("node", ['', 'Patient'], ids=['no node', 'Patient'])
+    def test_fill_entry_template(self, helpers, data_model, template_type, node):
         # Get Graph
         graph_data_model = generate_graph_data_model(helpers, data_model_name=data_model)
 
         # Instantiate DataModelJsonLD
         data_model_jsonld = DataModelJsonLD(Graph=graph_data_model)
 
-        # Get base jsonld template
-        base_template = data_model_jsonld.base_jsonld_template()
-
-        # Test base template is constructed as expected
-        assert '@context' in base_template
-        assert '@graph' in base_template
-        assert '@id' in base_template
-
-<<<<<<< HEAD
-    def test_create_object(self):
-        return
-    def test_add_contexts_to_entries(self):
-        return
-    def test_clean_template(self):
-        return
-    def test_strip_context(self):
-        return
-    def test_reorder_template_entries(self):
-        return
-    def test_property_template(self):
-        return
-    def test_class_template(self):
-        return
-    def test_generate_jsonld_object(self):
-        return
-    def test_convert_graph_to_jsonld(self):
-        return
-=======
-    @pytest.mark.parametrize("data_model", list(DATA_MODEL_DICT.keys()), ids=list(DATA_MODEL_DICT.values()))
-    @pytest.mark.parametrize("template_type", ['property', 'class'], ids=['property', 'class'])
-    @pytest.mark.parametrize("node", ['', 'Patient'], ids=['no node', 'Patient'])
-    def test_create_object(self, helpers, data_model, template_type, node):
-        # Get Graph
-        graph_data_model = generate_graph_data_model(helpers, data_model_name=data_model)
-
-        # Instantiate DataModelJsonLD
-        data_model_jsonld = DataModelJsonLD(Graph=graph_data_model)
-
         # Get empty template
         if template_type == 'property':
-            template = data_model_jsonld.property_template()
+            property_template = PropertyTemplate()
+            template = json.loads(property_template.to_json())
         elif template_type == 'class':
-            template = data_model_jsonld.class_template()
+            class_template = ClassTemplate()
+            template = json.loads(class_template.to_json())
+
+        # Make a copy of the template, since template is mutable
+        template_copy = copy.deepcopy(template)
 
         try:
             # Fill out template for given node.
-            object_template = data_model_jsonld.create_object(template=template, node=node)
+            object_template = data_model_jsonld.fill_entry_template(template=template_copy, node=node)
             # Ensure template keys are present (not all original keys will be present due to cleaning empty values):
         except:
             # Should only fail if no node is given
@@ -508,12 +480,17 @@
 
         # Get empty template
         if template_type == 'property':
-            template = data_model_jsonld.property_template()
+            property_template = PropertyTemplate()
+            template = json.loads(property_template.to_json())
         elif template_type == 'class':
-            template = data_model_jsonld.class_template()
+            class_template = ClassTemplate()
+            template = json.loads(class_template.to_json())
+
+        # Make a copy of the template, since template is mutable
+        template_copy = copy.deepcopy(template)
 
         # Fill out template for given node.
-        object_template = data_model_jsonld.create_object(template=template, node='Patient')
+        object_template = data_model_jsonld.fill_entry_template(template=template_copy, node='Patient')
 
         if 'sms:required' in object_template:
             assert 'sms' in object_template['sms:required']
@@ -530,40 +507,29 @@
         data_model_jsonld = DataModelJsonLD(Graph=graph_data_model)
 
         # Get empty template
-        template = data_model_jsonld.class_template()
-        assert 'sms:requiresDependency' in template
+        class_template = ClassTemplate()
+        template = json.loads(class_template.to_json())
+
+        # Make a copy of the template, since template is mutable
+        template_copy = copy.deepcopy(template)
+
+        assert 'sms:requiresDependency' in template_copy
 
         # Fill out some mock entries in the template:
-        template['@id'] == 'bts:CheckURL'
-        template['rdfs:label'] == 'CheckURL'
+        template_copy['@id'] == 'bts:CheckURL'
+        template_copy['rdfs:label'] == 'CheckURL'
         data_model_relationships=data_model_jsonld.dmr.relationships_dictionary
 
         # Clean template
-        data_model_jsonld.clean_template(template=template, data_model_relationships=data_model_relationships)
+        data_model_jsonld.clean_template(template=template_copy, data_model_relationships=data_model_relationships)
         
         # Look for expected changes after cleaning
-        
         # Check that expected JSONLD default is added
-        assert template['sms:required'] == 'sms:false'
-        assert template['sms:validationRules'] == []
+        assert template_copy['sms:required'] == 'sms:false'
+        assert template_copy['sms:validationRules'] == []
         
         # Check that non-required JSONLD keys are removed.
-        assert 'sms:requiresDependency' not in template
-
-    @pytest.mark.parametrize("data_model", list(DATA_MODEL_DICT.keys()), ids=list(DATA_MODEL_DICT.values()))
-    @pytest.mark.parametrize("context_value", ['@id', 'sms:required'], ids=['remove_at', 'remove_sms'])
-    def test_strip_context(self, helpers, data_model, context_value):
-        # Get Graph
-        graph_data_model = generate_graph_data_model(helpers, data_model_name=data_model)
-
-        # Instantiate DataModelJsonLD
-        data_model_jsonld = DataModelJsonLD(Graph=graph_data_model)
-
-        stripped_contex = data_model_jsonld.strip_context(context_value=context_value)
-        if '@id' == context_value:
-            assert stripped_contex == ('', 'id')
-        elif 'sms:required' == context_value:
-            assert stripped_contex == ('sms', 'required')
+        assert 'sms:requiresDependency' not in template_copy
 
     @pytest.mark.parametrize("data_model", list(DATA_MODEL_DICT.keys()), ids=list(DATA_MODEL_DICT.values()))
     @pytest.mark.parametrize("valid_values", [[], ['Other', 'Female', 'Male'], ['A', 'Bad', 'Entry']], ids=['Empty List', 'Disordered List', 'Incorrect List'])
@@ -577,31 +543,29 @@
         data_model_jsonld = DataModelJsonLD(Graph=graph_data_model)
 
         # Get empty template
-        template = data_model_jsonld.class_template()
-
-        # Fill out template with some 'Sex' information
-        template['@id'] = 'Sex'
-        template['rdfs:label'] = 'Sex'
-        template['sms:required'] = 'sms:false'
-        template['schema:rangeIncludes'] = valid_values
+        class_template = ClassTemplate()
+        template = json.loads(class_template.to_json())
+
+        # Make a copy of the template, since template is mutable
+        template_copy = copy.deepcopy(template)
+
+        # Fill out template with 'Sex' attribute from example model
+        template_copy['@id'] = 'Sex'
+        template_copy['rdfs:label'] = 'Sex'
+        template_copy['sms:required'] = 'sms:false'
+        template_copy['schema:rangeIncludes'] = valid_values
 
         # Now reorder:
-        data_model_jsonld.reorder_template_entries(template=template)
+        data_model_jsonld.reorder_template_entries(template=template_copy)
         if valid_values:
-            assert template['schema:rangeIncludes'] == [{'@id': 'bts:Female'}, {'@id': 'bts:Male'}, {'@id': 'bts:Other'}]
+            assert template_copy['schema:rangeIncludes'] == [{'@id': 'bts:Female'}, {'@id': 'bts:Male'}, {'@id': 'bts:Other'}]
         else:
-            assert template['schema:rangeIncludes'] == []
-
-    @pytest.mark.parametrize("data_model", list(DATA_MODEL_DICT.keys()), ids=list(DATA_MODEL_DICT.values()))
-    def test_property_template(self, helpers, data_model):
-        # Get Graph
-        graph_data_model = generate_graph_data_model(helpers, data_model_name=data_model)
-
-        # Instantiate DataModelJsonLD
-        data_model_jsonld = DataModelJsonLD(Graph=graph_data_model)
-
+            assert template_copy['schema:rangeIncludes'] == []
+
+    def test_property_template(self, helpers):
         # Get Property Template
-        property_template = data_model_jsonld.property_template()
+        empty_template = PropertyTemplate()
+        property_template = json.loads(empty_template.to_json())
 
         expected_property_template =  {
                                         "@id": "",
@@ -617,17 +581,11 @@
                                         }
         assert property_template == expected_property_template
 
-    @pytest.mark.parametrize("data_model", list(DATA_MODEL_DICT.keys()), ids=list(DATA_MODEL_DICT.values()))
-    def test_class_template(self, helpers, data_model):
-        # Get Graph
-        graph_data_model = generate_graph_data_model(helpers, data_model_name=data_model)
-
-        # Instantiate DataModelJsonLD
-        data_model_jsonld = DataModelJsonLD(Graph=graph_data_model)
-
+    def test_class_template(self, helpers):
         # Get Class Template
-        class_template = data_model_jsonld.class_template()
-
+        empty_template = ClassTemplate()
+        class_template = json.loads(empty_template.to_json())
+        
         expected_class_template = {
                                 "@id": "",
                                 "@type": "rdfs:Class",
@@ -668,7 +626,6 @@
         assert list(jsonld_dm.keys()) == ['@context', '@graph', '@id']
         assert len(jsonld_dm['@graph']) > 1
 
->>>>>>> 4942fba7
 class TestSchemas:
     def test_convert_csv_to_graph(self, helpers):
         return
