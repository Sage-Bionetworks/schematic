--- conflicted
+++ resolved
@@ -9,10 +9,8 @@
 import random
 
 from schematic.schemas.data_model_edges import DataModelEdges
-from schematic.schemas.data_model_nodes import DataModelNodes 
-from schematic.schemas.data_model_relationships import (
-    DataModelRelationships
-    )
+from schematic.schemas.data_model_nodes import DataModelNodes
+from schematic.schemas.data_model_relationships import DataModelRelationships
 
 from schematic.utils.df_utils import load_df
 from schematic.utils.schema_utils import (
@@ -69,19 +67,11 @@
 def get_data_model_parser(helpers, data_model_name: str = None):
     # Get path to data model
     fullpath = helpers.get_data_path(path=data_model_name)
-<<<<<<< HEAD
 
     # Instantiate DataModelParser
     data_model_parser = DataModelParser(path_to_data_model=fullpath)
     return data_model_parser
 
-=======
-
-    # Instantiate DataModelParser
-    data_model_parser = DataModelParser(path_to_data_model=fullpath)
-    return data_model_parser
-
->>>>>>> e52b9672
 
 def generate_graph_data_model(helpers, data_model_name: str) -> nx.MultiDiGraph:
     """
@@ -126,13 +116,10 @@
     graph_data_model = generate_graph_data_model(
         helpers, data_model_name=data_model_name
     )
-<<<<<<< HEAD
 
     # Instantiate DataModelJsonSchema
     dmjs = DataModelJSONSchema(fullpath, graph=graph_data_model)
     return dmjs
-=======
->>>>>>> e52b9672
 
 
 @pytest.fixture(name="relationships")
@@ -158,8 +145,7 @@
 def fixture_dm_jsonld_parser():
     yield DataModelJSONLDParser()
 
-<<<<<<< HEAD
-=======
+
 @pytest.fixture
 def data_model_edges():
     """
@@ -167,7 +153,7 @@
     TODO: Update naming for DataModelGraphExplorer and fixture to avoid overlapping namespace
     """
     yield DataModelEdges()
->>>>>>> e52b9672
+
 
 class TestDataModelParser:
     def test_get_base_schema_path(self, helpers):
@@ -330,10 +316,7 @@
 
 class TestDataModelRelationships:
     """Tests for DataModelRelationships class"""
-<<<<<<< HEAD
-
-=======
->>>>>>> e52b9672
+
     def test_define_data_model_relationships(self, DMR: DataModelRelationships):
         """Tests relationships_dictionary created has correct keys"""
         required_keys = [
@@ -361,7 +344,6 @@
     def test_define_required_csv_headers(self, DMR: DataModelRelationships):
         """Tests method returns correct values"""
         assert DMR.define_required_csv_headers() == [
-<<<<<<< HEAD
             "Attribute",
             "Description",
             "Valid Values",
@@ -372,19 +354,7 @@
             "Validation Rules",
             "Properties",
             "Source",
-=======
-            'Attribute',
-            'Description',
-            'Valid Values',
-            'DependsOn',
-            'DependsOn Component',
-            'Required', 'Parent',
-            'Validation Rules',
-            'Properties',
-            'Source'
->>>>>>> e52b9672
         ]
-
 
     @pytest.mark.parametrize("edge", [True, False], ids=["True", "False"])
     def test_retreive_rel_headers_dict(self, DMR: DataModelRelationships, edge: bool):
@@ -884,10 +854,6 @@
 
 
 class TestDataModelEdges:
-<<<<<<< HEAD
-    def test_generate_edge(self, helpers):
-        return
-=======
     """
     Cases to test
         Where node == attribute_display_name
@@ -899,15 +865,18 @@
             subClassOf/domainIncludes relationship edge
             any other relationship edge
             rangeIncludes relationship edge
-        
+
     """
+
     def test_skip_edge(self, helpers, DMR, data_model_edges):
         # Instantiate graph object and set node
         G = nx.MultiDiGraph()
         node = "Diagnosis"
 
         # Instantiate Parser
-        data_model_parser = helpers.get_data_model_parser("validator_dag_test.model.csv")
+        data_model_parser = get_data_model_parser(
+            helpers=helpers, data_model_name="validator_dag_test.model.csv"
+        )
 
         # Parse Model
         parsed_data_model = data_model_parser.parse_model()
@@ -916,8 +885,8 @@
         DMN = DataModelNodes(parsed_data_model)
 
         # Get edge relationships and all nodes from the parsed model
-        edge_relationships = DMR.define_edge_relationships()
-        all_nodes = DMN.gather_all_nodes(attr_rel_dict=parsed_data_model)
+        edge_relationships = DMR.retreive_rel_headers_dict(edge=True)
+        all_nodes = DMN.gather_all_nodes_in_model(attr_rel_dict=parsed_data_model)
 
         # Sanity check to ensure that the node we intend to test exists in the data model
         assert node in all_nodes
@@ -932,42 +901,49 @@
         before_edges = deepcopy(G.edges)
 
         # Generate an edge in the graph with one node and a subset of the parsed data model
-        # We're attempting to add an edge for a node that is the only one in the graph, 
+        # We're attempting to add an edge for a node that is the only one in the graph,
         # so `generate_edge` should skip adding edges and return the same graph
-        G = data_model_edges.generate_edge(G, node, node_dict, {node:parsed_data_model[node]}, edge_relationships)
+        G = data_model_edges.generate_edge(
+            G, node, node_dict, {node: parsed_data_model[node]}, edge_relationships
+        )
 
         # Assert that no edges were added and that the current graph edges are the same as before the call to `generate_edge`
         assert before_edges == G.edges
-    
-    @pytest.mark.parametrize("node_to_add, edge_relationship", 
-                             [("DataType", "parentOf"), 
-                                ("Female", "parentOf"),
-                                ("Sex","requiresDependency")],
-                              ids=["subClassOf",
-                                   "Valid Value",
-                                   "all others"
-                                   ])
-    def test_generate_edge(self, helpers, DMR, data_model_edges, node_to_add, edge_relationship):
+
+    @pytest.mark.parametrize(
+        "node_to_add, edge_relationship",
+        [
+            ("DataType", "parentOf"),
+            ("Female", "parentOf"),
+            ("Sex", "requiresDependency"),
+        ],
+        ids=["subClassOf", "Valid Value", "all others"],
+    )
+    def test_generate_edge(
+        self, helpers, DMR, data_model_edges, node_to_add, edge_relationship
+    ):
         # Instantiate graph object
         G = nx.MultiDiGraph()
 
         # Instantiate Parser
-        data_model_parser = helpers.get_data_model_parser("validator_dag_test.model.csv")
-
-        #Parse Model
+        data_model_parser = get_data_model_parser(
+            helpers=helpers, data_model_name="validator_dag_test.model.csv"
+        )
+
+        # Parse Model
         parsed_data_model = data_model_parser.parse_model()
 
         # Instantiate data model Nodes object
         DMN = DataModelNodes(parsed_data_model)
 
         # Get edge relationships and all nodes from the parsed model
-        edge_relationships = DMR.define_edge_relationships()
-        all_nodes = DMN.gather_all_nodes(attr_rel_dict=parsed_data_model)
+        edge_relationships = DMR.retreive_rel_headers_dict(edge=True)
+        all_nodes = DMN.gather_all_nodes_in_model(attr_rel_dict=parsed_data_model)
 
         # Sanity check to ensure that the node we intend to test exists in the data model
         assert node_to_add in all_nodes
 
-        # Add all nodes to the graph 
+        # Add all nodes to the graph
         all_node_dict = {}
         for node in all_nodes:
             node_dict = DMN.generate_node_dict(node, parsed_data_model)
@@ -978,40 +954,57 @@
         before_edges = deepcopy(G.edges)
 
         # Generate edges for whichever node we are testing
-        G = data_model_edges.generate_edge(G, node_to_add, all_node_dict, parsed_data_model, edge_relationships)
+        G = data_model_edges.generate_edge(
+            G, node_to_add, all_node_dict, parsed_data_model, edge_relationships
+        )
 
         # Assert that the current edges are different from the edges of the graph before
         assert G.edges > before_edges
 
         # Assert that somewhere in the current edges for the node we added, that the correct relationship exists
-        relationship_df = pd.DataFrame(G.edges, columns= ['node1', 'node2', 'edge'])
-        assert (relationship_df['edge'] == edge_relationship).any()
-    
-    @pytest.mark.parametrize("node_to_add, other_node, expected_weight, data_model_path", 
-                             [("Patient ID", "Biospecimen", 1, "validator_dag_test.model.csv"),
-                              ("dataset_id", "cohorts", -1, "properties.test.model.csv")],
-                              ids=["list", "domainIncludes"])
-    def test_generate_weights(self, helpers, DMR, data_model_edges, node_to_add, other_node, expected_weight, data_model_path):
+        relationship_df = pd.DataFrame(G.edges, columns=["node1", "node2", "edge"])
+        assert (relationship_df["edge"] == edge_relationship).any()
+
+    @pytest.mark.parametrize(
+        "node_to_add, other_node, expected_weight, data_model_path",
+        [
+            ("Patient ID", "Biospecimen", 1, "validator_dag_test.model.csv"),
+            ("dataset_id", "cohorts", -1, "properties.test.model.csv"),
+        ],
+        ids=["list", "domainIncludes"],
+    )
+    def test_generate_weights(
+        self,
+        helpers,
+        DMR,
+        data_model_edges,
+        node_to_add,
+        other_node,
+        expected_weight,
+        data_model_path,
+    ):
         # Instantiate graph object
         G = nx.MultiDiGraph()
 
         # Instantiate Parser
-        data_model_parser = helpers.get_data_model_parser(data_model_path)
-
-        #Parse Model
+        data_model_parser = get_data_model_parser(
+            helpers=helpers, data_model_name=data_model_path
+        )
+
+        # Parse Model
         parsed_data_model = data_model_parser.parse_model()
 
         # Instantiate data model Nodes object
         DMN = DataModelNodes(parsed_data_model)
 
         # Get edge relationships and all nodes from the parsed model
-        edge_relationships = DMR.define_edge_relationships()
-        all_nodes = DMN.gather_all_nodes(attr_rel_dict=parsed_data_model)
+        edge_relationships = DMR.retreive_rel_headers_dict(edge=True)
+        all_nodes = DMN.gather_all_nodes_in_model(attr_rel_dict=parsed_data_model)
 
         # Sanity check to ensure that the node we intend to test exists in the data model
         assert node_to_add in all_nodes
-        
-        # Add all nodes to the graph 
+
+        # Add all nodes to the graph
         all_node_dict = {}
         for node in all_nodes:
             node_dict = DMN.generate_node_dict(node, parsed_data_model)
@@ -1022,31 +1015,42 @@
         before_edges = deepcopy(G.edges)
 
         # Generate edges for whichever node we are testing
-        G = data_model_edges.generate_edge(G, node_to_add, all_node_dict, parsed_data_model, edge_relationships)
+        G = data_model_edges.generate_edge(
+            G, node_to_add, all_node_dict, parsed_data_model, edge_relationships
+        )
 
         # Assert that the current edges are different from the edges of the graph before
         assert G.edges > before_edges
-        
+
         # Cast the edges and weights to a DataFrame for easier indexing
-        edges_and_weights = pd.DataFrame(G.edges.data(), columns= ['node1', 'node2', 'weights']).set_index('node1')
+        edges_and_weights = pd.DataFrame(
+            G.edges.data(), columns=["node1", "node2", "weights"]
+        ).set_index("node1")
 
         # Weights are set to a negative nubmer to indicate that the weight cannot be known reliably beforehand and must be determined by reading the schema
         # Get the index of the property in the schema
-        # Weights for properties are determined by their order in the schema. 
+        # Weights for properties are determined by their order in the schema.
         # This would allow the tests to continue to function correctly in the case were other attributes were added to the schema
         if expected_weight < 0:
-            schema = helpers.get_data_frame(path=helpers.get_data_path(data_model_path), data_model=True)
-            expected_weight = schema.index[schema['Attribute']==other_node][0]
-            logger.debug(f"Expected weight for the edge of nodes {node_to_add} and {other_node} is {expected_weight}.")
+            schema = helpers.get_data_frame(
+                path=helpers.get_data_path(data_model_path), data_model=True
+            )
+            expected_weight = schema.index[schema["Attribute"] == other_node][0]
+            logger.debug(
+                f"Expected weight for the edge of nodes {node_to_add} and {other_node} is {expected_weight}."
+            )
 
         # Assert that the weight added is what is expected
-        if node_to_add in ['Patient ID']:
-            assert edges_and_weights.loc[other_node, 'weights']['weight'] == expected_weight
-        elif node_to_add in ['cohorts']:
-            assert edges_and_weights.loc[node_to_add, 'weights']['weight'] == expected_weight
-
-
->>>>>>> e52b9672
+        if node_to_add in ["Patient ID"]:
+            assert (
+                edges_and_weights.loc[other_node, "weights"]["weight"]
+                == expected_weight
+            )
+        elif node_to_add in ["cohorts"]:
+            assert (
+                edges_and_weights.loc[node_to_add, "weights"]["weight"]
+                == expected_weight
+            )
 
 
 @pytest.mark.parametrize(
@@ -1257,7 +1261,7 @@
             template = json.loads(class_template.to_json())
 
         # Make a copy of the template, since template is mutable
-        template_copy = copy.deepcopy(template)
+        template_copy = deepcopy(template)
 
         try:
             # Fill out template for given node.
@@ -1325,7 +1329,7 @@
             template = json.loads(class_template.to_json())
 
         # Make a copy of the template, since template is mutable
-        template_copy = copy.deepcopy(template)
+        template_copy = deepcopy(template)
 
         # Fill out template for given node.
         object_template = data_model_jsonld.fill_entry_template(
@@ -1357,7 +1361,7 @@
         template = json.loads(class_template.to_json())
 
         # Make a copy of the template, since template is mutable
-        template_copy = copy.deepcopy(template)
+        template_copy = deepcopy(template)
 
         assert "sms:requiresDependency" in template_copy
 
@@ -1403,7 +1407,7 @@
         template = json.loads(class_template.to_json())
 
         # Make a copy of the template, since template is mutable
-        template_copy = copy.deepcopy(template)
+        template_copy = deepcopy(template)
 
         # Fill out template with 'Sex' attribute from example model
         template_copy["@id"] = "Sex"
@@ -1451,10 +1455,5 @@
 
         # Generate JSONLD
         jsonld_dm = convert_graph_to_jsonld(Graph=graph_data_model)
-<<<<<<< HEAD
         assert list(jsonld_dm.keys()) == ["@context", "@graph", "@id"]
-        assert len(jsonld_dm["@graph"]) > 1
-=======
-        assert list(jsonld_dm.keys()) == ['@context', '@graph', '@id']
-        assert len(jsonld_dm['@graph']) > 1
->>>>>>> e52b9672
+        assert len(jsonld_dm["@graph"]) > 1