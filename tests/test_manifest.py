--- conflicted
+++ resolved
@@ -121,23 +121,13 @@
         generator = ManifestGenerator(
             graph=graph_data_model,
             title="mock_title",
-<<<<<<< HEAD
             path_to_json_ld=path_to_data_model,
-=======
-            path_to_json_ld=helpers.get_data_path("example.model.jsonld"),
-            root = "Patient"
->>>>>>> 606372ef
         )
 
         assert type(generator.title) is str
         # assert generator.sheet_service == mock_creds["sheet_service"]
-<<<<<<< HEAD
         assert generator.root is None
         assert type(generator.DME) is DataModelGraphExplorer
-=======
-        assert generator.root is "Patient"
-        assert type(generator.sg) is SchemaGenerator
->>>>>>> 606372ef
 
     @pytest.mark.parametrize("data_type, exc, exc_message",
                               [("MissingComponent", LookupError, "could not be found in the data model schema"),
