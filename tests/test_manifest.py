--- conflicted
+++ resolved
@@ -129,15 +129,11 @@
         # Test dimensions of data frame
         assert output.shape[0] == 3   # Number of rows
         if use_annotations:
-<<<<<<< HEAD
             assert output.shape[1] == 17  # Number of columns
-=======
-            assert output.shape[1] == 13  # Number of columns
             assert output.shape[0] == 3  # Number of rows
             assert "eTag" in output
             assert "confidence" in output
             assert output["Year of Birth"].tolist() == ["1980", "", ""]
->>>>>>> 46b20b68
         else:
             assert output.shape[1] == 12  # Number of columns
 
