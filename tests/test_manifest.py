--- conflicted
+++ resolved
@@ -194,13 +194,8 @@
             os.remove(manifest)
 
     # test all the functions used under get_manifest
-<<<<<<< HEAD
-    @pytest.mark.parametrize("template_id", [["provided", "not provided"]])
-    def test_create_empty_manifest_spreadsheet(self, simple_manifest_generator, template_id):
-=======
     @pytest.mark.parametrize("master_template_id", [None, "mock_master_template_id"])
     def test_create_empty_manifest_spreadsheet(self, config, simple_manifest_generator, master_template_id):
->>>>>>> 45c8827a
         '''
         Create an empty manifest spreadsheet regardless if master_template_id is provided
         Note: _create_empty_manifest_spreadsheet calls _gdrive_copy_file. If there's no template id provided in config, this function will create a new manifest
@@ -208,24 +203,14 @@
         generator = simple_manifest_generator
         title="Example"
 
-<<<<<<< HEAD
-        if template_id == "provided":
-            # mock _gdrive_copy_file function
-            with patch('schematic.manifest.generator.ManifestGenerator._gdrive_copy_file') as MockClass:
-                instance = MockClass.return_value
-                instance.method.return_value = 'mock google sheet id'
-=======
         if master_template_id:
             # mock _gdrive_copy_file function 
             config["style"]["google_manifest"]["master_template_id"] = master_template_id
             with patch('schematic.manifest.generator.ManifestGenerator._gdrive_copy_file', return_value="mock google sheet id") as MockClass:
->>>>>>> 45c8827a
 
                 spreadsheet_id = generator._create_empty_manifest_spreadsheet(title=title)
                 assert spreadsheet_id == "mock google sheet id"
 
-<<<<<<< HEAD
-=======
         else:
             config["style"]["google_manifest"]["master_template_id"] = ""
 
@@ -243,7 +228,6 @@
 
                 spreadsheet_id = generator._create_empty_manifest_spreadsheet(title)
                 assert spreadsheet_id == "mock id"
->>>>>>> 45c8827a
 
     @pytest.mark.parametrize("schema_path_provided", [True, False])
     def test_get_json_schema(self, simple_manifest_generator, helpers, schema_path_provided):
