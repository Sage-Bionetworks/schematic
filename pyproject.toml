--- conflicted
+++ resolved
@@ -68,11 +68,8 @@
 Flask-Cors = "^3.0.10"
 pdoc = "^12.2.0"
 dateparser = "^1.1.4"
-<<<<<<< HEAD
 cryptography = "38.0.4"
-=======
 schematic-db = {version = "^0.0.6", extras = ["synapse"]}
->>>>>>> e11f7cea
 
 
 [tool.poetry.dev-dependencies]
