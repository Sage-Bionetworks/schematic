--- conflicted
+++ resolved
@@ -58,11 +58,8 @@
 toml = "^0.10.2"
 Flask = "^1.1.4"
 connexion = {extras = ["swagger-ui"], version = "^2.8.0"}
-<<<<<<< HEAD
 great-expectations = "^0.14.11"
-=======
 sphinx-click = "^3.1.0"
->>>>>>> ceb23df5
 MarkupSafe = "2.0.1"
 itsdangerous = "1.1.0"
 Jinja2 = "2.11.3"
