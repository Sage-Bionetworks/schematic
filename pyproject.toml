[tool.poetry]
name = "schematicpy"
version = "22.3.2"
description = "Package for biomedical data model and metadata ingress management"
authors = [
    "Milen Nikolov <milen.nikolov@sagebase.org>",
    "Sujay Patil <sujay.patil@sagebase.org>",
    "Bruno Grande <bruno.grande@sagebase.org>",
    "Robert Allaway <robert.allaway@sagebionetworks.org>",
    "Xengie Doan <xengie.doan@sagebase.org>",
]

readme = "README.md"

homepage = "https://github.com/Sage-Bionetworks/schematic"
repository = "https://github.com/Sage-Bionetworks/schematic"
documentation = "https://github.com/Sage-Bionetworks/schematic"

# Additional keywords: annotation, knowledge graph, ontology, data ingress
keywords = ["schema", "metadata", "validation", "data model", "linked data"]

classifiers = [
    "Development Status :: 4 - Beta",
    "Environment :: Console",
    "Intended Audience :: Science/Research",
    "Topic :: Software Development :: Libraries :: Python Modules"
]

packages = [
    { include = "schematic" }
]

[tool.poetry.scripts]
schematic = "schematic.__main__:main"


[tool.poetry.dependencies]
python = ">=3.9.0,<3.11"

click = "^8.0.0"
click-log = "^0.4.0"
google-api-python-client = "^2.0.0"
google-auth-httplib2 = "^0.1.0"
google-auth-oauthlib = "^0.8.0"
graphviz = "^0.20.0"
inflection = "^0.5.1"
jsonschema = "^4.0.0"
networkx = ">=2.2.8"
numpy = "^1.21.1"
oauth2client = "^4.1.0"  # Specified because of bug in version ^4.0.0
pandas = "^1.3.1"
pygsheets = "^2.0.4"
PyYAML = "^6.0.0"
rdflib = "^6.0.0"
setuptools = "^66.0.0"
synapseclient = "^2.7.0"
tenacity = "^8.0.1"
toml = "^0.10.2"
Flask = "^2.0.0"
connexion = {extras = ["swagger-ui"], version = "^2.8.0"}
great-expectations = "^0.15.0"
sphinx-click = "^4.0.0"
MarkupSafe = "2.1.0"
itsdangerous = "^2.0.0"
Jinja2 = ">2.11.3"
openpyxl = "^3.0.9"
"backports.zoneinfo" = {markers = "python_version < \"3.9\"", version = "^0.2.1"}
Flask-Cors = "^3.0.10"
pdoc = "^12.2.0"
dateparser = "^1.1.4"
<<<<<<< HEAD
uWSGI = "^2.0.21"
uwsgitop = "^0.11"
=======
schematic-db = {version = "^0.0.6", extras = ["synapse"]}
pyopenssl = "^23.0.0"
>>>>>>> 5076157e


[tool.poetry.dev-dependencies]
pytest = "^7.0.0"
pytest-cov = "^4.0.0"
pytest-mock = "^3.5.1"
flake8 = "^6.0.0"
python-dotenv = "^0.21.0"
black = {version = "^22.6.0", allow-prereleases = true}


[tool.black]
line-length = 88
target-version = ['py37']
include = '\.pyi?$'
exclude = '''

(
  /(
      \.eggs
    | \.git
    | \.venv
    | dist
  )/
)
'''


[build-system]
requires = ["poetry-core>=1.0.0"]
build-backend = "poetry.core.masonry.api"


[tool.pytest.ini_options]
minversion = "6.0"
addopts = "--verbose"
testpaths = [
    "tests"
]
filterwarnings = [
    "ignore::DeprecationWarning"
]
markers = [
    """\
    google_credentials_needed: marks tests requiring \
    Google credentials (skipped on GitHub CI) \
    """,
    """\
    schematic_api: marks tests requiring \
    running API locally (skipped on GitHub CI)   
    """,
    """\
    rule_combos: marks tests covering \
    combinations of rules that aren't always necessary \
    and can add significantly to CI runtime (skipped on GitHub CI unless prompted to run in commit message)   
    """,   
    """\
    table_operations: marks tests covering \
    table operations that pass locally \
    but fail on CI due to interactions with Synapse (skipped on GitHub CI)   
    """    
]<|MERGE_RESOLUTION|>--- conflicted
+++ resolved
@@ -68,13 +68,10 @@
 Flask-Cors = "^3.0.10"
 pdoc = "^12.2.0"
 dateparser = "^1.1.4"
-<<<<<<< HEAD
 uWSGI = "^2.0.21"
 uwsgitop = "^0.11"
-=======
 schematic-db = {version = "^0.0.6", extras = ["synapse"]}
 pyopenssl = "^23.0.0"
->>>>>>> 5076157e
 
 
 [tool.poetry.dev-dependencies]
