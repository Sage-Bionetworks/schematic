[tool.poetry]
name = "schematicpy"
version = "1.0.0"
description = "Package for biomedical data model and metadata ingress management"
authors = [
    "Milen Nikolov <milen.nikolov@sagebase.org>",
    "Sujay Patil <sujay.patil@sagebase.org>",
    "Bruno Grande <bruno.grande@sagebase.org>",
    "Robert Allaway <robert.allaway@sagebionetworks.org>",
    "Xengie Doan <xengie.doan@sagebase.org>",
]

readme = "README.md"

homepage = "https://github.com/Sage-Bionetworks/schematic"
repository = "https://github.com/Sage-Bionetworks/schematic"
documentation = "https://github.com/Sage-Bionetworks/schematic"

# Additional keywords: annotation, knowledge graph, ontology, data ingress
keywords = ["schema", "metadata", "validation", "data model", "linked data"]

classifiers = [
    "Development Status :: 4 - Beta",
    "Environment :: Console",
    "Intended Audience :: Science/Research",
    "Topic :: Software Development :: Libraries :: Python Modules"
]

packages = [
    { include = "schematic" }
]

[tool.poetry.scripts]
schematic = "schematic.__main__:main"


[tool.poetry.dependencies]
python = ">=3.7.1,<3.11"

click = "^7.1.2"
click-log = "^0.3.2"
google-api-python-client = "^1.12.8"
google-auth-httplib2 = "^0.0.4"
google-auth-oauthlib = "^0.4.2"
graphviz = "^0.16"
inflection = "^0.5.1"
jsonschema = "^3.2.0"
networkx = "^2.5"
numpy = "^1.21.1"
oauth2client = "<4.0.0"  # Specified because of bug in version ^4.0.0
pandas = "^1.3.1"
pygsheets = "^2.0.4"
PyYAML = "^5.4.1"
rdflib = "^5.0.0"
setuptools = "^52.0.0"
<<<<<<< HEAD
synapseclient = "^2.6.0"
=======
synapseclient = "2.5.1"
tenacity = "^8.0.1"
>>>>>>> 0c135b53
toml = "^0.10.2"
Flask = "^1.1.4"
connexion = {extras = ["swagger-ui"], version = "^2.8.0"}
great-expectations = "^0.15.0"
sphinx-click = "^3.1.0"
MarkupSafe = "2.0.1"
itsdangerous = "1.1.0"
Jinja2 = "2.11.3"
openpyxl = "^3.0.9"
"backports.zoneinfo" = {markers = "python_version < \"3.9\"", version = "^0.2.1"}


[tool.poetry.dev-dependencies]
pytest = "^6.2.2"
pytest-cov = "^2.11.1"
pytest-mock = "^3.5.1"
flake8 = "^3.8.4"
python-dotenv = "^0.15.0"
black = {version = "^20.8b1", allow-prereleases = true}


[tool.black]
line-length = 88
target-version = ['py37']
include = '\.pyi?$'
exclude = '''

(
  /(
      \.eggs
    | \.git
    | \.venv
    | dist
  )/
)
'''


[build-system]
requires = ["poetry-core>=1.0.0"]
build-backend = "poetry.core.masonry.api"


[tool.pytest.ini_options]
minversion = "6.0"
addopts = "--verbose"
testpaths = [
    "tests"
]
filterwarnings = [
    "ignore::DeprecationWarning"
]
markers = [
    """\
    google_credentials_needed: marks tests requiring \
    Google credentials (skipped on GitHub CI)\
    """,
]<|MERGE_RESOLUTION|>--- conflicted
+++ resolved
@@ -53,12 +53,8 @@
 PyYAML = "^5.4.1"
 rdflib = "^5.0.0"
 setuptools = "^52.0.0"
-<<<<<<< HEAD
 synapseclient = "^2.6.0"
-=======
-synapseclient = "2.5.1"
 tenacity = "^8.0.1"
->>>>>>> 0c135b53
 toml = "^0.10.2"
 Flask = "^1.1.4"
 connexion = {extras = ["swagger-ui"], version = "^2.8.0"}
