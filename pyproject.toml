--- conflicted
+++ resolved
@@ -68,13 +68,10 @@
 Flask-Cors = "^3.0.10"
 pdoc = "^12.2.0"
 dateparser = "^1.1.4"
-<<<<<<< HEAD
 pandarallel = "^1.6.4"
-=======
 schematic-db = {version = "^0.0.6", extras = ["synapse"]}
 pyopenssl = "^23.0.0"
 
->>>>>>> 9c2d9dc1
 
 [tool.poetry.dev-dependencies]
 pytest = "^7.0.0"
