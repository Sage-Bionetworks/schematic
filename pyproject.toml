[tool.poetry]
name = "schematicpy"
version = "1.0.0"
description = "Package for biomedical data model and metadata ingress management"
authors = [
    "Milen Nikolov <milen.nikolov@sagebase.org>",
    "Sujay Patil <sujay.patil@sagebase.org>",
    "Bruno Grande <bruno.grande@sagebase.org>",
    "Robert Allaway <robert.allaway@sagebionetworks.org>",
    "Xengie Doan <xengie.doan@sagebase.org>",
]

readme = "README.md"

homepage = "https://github.com/Sage-Bionetworks/schematic"
repository = "https://github.com/Sage-Bionetworks/schematic"
documentation = "https://github.com/Sage-Bionetworks/schematic"

# Additional keywords: annotation, knowledge graph, ontology, data ingress
keywords = ["schema", "metadata", "validation", "data model", "linked data"]

classifiers = [
    "Development Status :: 4 - Beta",
    "Environment :: Console",
    "Intended Audience :: Science/Research",
    "Topic :: Software Development :: Libraries :: Python Modules"
]

packages = [
    { include = "schematic" }
]

[tool.poetry.scripts]
schematic = "schematic.__main__:main"


[tool.poetry.dependencies]
python = "^3.7.1"

click = "^7.1.2"
click-log = "^0.3.2"
google-api-python-client = "^1.12.8"
google-auth-httplib2 = "^0.0.4"
google-auth-oauthlib = "^0.4.2"
graphviz = "^0.16"
importlib-metadata = {version = "^1.6.0", python = "<3.8"}
inflection = "^0.5.1"
jsonschema = "^3.2.0"
networkx = "^2.5"
numpy = "1.21.1"
oauth2client = "<4.0.0"  # Specified because of bug in version ^4.0.0
pandas = "1.3.1"
pygsheets = "^2.0.4"
PyYAML = "^5.4.1"
rdflib = "^5.0.0"
setuptools = "^52.0.0"
synapseclient = "2.5.1"
toml = "^0.10.2"
Flask = "^1.1.4"
connexion = {extras = ["swagger-ui"], version = "^2.8.0"}
<<<<<<< HEAD
sphinx-click = "^3.1.0"
=======
MarkupSafe = "2.0.1"
itsdangerous = "1.1.0"
Jinja2 = "2.11.3"
>>>>>>> 0cfae28c


[tool.poetry.dev-dependencies]
pytest = "^6.2.2"
pytest-cov = "^2.11.1"
pytest-mock = "^3.5.1"
flake8 = "^3.8.4"
python-dotenv = "^0.15.0"
black = {version = "^20.8b1", allow-prereleases = true}


[tool.black]
line-length = 88
target-version = ['py37']
include = '\.pyi?$'
exclude = '''

(
  /(
      \.eggs
    | \.git
    | \.venv
    | dist
  )/
)
'''


[build-system]
requires = ["poetry-core>=1.0.0"]
build-backend = "poetry.core.masonry.api"


[tool.pytest.ini_options]
minversion = "6.0"
addopts = "--verbose"
testpaths = [
    "tests"
]
filterwarnings = [
    "ignore::DeprecationWarning"
]
markers = [
    """\
    google_credentials_needed: marks tests requiring \
    Google credentials (skipped on GitHub CI)\
    """,
]<|MERGE_RESOLUTION|>--- conflicted
+++ resolved
@@ -58,13 +58,10 @@
 toml = "^0.10.2"
 Flask = "^1.1.4"
 connexion = {extras = ["swagger-ui"], version = "^2.8.0"}
-<<<<<<< HEAD
 sphinx-click = "^3.1.0"
-=======
 MarkupSafe = "2.0.1"
 itsdangerous = "1.1.0"
 Jinja2 = "2.11.3"
->>>>>>> 0cfae28c
 
 
 [tool.poetry.dev-dependencies]
