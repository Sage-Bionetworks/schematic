--- conflicted
+++ resolved
@@ -55,15 +55,10 @@
 setuptools = "^52.0.0"
 synapseclient = "~2.3"  # ~ (not ^) until Data Curator App supports OAuth tokens
 toml = "^0.10.2"
-<<<<<<< HEAD
-Flask = "^2.0.1"
-connexion = "^2.7.0"
+Flask = "^1.1.4"
+connexion = {extras = ["swagger-ui"], version = "^2.8.0"}
 jupyter = "^1.0.0"
 ipykernel = "^6.0.1"
-=======
-Flask = "^1.1.4"
-connexion = {extras = ["swagger-ui"], version = "^2.8.0"}
->>>>>>> d9ab3e50
 
 
 [tool.poetry.dev-dependencies]
