[pytest]
python_files = test_*.py
asyncio_mode = auto
asyncio_default_fixture_loop_scope = session
log_cli = False
log_cli_level = INFO
markers =
<<<<<<< HEAD
    manual_verification_required: Tests that require manual verification to fully validate
    local_or_remote_api: Tests that can be configured to run against a local or remote API
=======
    google_credentials_needed: marks tests requiring Google credentials (skipped on GitHub CI)
    submission: tests that involve submitting manifests
    not_windows: tests that dont work on on windows machine
    schematic_api: marks tests covering API functionality (skipped on regular GitHub CI test suite)
    rule_combos: marks tests covering combinations of rules that arent always necessary and can add significantly to CI runtime (skipped on GitHub CI unless prompted to run in commit message)
    table_operations: marks tests covering table operations that pass locally but fail on CI due to interactions with Synapse (skipped on GitHub CI)
    rule_benchmark: marks tests covering validation rule benchmarking
    synapse_credentials_needed: marks api tests that require synapse credentials to run
    empty_token: marks api tests that send empty credentials in the request
>>>>>>> 0bd946c3
<|MERGE_RESOLUTION|>--- conflicted
+++ resolved
@@ -5,10 +5,6 @@
 log_cli = False
 log_cli_level = INFO
 markers =
-<<<<<<< HEAD
-    manual_verification_required: Tests that require manual verification to fully validate
-    local_or_remote_api: Tests that can be configured to run against a local or remote API
-=======
     google_credentials_needed: marks tests requiring Google credentials (skipped on GitHub CI)
     submission: tests that involve submitting manifests
     not_windows: tests that dont work on on windows machine
@@ -18,4 +14,5 @@
     rule_benchmark: marks tests covering validation rule benchmarking
     synapse_credentials_needed: marks api tests that require synapse credentials to run
     empty_token: marks api tests that send empty credentials in the request
->>>>>>> 0bd946c3
+    manual_verification_required: Tests that require manual verification to fully validate
+    local_or_remote_api: Tests that can be configured to run against a local or remote API