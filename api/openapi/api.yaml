--- conflicted
+++ resolved
@@ -175,20 +175,18 @@
           description: Dataset SynID
           required: true
         - in: query
-<<<<<<< HEAD
           name: manifest_record_type
           schema:
             type: string
             enum: [ "table", "entity", "both"]
           description: Manifest storage type.
           example: 'table'
-=======
+        - in: query
           name: input_token
           schema:
             type: string
             nullable: false
           description: Token
->>>>>>> 7176798b
           required: true
       operationId: api.routes.submit_manifest_route
       responses:
