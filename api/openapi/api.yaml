openapi: 3.0.0
info:
  title: Schematic REST API
  version: 0.1.0
  description: >-
    This service exposes core functionalities from schematic as REST API
    endpoints
    
servers:
  - url: /v1

paths:
  /manifest/generate:
    get:
      summary: Endpoint to facilitate manifest generation
      description: Endpoint to create dynamically create metadata manifest files
      parameters:
        - in: query
          name: schema_url
          schema:
            type: string
          description: Data Model URL
          example: >-
            https://raw.githubusercontent.com/Sage-Bionetworks/schematic/develop/tests/data/example.model.jsonld
          required: true
        - in: query
          name: input_token
          schema:
            type: string
          description: Token is needed if getting an existing manifest on AWS
          required: false
        - in: query
          name: title
          schema:
            type: string
          description: >
            Title of Manifest or Title Prefix, 
            if making multiple manifests
          example: Example
          required: false
        - in: query
          name: data_type
          style: form
          schema:
            type: array
            items: 
              type: string
            nullable: true
          description: >
            Data Model Component(s). 
            To make all manifests, enter "all manifests".
          example: 
            - Patient
            - Biospecimen
          required: true
        - in: query
          name: use_annotations
          schema:
            type: boolean
            default: false
          description: To Use Annotations
          required: false
        - in: query
          name: dataset_id
          style: form
          schema:
            type: array
            items: 
              type: string
            nullable: true
          description: >
            Dataset ID. If you want to get an existing manifest, this dataset_id should be the parent ID of the manifest. Can enter multiple dataset_ids, corresponding to order of multiple data_types entered above. Do not enter multiple if calling 'all manifests' for data_type.
          required: false
        - in: query
          name: asset_view
          schema:
            type: string
            nullable: true
          description: ID of view listing all project data assets. E.g. for Synapse this would be the Synapse ID of the fileview listing all data assets for a given project.(i.e. master_fileview in config.yml)
          required: false
        - in: query
          name: output_format
          schema:
            type: string
            enum: ["excel", "google_sheet", "dataframe (only if getting existing manifests)"]
          description: If "excel" gets selected, this approach would avoid sending metadata to Google sheet APIs; if "google_sheet" gets selected, this would return a Google sheet URL. This parameter could potentially override sheet_url parameter. 
          required: false
      operationId: api.routes.get_manifest_route
      responses:
        "200":
          description: Googlesheet link created OR an excel file gets returned OR pandas dataframe gets returned
          content:
            application/vnd.ms-excel:
              schema:
                type: string
                format: binary
            application/json:
              schema:
                type: string
      tags:
        - Manifest Operations
  /manifest/download:
    get:
      summary: Endpoint to download an existing manifest
      description: Endpoint to download an existing manifest
      parameters:
        - in: query
          name: input_token
          schema:
            type: string
            nullable: false
          description: Token
          example: Token
          required: true
        - in: query
          name: asset_view
          schema:
            type: string
            nullable: false
          description: ID of view listing all project data assets. For example, for Synapse this would be the Synapse ID of the fileview listing all data assets for a given project.(i.e. master_fileview in config.yml)
          example: syn28559058
          required: true
        - in: query
          name: dataset_id
          schema:
            type: string
            nullable: true
          description: this dataset_id should be the parent ID of the manifest.
          example: syn28268700
          required: true
        - in: query
          name: as_json
          schema:
            type: boolean
            default: false
          description: if True return the manifest in JSON format
          required: false
        - in: query
          name: new_manifest_name
          schema:
            type: string
            nullable: true
          description: Fill in if you want to change the filename of the downloaded manifest.
          required: false
      operationId: api.routes.download_manifest
      responses:
        "200":
          description: A manifest gets downloaded and local file path of the manifest gets returned.
          content:
            text/csv:
              schema:
                type: string
      tags:
        - Manifest Operations
  /model/validate:
    post:
      summary: Endpoint to facilitate manifest validation
      description: Endpoint to validate metadata manifest files
      requestBody:
        content:
          multipart/form-data:
            schema:
              type: object
              properties:
                # file_name will be the field name in
                # this multipart request
                file_name:
                  description: Upload a json or a csv file. 
                  type: string
                  format: binary
      parameters:
        - in: query
          name: schema_url
          schema:
            type: string
          description: Data Model URL
          example: >-
            https://raw.githubusercontent.com/Sage-Bionetworks/schematic/develop/tests/data/example.model.jsonld
          required: true
        - in: query
          name: data_type
          schema:
            type: string
            nullable: true
          description: Data Model Component
          example: Patient
          required: true
        - in: query
          name: json_str
          required: false
          schema:
            type: string
            nullable: false
          description: A JSON object
          example: '[{
          "Patient ID": 123,
          "Sex": "Female",
          "Year of Birth": "",
          "Diagnosis": "Healthy",
          "Component": "Patient",
          "Cancer Type": "Breast",
          "Family History": "Breast, Lung",
          }]'

      operationId: api.routes.validate_manifest_route
      responses:
        "200":
          description: Manifest Validated
          content:
            application/json:
              schema:
                type: array
                items:
                  type: array
                  items:
                    anyOf:
                      - type: integer
                      - type: string
                      - type: array
                        items:
                          type: string
      tags:
        - Model Operations
  /model/submit:
    post:
      summary: Endpoint to facilitate manifest submission
      description: Endpoint to submit annotated manifest files
      requestBody:
        content:
          multipart/form-data:
            schema:
              type: object
              properties:
                file_name:
                  description: Upload a json or a csv file. 
                  type: string
                  format: binary
      parameters:
        - in: query
          name: schema_url
          schema:
            type: string
          description: Data Model URL
          example: >-
            https://raw.githubusercontent.com/Sage-Bionetworks/schematic/develop/tests/data/example.model.jsonld
          required: true
        - in: query
          name: data_type
          schema:
            type: string
            nullable: true
          description: Data Model Component
          example: Patient
          required: true
        - in: query
          name: dataset_id
          schema:
            type: string
            nullable: true
          description: Dataset SynID
          required: true
        - in: query
          name: manifest_record_type
          schema:
            type: string
            enum: [ "table", "entity", "both"]
          description: Manifest storage type.
          example: 'table'
        - in: query
          name: restrict_rules
          schema:
            type: boolean
            default: false
          description: If True, validation suite will only run with in-house validation rule. If False, the Great Expectations suite will be utilized and all rules will be available.
          required: true
        - in: query
          name: input_token
          schema:
            type: string
            nullable: false
          description: Token
          required: true
        - in: query
          name: asset_view
          schema:
            type: string
            nullable: false
          description: ID of view listing all project data assets. For example, for Synapse this would be the Synapse ID of the fileview listing all data assets for a given project.(i.e. master_fileview in config.yml)
          example: syn28559058
          required: true
        - in: query
          name: json_str
          required: false
          schema:
            type: string
            nullable: false
          description: A JSON object
          example: '[{
          "Patient ID": 123,
          "Sex": "Female",
          "Year of Birth": "",
          "Diagnosis": "Healthy",
          "Component": "Patient",
          "Cancer Type": "Breast",
          "Family History": "Breast, Lung",
          }]'
        - in: query
          name: table_manipulation
          schema:
            type: string
            enum: ["replace", "upsert"]
      operationId: api.routes.submit_manifest_route
      responses:
        "200":
          description: Manifest ID (e.g. Synapse ID if your asset management platform is Synapse)
          content:
            application/json:
              schema:
                type: string
        "500":
          description: Check schematic log
      tags:
        - Model Operations
  /model/component-requirements:
    get:
      summary: Given a source model component (see https://w3id.org/biolink/vocab/category for definnition of component), return all components required by it.
      description: Given a source model component (see https://w3id.org/biolink/vocab/category for definnition of component), return all components required by it. Useful to construct requirement dependencies not only between specific attributes but also between categories/components of attributes; it can be utilized to track metadata completion progress across multiple categories of attributes.
      parameters:
        - in: query
          name: schema_url
          schema:
            type: string
          description: Data Model URL
          example: >-
            https://raw.githubusercontent.com/Sage-Bionetworks/schematic/develop/tests/data/example.model.jsonld
          required: true
        - in: query
          name: source_component
          schema:
            type: string
          description: an attribute label indicating the source component. (i.e. Patient, Biospecimen, ScRNA-seqLevel1, ScRNA-seqLevel2)
          example: Biospecimen
          required: true
        - in: query
          name: as_graph
          schema:
            type: boolean
            default: false
          description: if False return component requirements as a list; if True return component requirements as a dependency graph (i.e. a DAG)
          required: true
      operationId: api.routes.get_component_requirements
      responses:
        "200":
          description: A list of required components associated with the source component.
          content:
            application/json:
              schema:
                type: array
                example: ["MolecularTest","Therapy","Diagnosis","FollowUp","Exposure","FamilyHistory","Demographics","Patient","BreastCancerTier3"]
      tags:
        - Manifest Operations
  /manifest/populate:
    post:
      summary: Create a Google sheet link based on an existing manifest. 
      description: Create a Google sheet link based on an existing manifest.  
      requestBody:
        content:
          multipart/form-data:
            schema:
              type: object
              properties:
                csv_file:
                  type: string
                  format: binary
      parameters:
        - in: query
          name: schema_url
          schema:
            type: string
          description: Data Model URL
          example: >-
            https://raw.githubusercontent.com/Sage-Bionetworks/schematic/develop/tests/data/example.model.jsonld
          required: true
        - in: query
          name: data_type
          schema:
            type: string
            nullable: true
          description: Data Model Component
          example: Patient
          required: true
        - in: query
          name: title
          schema:
            type: string
          description: Title of Manifest
          example: Example
          required: false
        - in: query
          name: return_excel
          schema:
            type: boolean
            nullable: true
          description: If true, this would return an Excel spreadsheet.(This approach would avoid sending metadata to Google sheet APIs)
          required: false
      operationId: api.routes.populate_manifest_route
      responses:
        "200":
          description: Googlesheet link created
          content:
            application/json:
              schema:
                type: string
        "500":
          description: Check schematic log
      tags:
        - Manifest Operations
  /get/datatype/manifest:
    get:
      summary:  Get datatype of attributes in manifest
      description: Get datatype of attributes in manifest
      operationId: api.routes.get_manifest_datatype
      parameters:
        - in: query
          name: input_token
          schema:
            type: string
            nullable: false
          description: Token
          example: Token
          required: true
        - in: query
          name: asset_view
          schema:
            type: string
            nullable: false
          description: ID of view listing all project data assets. For example, for Synapse this would be the Synapse ID of the fileview listing all data assets for a given project.(i.e. master_fileview in config.yml)
          example: syn23643253
          required: true
        - in: query
          name: manifest_id
          schema:
            type: string
            nullable: false
          description: Manifest ID
          example: syn27600110
          required: true
      responses:
        "200":
          description: A list of json
        "500":
          description: Check schematic log. 
      tags:
        - Manifest Operations
  /storage/projects:
    get:
      summary: Get all storage projects the current user has access to
      description: Gets all storage projects the current user has access to, within the scope of the 'storageFileview' attribute.
      operationId: api.routes.get_storage_projects
      parameters:
        - in: query
          name: input_token
          schema:
            type: string
            nullable: false
          description: Token
          example: Token
          required: true
        - in: query
          name: asset_view
          schema:
            type: string
            nullable: false
          description: ID of view listing all project data assets. For example, for Synapse this would be the Synapse ID of the fileview listing all data assets for a given project.(i.e. master_fileview in config.yml)
          example: syn23643253
          required: true
      responses:
        "200":
          description: A list of tuples
        "500":
          description: Check log
      tags:
        - Synapse Storage
  /storage/project/datasets:
    get:
      summary: Gets all datasets in folder under a given storage project that the current user has access to.
      description: Gets all datasets in folder under a given storage project that the current user has access to.
      operationId: api.routes.get_storage_projects_datasets
      parameters:
        - in: query
          name: input_token
          schema:
            type: string
            nullable: false
          description: Token
          example: Token
          required: true
        - in: query
          name: asset_view
          schema:
            type: string
            nullable: false
          description: ID of view listing all project data assets. For example, for Synapse this would be the Synapse ID of the fileview listing all data assets for a given project.(i.e. master_fileview in config.yml)
          example: syn23643253
          required: true
        - in: query
          name: project_id
          schema:
            type: string
            nullable: false
          description: synapse ID of a storage project.
          example: syn26251192
          required: true
      responses:
        "200":
          description: A list of tuples
        "500":
          description: Check log
      tags:
        - Synapse Storage
  /storage/dataset/files:
    get:
      summary: Get all files in a given dataset folder
      description: Get all files in a given dataset folder
      operationId: api.routes.get_files_storage_dataset
      parameters:
        - in: query
          name: input_token
          schema:
            type: string
            nullable: false
          description: Token
          example: Token
          required: true
        - in: query
          name: asset_view
          schema:
            type: string
            nullable: false
          description: ID of view listing all project data assets. For example, for Synapse this would be the Synapse ID of the fileview listing all data assets for a given project.(i.e. master_fileview in config.yml)
          example: syn23643253
          required: true
        - in: query
          name: dataset_id
          schema:
            type: string
            nullable: false
          description: synapse ID of a storage dataset.
          example: syn23643250
          required: true
        - in: query
          name: file_names
          schema:
            type: array
            items:
              type: string
            nullable: true
          description: a list of files with particular names (i.e. Sample_A.txt). If you leave it empty, it will return all dataset files under the dataset ID. 
          required: false
        - in: query
          name: full_path
          schema:
            type: boolean
            nullable: false
          description: if True return the full path as part of this filename; otherwise return just base filename
          required: true
      responses:
        "200":
          description: A list of tuples
        "500":
          description: Check schematic log
      tags:
        - Synapse Storage
  /storage/assets/tables:
    get:
      summary: Retrieve asset view table as a dataframe.
      description: Retrieve asset view table as a dataframe.
      operationId: api.routes.get_asset_view_table
      parameters:
        - in: query
          name: input_token
          schema:
            type: string
            nullable: false
          description: Token
          example: Token
          required: true
        - in: query
          name: asset_view
          schema:
            type: string
            nullable: false
          description: ID of view listing all project data assets. For example, for Synapse this would be the Synapse ID of the fileview listing all data assets for a given project.(i.e. master_fileview in config.yml)
          example: syn23643253
          required: true
        - in: query
          name: return_type
          schema:
            type: string
            enum: ["json", "csv"]
          description: Type of return
          example: 'json'
          required: true
      responses:
        "200":
          description: csv file path or json
        "500":
          description: Check schematic log. 
      tags:
        - Synapse Storage
  /storage/project/manifests:
    get:
      summary: Gets all metadata manifest files across all datasets in a specified project.
      description: Gets all metadata manifest files across all datasets in a specified project.
      operationId: api.routes.get_project_manifests
      parameters:
        - in: query
          name: input_token
          schema:
            type: string
            nullable: false
          description: Token
          example: Token
          required: true
        - in: query
          name: project_id
          schema:
            type: string
            nullable: false
          description: Project ID
          example: syn30988314
          required: true
        - in: query
          name: asset_view
          schema:
            type: string
            nullable: false
          description: ID of view listing all project data assets. For example, for Synapse this would be the Synapse ID of the fileview listing all data assets for a given project.(i.e. master_fileview in config.yml)
          example: syn23643253
          required: true
      responses:
        "200":
          description: A list of tuples(json). 
          content:
            application/json:
              schema:
                type: array
                example: [
                        [
                            [datasetId, dataName],
                            [manifestId, manifestName],
                            [componentSchemaLabel, componentSchemaLabel]
                        ]
                    ]
        "500":
          description: Check schematic log. 
      tags:
        - Synapse Storage
  /schemas/get/schema:
    get:
      summary: Return schema as a pickle file
      description: Return schema as a pickle file
      operationId: api.routes.get_schema_pickle
      parameters:
        - in: query
          name: schema_url
          schema:
            type: string
          description: Data Model URL
          example: >-
            https://raw.githubusercontent.com/Sage-Bionetworks/schematic/develop/tests/data/example.model.jsonld
          required: true
      responses:
        "200":
          description: A pickle file gets downloaded and local file path of the pickle file gets returned.
          content:
            text/plain:
              schema:
                type: string
        "500":
          description: Check schematic log. 
      tags:
        - Schema Operation

  /explorer/find_class_specific_properties:
    get:
      summary: Find properties specifically associated with a given class
      description: Find properties specifically associated with a given class
      operationId: api.routes.find_class_specific_properties
      parameters:
        - in: query
          name: schema_url
          schema:
            type: string
          description: Data Model URL
          example: >-
            https://raw.githubusercontent.com/Sage-Bionetworks/schematic/develop/tests/data/example.model.jsonld
          required: true
        - in: query
          name: schema_class
          schema:
            type: string
            nullable: false
          description: schema class
          example: MolecularEntity
          required: true
      responses:
        "200":
          description: A list of properties of a given class. 
        "500":
          description: Check schematic log. 
      tags:
        - Schema Operation
  /schemas/get/graph_by_edge_type:
    get:
      summary: Get a subgraph containing all edges of a given type (aka relationship)
      description: Get a subgraph containing all edges of a given type (aka relationship)
      operationId: api.routes.get_subgraph_by_edge_type
      parameters:
        - in: query
          name: schema_url
          schema:
            type: string
          description: Data Model URL
          example: >-
            https://raw.githubusercontent.com/Sage-Bionetworks/schematic/develop/tests/data/example.model.jsonld
          required: true
        - in: query
          name: relationship
          schema:
            type: string
            nullable: false
          description: Relationship (i.e. parentOf, requiresDependency, rangeValue, domainValue)
          example: requiresDependency
          required: true        
      responses:
        "200":
          description: A list of tuples.
          content:
            application/json:
              schema:
                type: array
                example: [
                        [
                            [Patient, PatientID],
                            [Patient,Sex],
                            [Patient, YearofBirth]
                        ]
                    ]
        "500":
          description: Check schematic log. 
      tags:
        - Schema Operation
  /schemas/is_node_required:
    get:
      summary: Check if a node is required or not
      description: Check if a node is required or not
      operationId: api.routes.get_if_node_required
      parameters:
        - in: query
          name: schema_url
          schema:
            type: string
          description: Data Model URL
          example: >-
            https://raw.githubusercontent.com/Sage-Bionetworks/schematic/develop/tests/data/example.model.jsonld
          required: true
        - in: query
          name: node_display_name
          schema:
            type: string
            nullable: false
          description: Display label of a node
          example: FamilyHistory
          required: true
      responses:
        "200":
          description: return a boolean 
        "500":
          description: Check schematic log. 
      tags:
        - Schema Operation

<<<<<<< HEAD
  /schemas/get_node_validation_rules:
    get:
      summary: Get validation rules for a given node
      description: Get validation rules for a given node
      operationId: api.routes.get_node_validation_rules
=======
  /schemas/get_nodes_display_names:
    get:
      summary: Get display names for nodes labels in a list.
      description: et display names for nodes labels in a list.
      operationId: api.routes.get_nodes_display_names
>>>>>>> 8de9fbcf
      parameters:
        - in: query
          name: schema_url
          schema:
            type: string
          description: Data Model URL
          example: >-
            https://raw.githubusercontent.com/Sage-Bionetworks/schematic/develop/tests/data/example.model.jsonld
          required: true
        - in: query
<<<<<<< HEAD
          name: node_display_name
          schema:
            type: string
            nullable: false
          description: Display label of node
          example: CheckRegexList
          required: true
      responses:
        "200":
          description: return a list
=======
          name: node_list
          schema:
            type: array
            items: 
              type: string
            nullable: false
          description: List of node labels.
          example: ['FamilyHistory', 'Biospecimen']
          required: true
      responses:
        "200":
          description: return List[str]
>>>>>>> 8de9fbcf
        "500":
          description: Check schematic log. 
      tags:
        - Schema Operation
<<<<<<< HEAD
=======

>>>>>>> 8de9fbcf


  /explorer/get_node_dependencies:
    get:
      summary: Get the immediate dependencies that are related to a given source node
      description: Get the immediate dependencies that are related to a given source node
      operationId: api.routes.get_node_dependencies
      parameters:
        - in: query
          name: schema_url
          schema:
            type: string
          description: Data Model URL
          example: >-
            https://raw.githubusercontent.com/Sage-Bionetworks/schematic/develop/tests/data/example.model.jsonld
          required: true
        - in: query
          name: source_node
          schema:
            type: string
            nullable: false
          description: The node whose dependencies are needed
          example: Patient
          required: true
        - in: query
          name: return_display_names
          schema:
            type: boolean
            nullable: true
          description: Return display names or not
          required: false
          example: true
        - in: query
          name: return_schema_ordered
          schema:
            type: boolean
            nullable: true
          description: Return schema ordered or not
          required: false
          example: true
      responses:
        "200":
          description: List of nodes that are dependent on the source node.
        "500":
          description: Check schematic log.
      tags:
        - Schema Operation
        
  /explorer/get_property_label_from_display_name:
    get:
      summary: Converts a given display name string into a proper property label string
      description: Converts a given display name string into a proper property label string
      operationId: api.routes.get_property_label_from_display_name
      parameters:
        - in: query
          name: schema_url
          schema:
            type: string
          description: Data Model URL
          example: >-
            https://raw.githubusercontent.com/Sage-Bionetworks/schematic/develop/tests/data/example.model.jsonld
          required: true
        - in: query
          name: display_name
          schema:
            type: string
            nullable: false
          description: The display name to be converted
          example: MolecularEntity
          required: true
        - in: query
          name: strict_camel_case
          schema:
            type: boolean
            nullable: false
          description: If true the more strict way of
            converting to camel case is used.
      responses:
        "200":
          description: The property label of the display name.
        "500":
          description: Check schematic log. 
      tags:
        - Schema Operation
      
  /explorer/get_node_range:
    get:
      summary: Get all the valid values that are associated with a node label.
      description: Get all the valid values that are associated with a node label.
      operationId: api.routes.get_node_range
      parameters:
        - in: query
          name: schema_url
          schema:
            type: string
          description: Data Model URL
          example: >-
            https://raw.githubusercontent.com/Sage-Bionetworks/schematic/develop/tests/data/example.model.jsonld
          required: true
        - in: query
          name: node_label
          schema:
            type: string
            nullable: false
          description: Node / term for which you need to retrieve the range.
          example: FamilyHistory
          required: true
        - in: query
          name: return_display_names
          schema:
            type: boolean
          description: If true returns the display names of the nodes.
          required: false
      responses:
        "200":
          description: A list of nodes.
        "500":
          description: Check schematic log.
      tags:
        - Schema Operation


  /visualize/tangled_tree/layers:
    get:
      summary: Get layers of tangled tree.
      description: >-
        Get tangled tree node layers to display for a given data model and figure type
      operationId: api.routes.get_viz_tangled_tree_layers
      parameters:
        - in: query
          name: schema_url
          schema:
            type: string
          description: Data Model URL
          example: >-
            https://raw.githubusercontent.com/Sage-Bionetworks/schematic/develop/tests/data/example.model.jsonld
          required: true
        - in: query
          name: figure_type
          schema:
            type: string
            enum: ["component", "dependency"]
          description: Figure type to generate.
          example: 'component'
          required: true
      responses:
        "200":
          description: Returns a dataframe as a JSON String.
          content:
            text/json:
              schema:
                type: string
      tags:
        - Visualization Operations
  /visualize/tangled_tree/text:
    get:
      summary: Get text to display on tangled tree.
      description: >-
        Get tangled tree plain or higlighted text to display for a given data model, text formatting and figure type
      operationId: api.routes.get_viz_tangled_tree_text
      parameters:
        - in: query
          name: schema_url
          schema:
            type: string
          description: Data Model URL
          example: >-
            https://raw.githubusercontent.com/Sage-Bionetworks/schematic/develop/tests/data/example.model.jsonld
          required: true
        - in: query
          name: figure_type
          schema:
            type: string
            enum: ["component", "dependency"]
          description: Figure type to generate.
          example: 'component'
          required: true
        - in: query
          name: text_format
          schema:
            type: string
            enum: ["plain", "highlighted"]
          description: Text formatting type.
          example: 'plain'
          required: true
      responses:
        "200":
          description: Returns a dataframe as a JSON String.
          content:
            text/csv:
              schema:
                type: string
      tags:
        - Visualization Operations
  /visualize/attributes:
    get:
      summary: Get an attributes table for a data model, as a CSV (JSON String)
      description: >-
        Get all the attributes associated with a data model formatted as a
        dataframe (stored as a JSON String) for use in Observable visualization.
      operationId: api.routes.get_viz_attributes_explorer
      parameters:
        - in: query
          name: schema_url
          schema:
            type: string
          description: Data Model URL
          example: >-
            https://raw.githubusercontent.com/Sage-Bionetworks/schematic/develop/tests/data/example.model.jsonld
          required: true
      responses:
        "200":
          description: Returns a CSV as a JSON String.
          content:
            text/csv:
              schema:
                type: string
      tags:
        - Visualization Operations<|MERGE_RESOLUTION|>--- conflicted
+++ resolved
@@ -781,30 +781,54 @@
       tags:
         - Schema Operation
 
-<<<<<<< HEAD
+  /schemas/get_nodes_display_names:
+    get:
+      summary: Get display names for nodes labels in a list.
+      description: et display names for nodes labels in a list.
+      operationId: api.routes.get_nodes_display_names
+      parameters:
+        - in: query
+          name: schema_url
+          schema:
+            type: string
+          description: Data Model URL
+          example: >-
+            https://raw.githubusercontent.com/Sage-Bionetworks/schematic/develop/tests/data/example.model.jsonld
+          required: true
+        - in: query
+          name: node_list
+          schema:
+            type: array
+            items: 
+              type: string
+            nullable: false
+          description: List of node labels.
+          example: ['FamilyHistory', 'Biospecimen']
+          required: true
+      responses:
+        "200":
+          description: return List[str]
+        "500":
+          description: Check schematic log. 
+      tags:
+        - Schema Operation
+
+
   /schemas/get_node_validation_rules:
     get:
       summary: Get validation rules for a given node
       description: Get validation rules for a given node
       operationId: api.routes.get_node_validation_rules
-=======
-  /schemas/get_nodes_display_names:
-    get:
-      summary: Get display names for nodes labels in a list.
-      description: et display names for nodes labels in a list.
-      operationId: api.routes.get_nodes_display_names
->>>>>>> 8de9fbcf
-      parameters:
-        - in: query
-          name: schema_url
-          schema:
-            type: string
-          description: Data Model URL
-          example: >-
-            https://raw.githubusercontent.com/Sage-Bionetworks/schematic/develop/tests/data/example.model.jsonld
-          required: true
-        - in: query
-<<<<<<< HEAD
+      parameters:
+        - in: query
+          name: schema_url
+          schema:
+            type: string
+          description: Data Model URL
+          example: >-
+            https://raw.githubusercontent.com/Sage-Bionetworks/schematic/develop/tests/data/example.model.jsonld
+          required: true
+        - in: query
           name: node_display_name
           schema:
             type: string
@@ -815,29 +839,10 @@
       responses:
         "200":
           description: return a list
-=======
-          name: node_list
-          schema:
-            type: array
-            items: 
-              type: string
-            nullable: false
-          description: List of node labels.
-          example: ['FamilyHistory', 'Biospecimen']
-          required: true
-      responses:
-        "200":
-          description: return List[str]
->>>>>>> 8de9fbcf
         "500":
           description: Check schematic log. 
       tags:
         - Schema Operation
-<<<<<<< HEAD
-=======
-
->>>>>>> 8de9fbcf
-
 
   /explorer/get_node_dependencies:
     get:
