--- conflicted
+++ resolved
@@ -686,58 +686,69 @@
           description: Check schematic log. 
       tags:
         - Schema Operation
-
-<<<<<<< HEAD
+        
+        
   /explorer/get_node_dependencies:
     get:
       summary: Get the immediate dependencies that are related to a given source node
       description: Get the immediate dependencies that are related to a given source node
       operationId: api.routes.get_node_dependencies
-=======
+      parameters:
+        - in: query
+          name: schema_url
+          schema:
+            type: string
+          description: Data Model URL
+          example: >-
+            https://raw.githubusercontent.com/Sage-Bionetworks/schematic/develop/tests/data/example.model.jsonld
+          required: true
+        - in: query
+          name: source_node
+          schema:
+            type: string
+            nullable: false
+          description: The node whose dependencies are needed
+          example: Patient
+          required: true
+        - in: query
+          name: return_display_names
+          schema:
+            type: boolean
+            nullable: true
+          description: Return display names or not
+          required: false
+          example: true
+        - in: query
+          name: return_schema_ordered
+          schema:
+            type: boolean
+            nullable: true
+          description: Return schema ordered or not
+          required: false
+          example: true
+      responses:
+        "200":
+          description: List of nodes that are dependent on the source node.
+        "500":
+          description: Check schematic log.
+      tags:
+        - Schema Operation
+        
   /explorer/get_property_label_from_display_name:
     get:
       summary: Converts a given display name string into a proper property label string
       description: Converts a given display name string into a proper property label string
       operationId: api.routes.get_property_label_from_display_name
->>>>>>> 0fe8cec2
-      parameters:
-        - in: query
-          name: schema_url
-          schema:
-            type: string
-          description: Data Model URL
-          example: >-
-            https://raw.githubusercontent.com/Sage-Bionetworks/schematic/develop/tests/data/example.model.jsonld
-          required: true
-        - in: query
-<<<<<<< HEAD
-          name: source_node
-          schema:
-            type: string
-            nullable: false
-          description: The node whose dependencies are needed
-          example: Patient
-          required: true
-        - in: query
-          name: return_display_names
-          schema:
-            type: boolean
-            nullable: true
-          description: Return display names or not
-          required: false
-          example: true
-        - in: query
-          name: return_schema_ordered
-          schema:
-            type: boolean
-            nullable: true
-          description: Return schema ordered or not
-          required: false
-          example: true
-      responses:
-        "200":
-          description: List of nodes that are dependent on the source node.
-=======
+      parameters:
+        - in: query
+          name: schema_url
+          schema:
+            type: string
+          description: Data Model URL
+          example: >-
+            https://raw.githubusercontent.com/Sage-Bionetworks/schematic/develop/tests/data/example.model.jsonld
+          required: true
+        - in: query
           name: display_name
           schema:
             type: string
@@ -791,7 +802,6 @@
       responses:
         "200":
           description: A list of nodes.
->>>>>>> 0fe8cec2
         "500":
           description: Check schematic log.
       tags:
