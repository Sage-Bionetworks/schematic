--- conflicted
+++ resolved
@@ -549,15 +549,6 @@
           description: Check schematic log
       tags:
         - Synapse Storage
-<<<<<<< HEAD
-  /visualize/attributes:
-    get:
-      summary: Get an attributes table for a data model, as a CSV (JSON String)
-      description: >-
-        Get all the attributes associated with a data model formatted as a
-        dataframe (stored as a JSON String) for use in Observable visualization.
-      operationId: api.routes.get_viz_attributes_explorer
-=======
   /storage/assets/tables:
     get:
       summary: Retrieve asset view table as a dataframe.
@@ -648,33 +639,17 @@
       summary: Return schema as a pickle file
       description: Return schema as a pickle file
       operationId: api.routes.get_schema_pickle
->>>>>>> d2ace93d
-      parameters:
-        - in: query
-          name: schema_url
-          schema:
-            type: string
-          description: Data Model URL
-          example: >-
-            https://raw.githubusercontent.com/Sage-Bionetworks/schematic/develop/tests/data/example.model.jsonld
-          required: true
-      responses:
-        "200":
-<<<<<<< HEAD
-          description: Returns a CSV as a JSON String.
-          content:
-            text/csv:
-              schema:
-                type: string
-      tags:
-        - Visualization Operations
-  /visualize/tangled_tree/text:
-    get:
-      summary: Get text to display on tangled tree.
-      description: >-
-        Get tangled tree plain or higlighted text to display for a given data model, text formatting and figure type
-      operationId: api.routes.get_viz_tangled_tree_text
-=======
+      parameters:
+        - in: query
+          name: schema_url
+          schema:
+            type: string
+          description: Data Model URL
+          example: >-
+            https://raw.githubusercontent.com/Sage-Bionetworks/schematic/develop/tests/data/example.model.jsonld
+          required: true
+      responses:
+        "200":
           description: A pickle file gets downloaded and local file path of the pickle file gets returned.
           content:
             text/plain:
@@ -690,49 +665,16 @@
       summary: Find properties specifically associated with a given class
       description: Find properties specifically associated with a given class
       operationId: api.routes.find_class_specific_properties
->>>>>>> d2ace93d
-      parameters:
-        - in: query
-          name: schema_url
-          schema:
-            type: string
-          description: Data Model URL
-          example: >-
-            https://raw.githubusercontent.com/Sage-Bionetworks/schematic/develop/tests/data/example.model.jsonld
-          required: true
-        - in: query
-<<<<<<< HEAD
-          name: figure_type
-          schema:
-            type: string
-            enum: ["component", "dependency"]
-          description: Figure type to generate.
-          example: 'component'
-          required: true
-        - in: query
-          name: text_format
-          schema:
-            type: string
-            enum: ["plain", "highlighted"]
-          description: Text formatting type.
-          example: 'plain'
-          required: true
-      responses:
-        "200":
-          description: Returns a dataframe as a JSON String.
-          content:
-            text/csv:
-              schema:
-                type: string
-      tags:
-        - Visualization Operations
-  /visualize/tangled_tree/layers:
-    get:
-      summary: Get layers of tangled tree.
-      description: >-
-        Get tangled tree node layers to display for a given data model and figure type
-      operationId: api.routes.get_viz_tangled_tree_layers
-=======
+      parameters:
+        - in: query
+          name: schema_url
+          schema:
+            type: string
+          description: Data Model URL
+          example: >-
+            https://raw.githubusercontent.com/Sage-Bionetworks/schematic/develop/tests/data/example.model.jsonld
+          required: true
+        - in: query
           name: schema_class
           schema:
             type: string
@@ -794,18 +736,135 @@
       summary: Get the immediate dependencies that are related to a given source node
       description: Get the immediate dependencies that are related to a given source node
       operationId: api.routes.get_node_dependencies
->>>>>>> d2ace93d
-      parameters:
-        - in: query
-          name: schema_url
-          schema:
-            type: string
-          description: Data Model URL
-          example: >-
-            https://raw.githubusercontent.com/Sage-Bionetworks/schematic/develop/tests/data/example.model.jsonld
-          required: true
-        - in: query
-<<<<<<< HEAD
+      parameters:
+        - in: query
+          name: schema_url
+          schema:
+            type: string
+          description: Data Model URL
+          example: >-
+            https://raw.githubusercontent.com/Sage-Bionetworks/schematic/develop/tests/data/example.model.jsonld
+          required: true
+        - in: query
+          name: source_node
+          schema:
+            type: string
+            nullable: false
+          description: The node whose dependencies are needed
+          example: Patient
+          required: true
+        - in: query
+          name: return_display_names
+          schema:
+            type: boolean
+            nullable: true
+          description: Return display names or not
+          required: false
+          example: true
+        - in: query
+          name: return_schema_ordered
+          schema:
+            type: boolean
+            nullable: true
+          description: Return schema ordered or not
+          required: false
+          example: true
+      responses:
+        "200":
+          description: List of nodes that are dependent on the source node.
+        "500":
+          description: Check schematic log.
+      tags:
+        - Schema Operation
+        
+  /explorer/get_property_label_from_display_name:
+    get:
+      summary: Converts a given display name string into a proper property label string
+      description: Converts a given display name string into a proper property label string
+      operationId: api.routes.get_property_label_from_display_name
+      parameters:
+        - in: query
+          name: schema_url
+          schema:
+            type: string
+          description: Data Model URL
+          example: >-
+            https://raw.githubusercontent.com/Sage-Bionetworks/schematic/develop/tests/data/example.model.jsonld
+          required: true
+        - in: query
+          name: display_name
+          schema:
+            type: string
+            nullable: false
+          description: The display name to be converted
+          example: MolecularEntity
+          required: true
+        - in: query
+          name: strict_camel_case
+          schema:
+            type: boolean
+            nullable: false
+          description: If true the more strict way of
+            converting to camel case is used.
+      responses:
+        "200":
+          description: The property label of the display name.
+        "500":
+          description: Check schematic log. 
+      tags:
+        - Schema Operation
+      
+  /explorer/get_node_range:
+    get:
+      summary: Get all the valid values that are associated with a node label.
+      description: Get all the valid values that are associated with a node label.
+      operationId: api.routes.get_node_range
+      parameters:
+        - in: query
+          name: schema_url
+          schema:
+            type: string
+          description: Data Model URL
+          example: >-
+            https://raw.githubusercontent.com/Sage-Bionetworks/schematic/develop/tests/data/example.model.jsonld
+          required: true
+        - in: query
+          name: node_label
+          schema:
+            type: string
+            nullable: false
+          description: Node / term for which you need to retrieve the range.
+          example: FamilyHistory
+          required: true
+        - in: query
+          name: return_display_names
+          schema:
+            type: boolean
+          description: If true returns the display names of the nodes.
+          required: false
+      responses:
+        "200":
+          description: A list of nodes.
+        "500":
+          description: Check schematic log.
+      tags:
+        - Schema Operation
+  /visualize/tangled_tree/layers:
+    get:
+      summary: Get layers of tangled tree.
+      description: >-
+        Get tangled tree node layers to display for a given data model and figure type
+      operationId: api.routes.get_viz_tangled_tree_layers
+      parameters:
+        - in: query
+          name: schema_url
+          schema:
+            type: string
+          description: Data Model URL
+          example: >-
+            https://raw.githubusercontent.com/Sage-Bionetworks/schematic/develop/tests/data/example.model.jsonld
+          required: true
+        - in: query
           name: figure_type
           schema:
             type: string
@@ -822,108 +881,68 @@
                 type: string
       tags:
         - Visualization Operations
-=======
-          name: source_node
-          schema:
-            type: string
-            nullable: false
-          description: The node whose dependencies are needed
-          example: Patient
-          required: true
-        - in: query
-          name: return_display_names
-          schema:
-            type: boolean
-            nullable: true
-          description: Return display names or not
-          required: false
-          example: true
-        - in: query
-          name: return_schema_ordered
-          schema:
-            type: boolean
-            nullable: true
-          description: Return schema ordered or not
-          required: false
-          example: true
-      responses:
-        "200":
-          description: List of nodes that are dependent on the source node.
-        "500":
-          description: Check schematic log.
-      tags:
-        - Schema Operation
-        
-  /explorer/get_property_label_from_display_name:
-    get:
-      summary: Converts a given display name string into a proper property label string
-      description: Converts a given display name string into a proper property label string
-      operationId: api.routes.get_property_label_from_display_name
-      parameters:
-        - in: query
-          name: schema_url
-          schema:
-            type: string
-          description: Data Model URL
-          example: >-
-            https://raw.githubusercontent.com/Sage-Bionetworks/schematic/develop/tests/data/example.model.jsonld
-          required: true
-        - in: query
-          name: display_name
-          schema:
-            type: string
-            nullable: false
-          description: The display name to be converted
-          example: MolecularEntity
-          required: true
-        - in: query
-          name: strict_camel_case
-          schema:
-            type: boolean
-            nullable: false
-          description: If true the more strict way of
-            converting to camel case is used.
-      responses:
-        "200":
-          description: The property label of the display name.
-        "500":
-          description: Check schematic log. 
-      tags:
-        - Schema Operation
-      
-  /explorer/get_node_range:
-    get:
-      summary: Get all the valid values that are associated with a node label.
-      description: Get all the valid values that are associated with a node label.
-      operationId: api.routes.get_node_range
-      parameters:
-        - in: query
-          name: schema_url
-          schema:
-            type: string
-          description: Data Model URL
-          example: >-
-            https://raw.githubusercontent.com/Sage-Bionetworks/schematic/develop/tests/data/example.model.jsonld
-          required: true
-        - in: query
-          name: node_label
-          schema:
-            type: string
-            nullable: false
-          description: Node / term for which you need to retrieve the range.
-          example: FamilyHistory
-          required: true
-        - in: query
-          name: return_display_names
-          schema:
-            type: boolean
-          description: If true returns the display names of the nodes.
-          required: false
-      responses:
-        "200":
-          description: A list of nodes.
-        "500":
-          description: Check schematic log.
-      tags:
-        - Schema Operation
->>>>>>> d2ace93d
+  /visualize/tangled_tree/text:
+    get:
+      summary: Get text to display on tangled tree.
+      description: >-
+        Get tangled tree plain or higlighted text to display for a given data model, text formatting and figure type
+      operationId: api.routes.get_viz_tangled_tree_text
+      parameters:
+        - in: query
+          name: schema_url
+          schema:
+            type: string
+          description: Data Model URL
+          example: >-
+            https://raw.githubusercontent.com/Sage-Bionetworks/schematic/develop/tests/data/example.model.jsonld
+          required: true
+        - in: query
+          name: figure_type
+          schema:
+            type: string
+            enum: ["component", "dependency"]
+          description: Figure type to generate.
+          example: 'component'
+          required: true
+        - in: query
+          name: text_format
+          schema:
+            type: string
+            enum: ["plain", "highlighted"]
+          description: Text formatting type.
+          example: 'plain'
+          required: true
+      responses:
+        "200":
+          description: Returns a dataframe as a JSON String.
+          content:
+            text/csv:
+              schema:
+                type: string
+      tags:
+        - Visualization Operations
+  /visualize/attributes:
+    get:
+      summary: Get an attributes table for a data model, as a CSV (JSON String)
+      description: >-
+        Get all the attributes associated with a data model formatted as a
+        dataframe (stored as a JSON String) for use in Observable visualization.
+      operationId: api.routes.get_viz_attributes_explorer
+      parameters:
+        - in: query
+          name: schema_url
+          schema:
+            type: string
+          description: Data Model URL
+          example: >-
+            https://raw.githubusercontent.com/Sage-Bionetworks/schematic/develop/tests/data/example.model.jsonld
+          required: true
+      responses:
+        "200":
+          description: Returns a CSV as a JSON String.
+          content:
+            text/csv:
+              schema:
+                type: string
+      tags:
+        - Visualization Operations