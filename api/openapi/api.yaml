openapi: 3.0.0
info:
  title: Schematic REST API
  version: 0.1.0
  description: >-
    This service exposes core functionalities from schematic as REST API
    endpoints
    
servers:
  - url: /v1

paths:
  /manifest/generate:
    get:
      summary: Endpoint to facilitate manifest generation
      description: Endpoint to create dynamically create metadata manifest files
      parameters:
        - in: query
          name: schema_url
          schema:
            type: string
          description: Data Model URL
          example: >-
            https://raw.githubusercontent.com/Sage-Bionetworks/schematic/develop/tests/data/example.model.jsonld
          required: true
        - in: query
          name: title
          schema:
            type: string
          description: >
            Title of Manifest or Title Prefix, 
            if making multiple manifests
          example: Example
          required: false
        - in: query
          name: data_type
          style: form
          schema:
            type: array
            items: 
              type: string
            nullable: true
          description: >
            Data Model Component(s). 
            To make all manifests, enter "all manifests".
          example: 
            - Patient
            - Biospecimen
          required: true
        - in: query
          name: oauth
          schema:
            type: boolean
            default: true
          description: OAuth or Service Account
          required: false
        - in: query
          name: use_annotations
          schema:
            type: boolean
            default: false
          description: To Use Annotations
          required: false
        - in: query
          name: dataset_id
          style: form
          schema:
            type: array
            items: 
              type: string
            nullable: true
          description: >
            Dataset ID. If you want to get an existing manifest, this dataset_id should be the parent ID of the manifest. Can enter multiple dataset_ids, corresponding to order of multiple data_types entered above. Do not enter multiple if calling 'all manifests' for data_type.
          required: false
        - in: query
          name: asset_view
          schema:
            type: string
            nullable: true
          description: ID of view listing all project data assets. E.g. for Synapse this would be the Synapse ID of the fileview listing all data assets for a given project.(i.e. master_fileview in config.yml)
          required: false
      operationId: api.routes.get_manifest_route
      responses:
        "201":
          description: Googlesheet link created
          content:
            application/json:
              schema:
                type: string
      tags:
        - Manifest Operations
  /manifest/download:
    get:
      summary: Endpoint to download an existing manifest
      description: Endpoint to download an existing manifest
      parameters:
        - in: query
          name: input_token
          schema:
            type: string
            nullable: false
          description: Token
          example: Token
          required: true
        - in: query
          name: asset_view
          schema:
            type: string
            nullable: false
          description: ID of view listing all project data assets. For example, for Synapse this would be the Synapse ID of the fileview listing all data assets for a given project.(i.e. master_fileview in config.yml)
          example: syn28559058
          required: true
        - in: query
          name: dataset_id
          schema:
            type: string
            nullable: true
          description: this dataset_id should be the parent ID of the manifest.
          example: syn28268700
          required: true
        - in: query
          name: as_json
          schema:
            type: boolean
            default: false
          description: if True return the manifest in JSON format
          required: false
        - in: query
          name: new_manifest_name
          schema:
            type: string
            nullable: true
          description: Fill in if you want to change the filename of the downloaded manifest.
          required: false
      operationId: api.routes.download_manifest
      responses:
        "200":
          description: A manifest gets downloaded and local file path of the manifest gets returned.
          content:
            text/csv:
              schema:
                type: string
      tags:
        - Manifest Operations
  /model/validate:
    post:
      summary: Endpoint to facilitate manifest validation
      description: Endpoint to validate metadata manifest files
      requestBody:
        content:
          multipart/form-data:
            schema:
              type: object
              properties:
                # csv_file will be the field name in
                # this multipart request
                csv_file:
                  type: string
                  format: binary
      parameters:
        - in: query
          name: schema_url
          schema:
            type: string
          description: Data Model URL
          example: >-
            https://raw.githubusercontent.com/Sage-Bionetworks/schematic/develop/tests/data/example.model.jsonld
          required: true
        - in: query
          name: data_type
          schema:
            type: string
            nullable: true
          description: Data Model Component
          example: Patient
          required: true
      operationId: api.routes.validate_manifest_route
      responses:
        "200":
          description: Manifest Validated
          content:
            application/json:
              schema:
                type: array
                items:
                  type: array
                  items:
                    anyOf:
                      - type: integer
                      - type: string
                      - type: array
                        items:
                          type: string
      tags:
        - Model Operations
  /model/submit:
    post:
      summary: Endpoint to facilitate manifest submission
      description: Endpoint to submit annotated manifest files
      requestBody:
        content:
          multipart/form-data:
            schema:
              type: object
              properties:
                csv_file:
                  type: string
                  format: binary
      parameters:
        - in: query
          name: schema_url
          schema:
            type: string
          description: Data Model URL
          example: >-
            https://raw.githubusercontent.com/Sage-Bionetworks/schematic/develop/tests/data/example.model.jsonld
          required: true
        - in: query
          name: data_type
          schema:
            type: string
            nullable: true
          description: Data Model Component
          example: Patient
          required: true
        - in: query
          name: dataset_id
          schema:
            type: string
            nullable: true
          description: Dataset SynID
          required: true
        - in: query
          name: manifest_record_type
          schema:
            type: string
            enum: [ "table", "entity", "both"]
          description: Manifest storage type.
          example: 'table'
        - in: query
          name: restrict_rules
          schema:
            type: boolean
            default: false
          description: If True, validation suite will only run with in-house validation rule. If False, the Great Expectations suite will be utilized and all rules will be available.
          required: true
        - in: query
          name: input_token
          schema:
            type: string
            nullable: false
          description: Token
          required: true
      operationId: api.routes.submit_manifest_route
      responses:
        "200":
          description: Manifest ID (e.g. Synapse ID if your asset management platform is Synapse)
          content:
            application/json:
              schema:
                type: string
        "500":
          description: Check schematic log
      tags:
        - Model Operations
  /model/component-requirements:
    get:
      summary: Given a source model component (see https://w3id.org/biolink/vocab/category for definnition of component), return all components required by it.
      description: Given a source model component (see https://w3id.org/biolink/vocab/category for definnition of component), return all components required by it. Useful to construct requirement dependencies not only between specific attributes but also between categories/components of attributes; it can be utilized to track metadata completion progress across multiple categories of attributes.
      parameters:
        - in: query
          name: schema_url
          schema:
            type: string
          description: Data Model URL
          example: >-
            https://raw.githubusercontent.com/Sage-Bionetworks/schematic/develop/tests/data/example.model.jsonld
          required: true
        - in: query
          name: source_component
          schema:
            type: string
          description: an attribute label indicating the source component. (i.e. Patient, Biospecimen, ScRNA-seqLevel1, ScRNA-seqLevel2)
          example: Biospecimen
          required: true
        - in: query
          name: as_graph
          schema:
            type: boolean
            default: false
          description: if False return component requirements as a list; if True return component requirements as a dependency graph (i.e. a DAG)
          required: true
      operationId: api.routes.get_component_requirements
      responses:
        "200":
          description: A list of required components associated with the source component.
          content:
            application/json:
              schema:
                type: array
                example: ["MolecularTest","Therapy","Diagnosis","FollowUp","Exposure","FamilyHistory","Demographics","Patient","BreastCancerTier3"]
      tags:
        - Manifest Operations
  /manifest/populate:
    post:
      summary: Create a Google sheet link based on an existing manifest. 
      description: Create a Google sheet link based on an existing manifest.  
      requestBody:
        content:
          multipart/form-data:
            schema:
              type: object
              properties:
                csv_file:
                  type: string
                  format: binary
      parameters:
        - in: query
          name: schema_url
          schema:
            type: string
          description: Data Model URL
          example: >-
            https://raw.githubusercontent.com/Sage-Bionetworks/schematic/develop/tests/data/example.model.jsonld
          required: true
        - in: query
          name: data_type
          schema:
            type: string
            nullable: true
          description: Data Model Component
          example: Patient
          required: true
        - in: query
          name: title
          schema:
            type: string
          description: Title of Manifest
          example: Example
          required: false
      operationId: api.routes.populate_manifest_route
      responses:
        "200":
          description: Googlesheet link created
          content:
            application/json:
              schema:
                type: string
        "500":
          description: Check schematic log
      tags:
        - Manifest Operations
  /get/datatype/manifest:
    get:
      summary: Retrieve asset view table as a dataframe.
      description: Retrieve asset view table as a dataframe.
      operationId: api.routes.get_manifest_datatype
      parameters:
        - in: query
          name: input_token
          schema:
            type: string
            nullable: false
          description: Token
          example: Token
          required: true
        - in: query
          name: asset_view
          schema:
            type: string
            nullable: false
          description: ID of view listing all project data assets. For example, for Synapse this would be the Synapse ID of the fileview listing all data assets for a given project.(i.e. master_fileview in config.yml)
          example: syn23643253
          required: true
        - in: query
          name: manifest_id
          schema:
            type: string
            nullable: false
          description: Manifest ID
          example: syn27600110
          required: true
      responses:
        "200":
          description: A list of json
        "500":
          description: Check schematic log. 
      tags:
        - Manifest Operations
  /storage/projects:
    get:
      summary: Get all storage projects the current user has access to
      description: Gets all storage projects the current user has access to, within the scope of the 'storageFileview' attribute.
      operationId: api.routes.get_storage_projects
      parameters:
        - in: query
          name: input_token
          schema:
            type: string
            nullable: false
          description: Token
          example: Token
          required: true
        - in: query
          name: asset_view
          schema:
            type: string
            nullable: false
          description: ID of view listing all project data assets. For example, for Synapse this would be the Synapse ID of the fileview listing all data assets for a given project.(i.e. master_fileview in config.yml)
          example: syn23643253
          required: true
      responses:
        "200":
          description: A list of tuples
        "500":
          description: Check log
      tags:
        - Synapse Storage
  /storage/project/datasets:
    get:
      summary: Gets all datasets in folder under a given storage project that the current user has access to.
      description: Gets all datasets in folder under a given storage project that the current user has access to.
      operationId: api.routes.get_storage_projects_datasets
      parameters:
        - in: query
          name: input_token
          schema:
            type: string
            nullable: false
          description: Token
          example: Token
          required: true
        - in: query
          name: asset_view
          schema:
            type: string
            nullable: false
          description: ID of view listing all project data assets. For example, for Synapse this would be the Synapse ID of the fileview listing all data assets for a given project.(i.e. master_fileview in config.yml)
          example: syn23643253
          required: true
        - in: query
          name: project_id
          schema:
            type: string
            nullable: false
          description: synapse ID of a storage project.
          example: syn26251192
          required: true
      responses:
        "200":
          description: A list of tuples
        "500":
          description: Check log
      tags:
        - Synapse Storage
  /storage/dataset/files:
    get:
      summary: Get all files in a given dataset folder
      description: Get all files in a given dataset folder
      operationId: api.routes.get_files_storage_dataset
      parameters:
        - in: query
          name: input_token
          schema:
            type: string
            nullable: false
          description: Token
          example: Token
          required: true
        - in: query
          name: asset_view
          schema:
            type: string
            nullable: false
          description: ID of view listing all project data assets. For example, for Synapse this would be the Synapse ID of the fileview listing all data assets for a given project.(i.e. master_fileview in config.yml)
          example: syn23643253
          required: true
        - in: query
          name: dataset_id
          schema:
            type: string
            nullable: false
          description: synapse ID of a storage dataset.
          example: syn23643250
          required: true
        - in: query
          name: file_names
          schema:
            type: array
            items:
              type: string
            nullable: true
          description: a list of files with particular names (i.e. Sample_A.txt). If you leave it empty, it will return all dataset files under the dataset ID. 
          required: false
        - in: query
          name: full_path
          schema:
            type: boolean
            nullable: false
          description: if True return the full path as part of this filename; otherwise return just base filename
          required: true
      responses:
        "200":
          description: A list of tuples
        "500":
          description: Check schematic log
      tags:
        - Synapse Storage
  /storage/assets/tables:
    get:
      summary: Retrieve asset view table as a dataframe.
      description: Retrieve asset view table as a dataframe.
      operationId: api.routes.get_asset_view_table
      parameters:
        - in: query
          name: input_token
          schema:
            type: string
            nullable: false
          description: Token
          example: Token
          required: true
        - in: query
          name: asset_view
          schema:
            type: string
            nullable: false
          description: ID of view listing all project data assets. For example, for Synapse this would be the Synapse ID of the fileview listing all data assets for a given project.(i.e. master_fileview in config.yml)
          example: syn23643253
          required: true
      responses:
        "200":
          description: A list of json
        "500":
          description: Check schematic log. 
      tags:
        - Synapse Storage
  /storage/project/manifests:
    get:
      summary: Gets all metadata manifest files across all datasets in a specified project.
      description: Gets all metadata manifest files across all datasets in a specified project.
      operationId: api.routes.get_project_manifests
      parameters:
        - in: query
          name: input_token
          schema:
            type: string
            nullable: false
          description: Token
          example: Token
          required: true
        - in: query
          name: project_id
          schema:
            type: string
            nullable: false
          description: Project ID
          example: syn30988314
          required: true
        - in: query
          name: asset_view
          schema:
            type: string
            nullable: false
          description: ID of view listing all project data assets. For example, for Synapse this would be the Synapse ID of the fileview listing all data assets for a given project.(i.e. master_fileview in config.yml)
          example: syn23643253
          required: true
      responses:
        "200":
          description: A list of tuples(json). 
          content:
            application/json:
              schema:
                type: array
                example: [
                        [
                            [datasetId, dataName],
                            [manifestId, manifestName],
                            [componentSchemaLabel, componentSchemaLabel]
                        ]
                    ]
        "500":
          description: Check schematic log. 
      tags:
        - Synapse Storage
<<<<<<< HEAD
  /schemas/get/graph_by_edge_type:
    get:
      summary: Get a subgraph containing all edges of a given type (aka relationship)
      description: Get a subgraph containing all edges of a given type (aka relationship)
      operationId: api.routes.get_subgraph_by_edge_type
=======
  /explorer/find_class_specific_properties:
    get:
      summary: Find properties specifically associated with a given class
      description: Find properties specifically associated with a given class
      operationId: api.routes.find_class_specific_properties
>>>>>>> cb201036
      parameters:
        - in: query
          name: schema_url
          schema:
            type: string
          description: Data Model URL
          example: >-
            https://raw.githubusercontent.com/Sage-Bionetworks/schematic/develop/tests/data/example.model.jsonld
          required: true
        - in: query
<<<<<<< HEAD
          name: relationship
          schema:
            type: string
            nullable: false
          description: Relationship (i.e. parentOf, requiresDependency, rangeValue, domainValue)
          example: requiresDependency
          required: true        
      responses:
        "200":
          description: A list of tuples.
          content:
            application/json:
              schema:
                type: array
                example: [
                        [
                            [Patient, PatientID],
                            [Patient,Sex],
                            [Patient, YearofBirth]
                        ]
                    ]
        "500":
          description: Check schematic log. 
      tags:
        - Schema Operation   

=======
          name: schema_class
          schema:
            type: string
            nullable: false
          description: schema class
          example: MolecularEntity
          required: true
      responses:
        "200":
          description: A list of properties of a given class. 
        "500":
          description: Check schematic log. 
      tags:
        - Schema Operation
>>>>>>> cb201036
<|MERGE_RESOLUTION|>--- conflicted
+++ resolved
@@ -583,19 +583,40 @@
           description: Check schematic log. 
       tags:
         - Synapse Storage
-<<<<<<< HEAD
+  /explorer/find_class_specific_properties:
+    get:
+      summary: Find properties specifically associated with a given class
+      description: Find properties specifically associated with a given class
+      operationId: api.routes.find_class_specific_properties
+      parameters:
+        - in: query
+          name: schema_url
+          schema:
+            type: string
+          description: Data Model URL
+          example: >-
+            https://raw.githubusercontent.com/Sage-Bionetworks/schematic/develop/tests/data/example.model.jsonld
+          required: true
+        - in: query
+          name: schema_class
+          schema:
+            type: string
+            nullable: false
+          description: schema class
+          example: MolecularEntity
+          required: true
+      responses:
+        "200":
+          description: A list of properties of a given class. 
+        "500":
+          description: Check schematic log. 
+      tags:
+        - Schema Operation
   /schemas/get/graph_by_edge_type:
     get:
       summary: Get a subgraph containing all edges of a given type (aka relationship)
       description: Get a subgraph containing all edges of a given type (aka relationship)
       operationId: api.routes.get_subgraph_by_edge_type
-=======
-  /explorer/find_class_specific_properties:
-    get:
-      summary: Find properties specifically associated with a given class
-      description: Find properties specifically associated with a given class
-      operationId: api.routes.find_class_specific_properties
->>>>>>> cb201036
       parameters:
         - in: query
           name: schema_url
@@ -606,7 +627,6 @@
             https://raw.githubusercontent.com/Sage-Bionetworks/schematic/develop/tests/data/example.model.jsonld
           required: true
         - in: query
-<<<<<<< HEAD
           name: relationship
           schema:
             type: string
@@ -631,21 +651,4 @@
         "500":
           description: Check schematic log. 
       tags:
-        - Schema Operation   
-
-=======
-          name: schema_class
-          schema:
-            type: string
-            nullable: false
-          description: schema class
-          example: MolecularEntity
-          required: true
-      responses:
-        "200":
-          description: A list of properties of a given class. 
-        "500":
-          description: Check schematic log. 
-      tags:
-        - Schema Operation
->>>>>>> cb201036
+        - Schema Operation   