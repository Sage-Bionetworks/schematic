--- conflicted
+++ resolved
@@ -391,7 +391,7 @@
 
     return properties
 
-<<<<<<< HEAD
+
 def get_node_dependencies(
     schema_url: str,
     source_node: str,
@@ -420,7 +420,8 @@
         source_node, return_display_names, return_schema_ordered
     )
     return dependencies
-=======
+
+
 def get_property_label_from_display_name(
     schema_url: str,
     display_name: str,
@@ -442,6 +443,7 @@
     label = explorer.get_property_label_from_display_name(display_name, strict_camel_case)
     return label
 
+
 def get_node_range(
     schema_url: str,
     node_label: str,
@@ -460,5 +462,4 @@
     """
     gen = SchemaGenerator(path_to_json_ld=schema_url)
     node_range = gen.get_node_range(node_label, return_display_names)
-    return node_range
->>>>>>> 0fe8cec2
+    return node_range