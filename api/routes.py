--- conflicted
+++ resolved
@@ -337,7 +337,6 @@
 
     return manifest_dtypes_dict
 
-<<<<<<< HEAD
 def get_subgraph_by_edge_type(schema_url, relationship):
     # use schema generator and schema explorer
     sg = SchemaGenerator(path_to_json_ld=schema_url)
@@ -359,11 +358,9 @@
     return Arr
 
 
-=======
 def find_class_specific_properties(schema_url, schema_class):
     # use schema explorer
     se = SchemaExplorer()
->>>>>>> cb201036
 
     # load schema
     se.load_schema(schema_url)
