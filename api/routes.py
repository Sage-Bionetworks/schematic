--- conflicted
+++ resolved
@@ -15,10 +15,6 @@
 from schematic.models.metadata import MetadataModel
 from schematic.schemas.generator import SchemaGenerator
 from schematic.schemas.explorer import SchemaExplorer
-<<<<<<< HEAD
-=======
-
->>>>>>> d88bbbf2
 from schematic.store.synapse import SynapseStorage
 from schematic.schemas.explorer import SchemaExplorer
 import pandas as pd
@@ -340,7 +336,6 @@
 
     return manifest_dtypes_dict
 
-<<<<<<< HEAD
 def get_schema_pickle(schema_url):
     # load schema
     se = SchemaExplorer()
@@ -359,13 +354,11 @@
     return export_path
 
 
-=======
 def get_subgraph_by_edge_type(schema_url, relationship):
     # use schema generator and schema explorer
     sg = SchemaGenerator(path_to_json_ld=schema_url)
     se = SchemaExplorer()
     se.load_schema(schema_url)
->>>>>>> d88bbbf2
 
     # get the schema graph 
     schema_graph = se.get_nx_schema()
