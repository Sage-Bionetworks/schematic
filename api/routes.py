--- conflicted
+++ resolved
@@ -38,7 +38,6 @@
             f"No configuration file was found at this path: {path_to_config}"
         )
 
-<<<<<<< HEAD
 def csv_path_handler():
     manifest_file = connexion.request.files["csv_file"]
 
@@ -50,14 +49,12 @@
     manifest_file.save(temp_path)
 
     return temp_path
-=======
 def initalize_metadata_model(schema_url):
     jsonld = get_temp_jsonld(schema_url)
     metadata_model = MetadataModel(
         inputMModelLocation=jsonld, inputMModelLocationType="local"
     )
     return metadata_model
->>>>>>> 8077fb44
 
 def get_temp_jsonld(schema_url):
     # retrieve a JSON-LD via URL and store it in a temporary location
@@ -159,7 +156,6 @@
         manifest_path=temp_path, dataset_id=dataset_id, validate_component=data_type,
     )
 
-<<<<<<< HEAD
     if data_type == 'None':
         success = metadata_model.submit_metadata_manifest(
             manifest_path=temp_path, dataset_id=dataset_id, validate_component=None,
@@ -225,13 +221,9 @@
     # call getFilesInStorageDataset function
     file_lst = store.getFilesInStorageDataset(datasetId=dataset_id, fileNames=file_names, fullpath=full_path)
     return file_lst
-=======
-    return success
-
 def get_component_requirements(schema_url, source_component, as_graph):
     metadata_model = initalize_metadata_model(schema_url)
 
     req_components = metadata_model.get_component_requirements(source_component=source_component, as_graph = as_graph)
 
     return req_components
->>>>>>> 8077fb44
