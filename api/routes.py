import os
import shutil
import tempfile
import shutil
import urllib.request

import connexion
from connexion.decorators.uri_parsing import Swagger2URIParser
from flask import current_app as app, request, g, jsonify
from werkzeug.debug import DebuggedApplication

from schematic import CONFIG

from schematic.visualization.attributes_explorer import AttributesExplorer
from schematic.visualization.tangled_tree import TangledTree
from schematic.manifest.generator import ManifestGenerator
from schematic.models.metadata import MetadataModel
from schematic.schemas.generator import SchemaGenerator

from schematic.store.synapse import SynapseStorage


# def before_request(var1, var2):
#     # Do stuff before your route executes
#     pass
# def after_request(var1, var2):
#     # Do stuff after your route executes
#     pass


def config_handler(asset_view=None):
    path_to_config = app.config["SCHEMATIC_CONFIG"]

    # check if file exists at the path created, i.e., app.config['SCHEMATIC_CONFIG']
    if os.path.isfile(path_to_config):
        CONFIG.load_config(path_to_config, asset_view = asset_view)

    else:
        raise FileNotFoundError(
            f"No configuration file was found at this path: {path_to_config}"
        )

def csv_path_handler():
    manifest_file = connexion.request.files["csv_file"]

    # save contents of incoming manifest CSV file to temp file
    temp_dir = tempfile.gettempdir()
    # path to temp file where manifest file contents will be saved
    temp_path = os.path.join(temp_dir, manifest_file.filename)
    # save content
    manifest_file.save(temp_path)

    return temp_path

def initalize_metadata_model(schema_url):
    jsonld = get_temp_jsonld(schema_url)
    metadata_model = MetadataModel(
        inputMModelLocation=jsonld, inputMModelLocationType="local"
    )
    return metadata_model

def get_temp_jsonld(schema_url):
    # retrieve a JSON-LD via URL and store it in a temporary location
    with urllib.request.urlopen(schema_url) as response:
        with tempfile.NamedTemporaryFile(delete=False, suffix=".jsonld") as tmp_file:
            shutil.copyfileobj(response, tmp_file)

    # get path to temporary JSON-LD file
    return tmp_file.name

# @before_request
def get_manifest_route(schema_url, title, oauth, use_annotations, dataset_id=None, asset_view = None):
    # call config_handler()
    config_handler(asset_view = asset_view)

    # get path to temporary JSON-LD file
    jsonld = get_temp_jsonld(schema_url)

    # Gather all data_types to make manifests for.
    all_args = connexion.request.args
    args_dict = dict(all_args.lists())
    data_type = args_dict['data_type']


    def create_single_manifest(data_type):
        # create object of type ManifestGenerator
        manifest_generator = ManifestGenerator(
            path_to_json_ld=jsonld,
            title=t,
            root=data_type,
            oauth=oauth,
            use_annotations=use_annotations,
        )

        result = manifest_generator.get_manifest(
            dataset_id=dataset_id, sheet_url=True,
        )
               
        return result

    # Gather all returned result urls
    all_results = []
    if data_type[0] == 'all manifests':
        sg = SchemaGenerator(path_to_json_ld=jsonld)
        component_digraph = sg.se.get_digraph_by_edge_type('requiresComponent')
        components = component_digraph.nodes()
        for component in components:
            t = f'{title}.{component}.manifest'
            result = create_single_manifest(data_type = component)
            all_results.append(result)
    else:
        for dt in data_type:
            if len(data_type) > 1:
                t = f'{title}.{dt}.manifest'
            else:
                t = title
            result = create_single_manifest(data_type = dt)
            all_results.append(result)

    return all_results

def validate_manifest_route(schema_url, data_type):
    # call config_handler()
    config_handler()

    #Get path to temp file where manifest file contents will be saved
    temp_path = csv_path_handler()

    # get path to temporary JSON-LD file
    jsonld = get_temp_jsonld(schema_url)

    metadata_model = MetadataModel(
        inputMModelLocation=jsonld, inputMModelLocationType="local"
    )

    errors = metadata_model.validateModelManifest(
        manifestPath=temp_path, rootNode=data_type
    )

    return errors

def submit_manifest_route(schema_url):
    # call config_handler()
    config_handler()

    # Get path to temp file where manifest file contents will be saved
    temp_path = csv_path_handler()

    dataset_id = connexion.request.args["dataset_id"]

    data_type = connexion.request.args["data_type"]

    manifest_record_type = connexion.request.args["manifest_record_type"]

    metadata_model = initalize_metadata_model(schema_url)

    input_token = connexion.request.args["input_token"]

    if data_type == 'None':
        manifest_id = metadata_model.submit_metadata_manifest(
            manifest_path=temp_path, dataset_id=dataset_id, validate_component=None, input_token=input_token
        )
    else: 
        manifest_id = metadata_model.submit_metadata_manifest(
        manifest_path=temp_path, dataset_id=dataset_id, validate_component=data_type, input_token=input_token)

    return manifest_id

def populate_manifest_route(schema_url, title=None, data_type=None):
    # call config_handler()
    config_handler()

    # get path to temporary JSON-LD file
    jsonld = get_temp_jsonld(schema_url)

    # Get path to temp file where manifest file contents will be saved
    temp_path = csv_path_handler()
   
    #Initalize MetadataModel
    metadata_model = MetadataModel(inputMModelLocation=jsonld, inputMModelLocationType='local')

    #Call populateModelManifest class
    populated_manifest_link = metadata_model.populateModelManifest(title=title, manifestPath=temp_path, rootNode=data_type)

    return populated_manifest_link

def get_storage_projects(input_token, asset_view):
    # call config handler 
    config_handler(asset_view=asset_view)

    # use Synapse storage 
    store = SynapseStorage(input_token=input_token)

    # call getStorageProjects function
    lst_storage_projects = store.getStorageProjects()
    
    return lst_storage_projects

def get_storage_projects_datasets(input_token, asset_view, project_id):
    # call config handler
    config_handler(asset_view=asset_view)

    # use Synapse Storage
    store = SynapseStorage(input_token=input_token)

    # call getStorageDatasetsInProject function
    sorted_dataset_lst = store.getStorageDatasetsInProject(projectId = project_id)
    
    return sorted_dataset_lst

def get_files_storage_dataset(input_token, asset_view, dataset_id, full_path, file_names=None):
    # call config handler
    config_handler(asset_view=asset_view)

    # use Synapse Storage
    store = SynapseStorage(input_token=input_token)

    # no file names were specified (file_names = [''])
    if file_names and not all(file_names): 
        file_names=None
    
    # call getFilesInStorageDataset function
    file_lst = store.getFilesInStorageDataset(datasetId=dataset_id, fileNames=file_names, fullpath=full_path)
    return file_lst

def get_component_requirements(schema_url, source_component, as_graph):
    metadata_model = initalize_metadata_model(schema_url)

    req_components = metadata_model.get_component_requirements(source_component=source_component, as_graph = as_graph)

<<<<<<< HEAD
    return req_components


def get_viz_attributes_explorer(schema_url):

    temp_path_to_jsonld = get_temp_jsonld(schema_url)

    attributes_csv = AttributesExplorer(temp_path_to_jsonld).parse_attributes(save_file=False)

    return attributes_csv

def get_viz_tangled_tree_text(schema_url, figure_type, text_format):
   
    temp_path_to_jsonld = get_temp_jsonld(schema_url)

    # Initialize TangledTree
    tangled_tree = TangledTree(temp_path_to_jsonld, figure_type)

    # Get text for tangled tree.
    text_df = tangled_tree.get_text_for_tangled_tree(text_format, save_file=False)
    
    return text_df

def get_viz_tangled_tree_layers(schema_url, figure_type):
  
    temp_path_to_jsonld = get_temp_jsonld(schema_url)

    # Initialize Tangled Tree
    tangled_tree = TangledTree(temp_path_to_jsonld, figure_type)
    
    # Get tangled trees layers JSON.
    layers = tangled_tree.get_tangled_tree_layers(save_file=False)

    return layers
=======
    return req_components
>>>>>>> ecf9d201
<|MERGE_RESOLUTION|>--- conflicted
+++ resolved
@@ -228,9 +228,7 @@
 
     req_components = metadata_model.get_component_requirements(source_component=source_component, as_graph = as_graph)
 
-<<<<<<< HEAD
     return req_components
-
 
 def get_viz_attributes_explorer(schema_url):
 
@@ -262,7 +260,4 @@
     # Get tangled trees layers JSON.
     layers = tangled_tree.get_tangled_tree_layers(save_file=False)
 
-    return layers
-=======
-    return req_components
->>>>>>> ecf9d201
+    return layers