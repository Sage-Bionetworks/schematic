--- conflicted
+++ resolved
@@ -19,15 +19,12 @@
 from schematic.schemas.generator import SchemaGenerator
 from schematic.schemas.explorer import SchemaExplorer
 from schematic.store.synapse import SynapseStorage
-<<<<<<< HEAD
 from flask_cors import CORS, cross_origin
-=======
 from schematic.schemas.explorer import SchemaExplorer
 import pandas as pd
 import json
 from schematic.utils.df_utils import load_df
 import pickle
->>>>>>> d2ace93d
 
 # def before_request(var1, var2):
 #     # Do stuff before your route executes
@@ -277,12 +274,8 @@
 
     return all_results
 
-<<<<<<< HEAD
-def validate_manifest_route(schema_url, data_type):
-=======
 
 def validate_manifest_route(schema_url, data_type, json_str=None):
->>>>>>> d2ace93d
     # call config_handler()
     config_handler()
 
@@ -309,12 +302,8 @@
 
     return res_dict
 
-<<<<<<< HEAD
-def submit_manifest_route(schema_url):
-=======
 
 def submit_manifest_route(schema_url, asset_view=None, manifest_record_type=None, json_str=None):
->>>>>>> d2ace93d
     # call config_handler()
     config_handler(asset_view = asset_view)
 
@@ -409,7 +398,6 @@
 
     return req_components
 
-<<<<<<< HEAD
 def get_viz_attributes_explorer(schema_url):
 
     temp_path_to_jsonld = get_temp_jsonld(schema_url)
@@ -441,7 +429,7 @@
     layers = tangled_tree.get_tangled_tree_layers(save_file=False)
 
     return layers[0]
-=======
+    
 def download_manifest(input_token, dataset_id, asset_view, as_json, new_manifest_name=''):
     # call config handler
     config_handler(asset_view=asset_view)
@@ -631,5 +619,4 @@
     """
     gen = SchemaGenerator(path_to_json_ld=schema_url)
     node_range = gen.get_node_range(node_label, return_display_names)
-    return node_range
->>>>>>> d2ace93d
+    return node_range