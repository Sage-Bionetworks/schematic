--- conflicted
+++ resolved
@@ -1,24 +1,13 @@
-import gzip
 import logging
 import os
-import zlib
-from io import BytesIO
 from typing import Dict, List
 
 import pkg_resources
-<<<<<<< HEAD
 import requests
 from opentelemetry import trace
 from opentelemetry._logs import set_logger_provider
-from opentelemetry.exporter.otlp.proto.http import Compression
 from opentelemetry.exporter.otlp.proto.http._log_exporter import OTLPLogExporter
 from opentelemetry.exporter.otlp.proto.http.trace_exporter import OTLPSpanExporter
-=======
-from opentelemetry import trace
-from opentelemetry._logs import set_logger_provider
-from opentelemetry.exporter.otlp.proto.grpc._log_exporter import OTLPLogExporter
-from opentelemetry.exporter.otlp.proto.grpc.trace_exporter import OTLPSpanExporter
->>>>>>> 1c2d7be4
 from opentelemetry.instrumentation.flask import FlaskInstrumentor
 from opentelemetry.sdk._logs import LoggerProvider, LoggingHandler
 from opentelemetry.sdk._logs.export import BatchLogRecordProcessor
@@ -27,16 +16,6 @@
     SERVICE_NAME,
     SERVICE_VERSION,
     Resource,
-<<<<<<< HEAD
-=======
-)
-from opentelemetry.sdk.trace import TracerProvider
-from opentelemetry.sdk.trace.export import (
-    BatchSpanProcessor,
-    ConsoleSpanExporter,
-    SimpleSpanProcessor,
-    Span,
->>>>>>> 1c2d7be4
 )
 from opentelemetry.sdk.trace import TracerProvider
 from opentelemetry.sdk.trace.export import BatchSpanProcessor, Span
@@ -141,11 +120,7 @@
         trace.set_tracer_provider(TracerProvider(sampler=ALWAYS_OFF))
 
 
-<<<<<<< HEAD
 def set_up_logging(session: requests.Session) -> None:
-=======
-def set_up_logging() -> None:
->>>>>>> 1c2d7be4
     """Set up logging to export to OTLP."""
     logging_export = os.environ.get("LOGGING_EXPORT_FORMAT", None)
     logging_service_name = os.environ.get("LOGGING_SERVICE_NAME", "schematic-api")
@@ -161,11 +136,7 @@
         logger_provider = LoggerProvider(resource=resource)
         set_logger_provider(logger_provider=logger_provider)
 
-<<<<<<< HEAD
         exporter = OTLPLogExporter(session=session)
-=======
-        exporter = OTLPLogExporter()
->>>>>>> 1c2d7be4
         logger_provider.add_log_record_processor(BatchLogRecordProcessor(exporter))
         handler = LoggingHandler(level=logging.NOTSET, logger_provider=logger_provider)
         logging.getLogger().addHandler(handler)
@@ -210,11 +181,6 @@
     pass
 
 
-<<<<<<< HEAD
 request_session = create_telemetry_session()
 set_up_tracing(session=request_session)
-set_up_logging(session=request_session)
-=======
-set_up_tracing()
-set_up_logging()
->>>>>>> 1c2d7be4
+set_up_logging(session=request_session)