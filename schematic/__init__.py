import logging
import os
from typing import Dict, List

import requests
from opentelemetry import trace
from opentelemetry._logs import set_logger_provider
from opentelemetry.exporter.otlp.proto.http._log_exporter import OTLPLogExporter
from opentelemetry.exporter.otlp.proto.http.trace_exporter import OTLPSpanExporter
from opentelemetry.instrumentation.flask import FlaskInstrumentor
from opentelemetry.sdk._logs import LoggerProvider, LoggingHandler
from opentelemetry.sdk._logs.export import BatchLogRecordProcessor
from opentelemetry.sdk.resources import (
    DEPLOYMENT_ENVIRONMENT,
<<<<<<< HEAD
    SERVICE_INSTANCE_ID,
    SERVICE_NAME,
=======
    SERVICE_NAME,
    SERVICE_VERSION,
>>>>>>> 998e2954
    Resource,
)
from opentelemetry.sdk.trace import TracerProvider
from opentelemetry.sdk.trace.export import BatchSpanProcessor, Span
from opentelemetry.sdk.trace.sampling import ALWAYS_OFF
from requests_oauth2client import OAuth2Client, OAuth2ClientCredentialsAuth
from synapseclient import Synapse
from werkzeug import Request

from schematic.configuration.configuration import CONFIG
from schematic.loader import LOADER
from schematic.version import __version__
from schematic_api.api.security_controller import info_from_bearer_auth

Synapse.allow_client_caching(False)
logger = logging.getLogger(__name__)


def create_telemetry_session() -> requests.Session:
    """
    Create a requests session with authorization enabled if environment variables are set.
    If no environment variables are set, the session will be created without authorization.

    Returns:
        requests.Session: A session object with authorization enabled if environment
            variables are set. If no environment variables are set, the session will be
            created without authorization. If no telemetry export format is set, None
            will be returned.
    """
    tracing_export = os.environ.get("TRACING_EXPORT_FORMAT", None)
    logging_export = os.environ.get("LOGGING_EXPORT_FORMAT", None)
    if not (tracing_export or logging_export):
        return None

    session = requests.Session()
    static_otlp_headers = os.environ.get("OTEL_EXPORTER_OTLP_HEADERS", None)
    if static_otlp_headers:
        logger.info(
            "Using static OTLP headers set in environment variable `OTEL_EXPORTER_OTLP_HEADERS`."
        )
        return session

    client_id = os.environ.get("TELEMETRY_EXPORTER_CLIENT_ID", None)
    client_secret = os.environ.get("TELEMETRY_EXPORTER_CLIENT_SECRET", None)
    client_token_endpoint = os.environ.get(
        "TELEMETRY_EXPORTER_CLIENT_TOKEN_ENDPOINT", None
    )
    client_audience = os.environ.get("TELEMETRY_EXPORTER_CLIENT_AUDIENCE", None)
    if (
        not client_id
        or not client_secret
        or not client_token_endpoint
        or not client_audience
    ):
        logger.warning(
            "No client_id, client_secret, client_audience, or token_endpoint provided for telemetry exporter. Telemetry data will be sent without authentication."
        )
        return session

    oauth2client = OAuth2Client(
        token_endpoint=client_token_endpoint,
        client_id=client_id,
        client_secret=client_secret,
    )

    auth = OAuth2ClientCredentialsAuth(client=oauth2client, audience=client_audience)
    session.auth = auth

    return session


def set_up_tracing(session: requests.Session) -> None:
    """Set up tracing for the API.
    Args:
        session: requests.Session object to use for exporting telemetry data. If
            the exporter is set to OTLP, this session will be used to send the data.
            If the exporter is set to file, this session will be ignored.
    """
    tracing_export = os.environ.get("TRACING_EXPORT_FORMAT", None)
    if tracing_export is not None and tracing_export:
        Synapse.enable_open_telemetry(True)
        tracing_service_name = os.environ.get("TRACING_SERVICE_NAME", "schematic-api")
        deployment_environment = os.environ.get("DEPLOYMENT_ENVIRONMENT", "")
        service_instance_id = os.environ.get("SERVICE_INSTANCE_ID", "")
        trace.set_tracer_provider(
            TracerProvider(
                resource=Resource(
                    attributes={
                        SERVICE_INSTANCE_ID: service_instance_id,
                        SERVICE_NAME: tracing_service_name,
                        SERVICE_VERSION: __version__,
                        DEPLOYMENT_ENVIRONMENT: deployment_environment,
                    }
                )
            )
        )
        FlaskInstrumentor().instrument(
            request_hook=request_hook, response_hook=response_hook
        )

    if tracing_export == "otlp":
        exporter = OTLPSpanExporter(session=session)
        trace.get_tracer_provider().add_span_processor(BatchSpanProcessor(exporter))
    else:
        trace.set_tracer_provider(TracerProvider(sampler=ALWAYS_OFF))


def set_up_logging(session: requests.Session) -> None:
    """Set up logging to export to OTLP."""
    logging_export = os.environ.get("LOGGING_EXPORT_FORMAT", None)
    logging_service_name = os.environ.get("LOGGING_SERVICE_NAME", "schematic-api")
    deployment_environment = os.environ.get("DEPLOYMENT_ENVIRONMENT", "")
    service_instance_id = os.environ.get("SERVICE_INSTANCE_ID", "")
    if logging_export == "otlp":
        resource = Resource.create(
            {
                SERVICE_INSTANCE_ID: service_instance_id,
                SERVICE_NAME: logging_service_name,
                DEPLOYMENT_ENVIRONMENT: deployment_environment,
                SERVICE_VERSION: __version__,
            }
        )

        logger_provider = LoggerProvider(resource=resource)
        set_logger_provider(logger_provider=logger_provider)

        exporter = OTLPLogExporter(session=session)
        logger_provider.add_log_record_processor(BatchLogRecordProcessor(exporter))
        handler = LoggingHandler(level=logging.NOTSET, logger_provider=logger_provider)
        logging.getLogger().addHandler(handler)


def request_hook(span: Span, environ: Dict) -> None:
    """
    Request hook for the flask server to handle setting attributes in the span. If
    anything here happens to fail we do not want to stop the request from being
    processed so we catch all exceptions and log them.

    Args:
        span: The span object to set attributes in
        environ: The environment variables from the request
    """
    if not span or not span.is_recording():
        return
    try:
        if auth_header := environ.get("HTTP_AUTHORIZATION", None):
            split_headers = auth_header.split(" ")
            if len(split_headers) > 1:
                token = auth_header.split(" ")[1]
                user_info = info_from_bearer_auth(token)
                if user_info:
                    span.set_attribute("user.id", user_info.get("sub"))
    except Exception:
        logger.exception("Failed to set user info in span")

    try:
        if (request := environ.get("werkzeug.request", None)) and isinstance(
            request, Request
        ):
            for arg in request.args:
                span.set_attribute(key=f"schematic.{arg}", value=request.args[arg])
    except Exception:
        logger.exception("Failed to set request info in span")


def response_hook(span: Span, status: str, response_headers: List) -> None:
    """Nothing is implemented here yet, but it follows the same pattern as the
    request hook."""
    pass


request_session = create_telemetry_session()
set_up_tracing(session=request_session)
set_up_logging(session=request_session)<|MERGE_RESOLUTION|>--- conflicted
+++ resolved
@@ -12,13 +12,9 @@
 from opentelemetry.sdk._logs.export import BatchLogRecordProcessor
 from opentelemetry.sdk.resources import (
     DEPLOYMENT_ENVIRONMENT,
-<<<<<<< HEAD
     SERVICE_INSTANCE_ID,
     SERVICE_NAME,
-=======
-    SERVICE_NAME,
     SERVICE_VERSION,
->>>>>>> 998e2954
     Resource,
 )
 from opentelemetry.sdk.trace import TracerProvider
