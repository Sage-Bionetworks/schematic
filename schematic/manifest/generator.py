from collections import OrderedDict
import json
import logging
from openpyxl.styles import Font, Alignment, PatternFill
from openpyxl import load_workbook
from openpyxl.utils.dataframe import dataframe_to_rows
import os
import pandas as pd
from pathlib import Path
import pygsheets as ps
from tempfile import NamedTemporaryFile
from typing import Dict, List, Optional, Tuple, Union

from schematic.schemas.generator import SchemaGenerator
from schematic.utils.google_api_utils import (
    execute_google_api_requests,
    build_service_account_creds,
)
from schematic.utils.df_utils import update_df, load_df
from schematic.utils.validate_utils import rule_in_rule_list

#TODO: This module should only be aware of the store interface
# we shouldn't need to expose Synapse functionality explicitly
from schematic.store.synapse import SynapseStorage

from schematic.configuration.configuration import CONFIG
from schematic.utils.google_api_utils import export_manifest_drive_service


logger = logging.getLogger(__name__)



class ManifestGenerator(object):
    def __init__(
        self,
        path_to_json_ld: str,  # JSON-LD file to be used for generating the manifest
        alphabetize_valid_values: str = 'ascending',
        title: str = None,  # manifest sheet title
        root: str = None,
        additional_metadata: Dict = None,
        use_annotations: bool = False,
    ) -> None:
        # use service account creds
        services_creds = build_service_account_creds()

        # google service for Sheet API
        self.sheet_service = services_creds["sheet_service"]

        # google service for Drive API
        self.drive_service = services_creds["drive_service"]

        # google service credentials object
        self.creds = services_creds["creds"]

        # schema root
        self.root = root

        # alphabetize valid values
        self.alphabetize = alphabetize_valid_values

        # manifest title
        self.title = title
        if self.title is None:
            self.title = f"{self.root} - Manifest"

        # Whether to use existing annotations during manifest generation
        self.use_annotations = use_annotations

        # Warn about limited feature support for `use_annotations`
        if self.use_annotations:
            logger.warning(
                "The `use_annotations` option is currently only supported "
                "when there is no manifest file for the dataset in question."
            )

        # SchemaGenerator() object
        self.sg = SchemaGenerator(path_to_json_ld)

        # additional metadata to add to manifest
        self.additional_metadata = additional_metadata

        # Determine whether current data type is file-based
        is_file_based = False
        if self.root:
            is_file_based = "Filename" in self.sg.get_node_dependencies(self.root)
        self.is_file_based = is_file_based

    def _attribute_to_letter(self, attribute, manifest_fields):
        """Map attribute to column letter in a google sheet"""

        # find index of attribute in manifest field
        column_idx = manifest_fields.index(attribute)

        # return the google sheet letter representation of the column index
        return self._column_to_letter(column_idx)

    def _column_to_letter(self, column):
        """Find google sheet letter representation of a column index integer"""
        character = chr(ord("A") + column % 26)
        remainder = column // 26
        if column >= 26:
            return self._column_to_letter(remainder - 1) + character
        else:
            return character

    def _columns_to_sheet_ranges(self, column_idxs):
        """map a set of column indexes to a set of Google sheet API ranges: each range includes exactly one column"""
        ranges = []

        for column_idx in column_idxs:
            col_range = {
                "startColumnIndex": column_idx,
                "endColumnIndex": column_idx + 1,
            }

            ranges.append(col_range)

        return ranges

    def _column_to_cond_format_eq_rule(
        self, column_idx: int, condition_argument: str, required: bool = False
    ) -> dict:
        """Given a column index and an equality argument (e.g. one of valid values for the given column fields), generate a conditional formatting rule based on a custom formula encoding the logic:

        'if a cell in column idx is equal to condition argument, then set specified formatting'
        """

        col_letter = self._column_to_letter(column_idx)

        if not required:
            bg_color = CONFIG.google_optional_background_color
        else:
            bg_color = CONFIG.google_required_background_color

        boolean_rule = {
            "condition": {
                "type": "CUSTOM_FORMULA",
                "values": [
                    {
                        "userEnteredValue": "=$"
                        + col_letter
                        + '1 = "'
                        + condition_argument
                        + '"'
                    }
                ],
            },
            "format": {"backgroundColor": bg_color},
        }

        return boolean_rule

    def _gdrive_copy_file(self, origin_file_id, copy_title):
        """Copy an existing file.

        Args:
            origin_file_id: ID of the origin file to copy.
            copy_title: Title of the copy.

        Returns:
            The copied file if successful, None otherwise.
        """
        copied_file = {"name": copy_title}

        # return new copy sheet ID
        return (
            self.drive_service.files()
            .copy(fileId=origin_file_id, body=copied_file)
            .execute()["id"]
        )

    def _create_empty_manifest_spreadsheet(self, title:str) -> str:
        """
        Creates an empty google spreadsheet returning the id.
        If the configuration has a template id it will be used

        Args:
            title (str): The title of the spreadsheet

        Returns:
            str: The id of the created spreadsheet
        """
        template_id = CONFIG.google_sheets_master_template_id

        if template_id:
            spreadsheet_id = self._gdrive_copy_file(template_id, title)

        else:
            spreadsheet_body = {
                'properties': {
                    'title': title
                }
            }

            spreadsheet_id = self.sheet_service.spreadsheets().create(
                body=spreadsheet_body,
                fields="spreadsheetId").execute().get("spreadsheetId"
            )

        return spreadsheet_id

    def _get_cell_borders(self, cell_range):

        # set border style request
        color = {
            "red": 226.0 / 255.0,
            "green": 227.0 / 255.0,
            "blue": 227.0 / 255.0,
        }

        border_style_req = {
            "updateBorders": {
                "range": cell_range,
                "top": {"style": "SOLID", "width": 2, "color": color},
                "bottom": {"style": "SOLID", "width": 2, "color": color},
                "left": {"style": "SOLID", "width": 2, "color": color},
                "right": {"style": "SOLID", "width": 2, "color": color},
                "innerHorizontal": {"style": "SOLID", "width": 2, "color": color},
                "innerVertical": {"style": "SOLID", "width": 2, "color": color},
            }
        }

        return border_style_req

    def _set_permissions(self, fileId):
        def callback(request_id, response, exception):
            if exception:
                # Handle error
                logger.error(exception)
            else:
                logger.info(f"Permission Id: {response.get('id')}")

        batch = self.drive_service.new_batch_http_request(callback=callback)

        worldPermission = {"type": "anyone", "role": "writer"}

        batch.add(
            self.drive_service.permissions().create(
                fileId=fileId, body=worldPermission, fields="id",
            )
        )
        batch.execute()

    def _store_valid_values_as_data_dictionary(self, column_id:int, valid_values:list, spreadsheet_id:str) -> list:
        '''store valid values in google sheet (sheet 2). This step is required for "ONE OF RANGE" validation
        Args:
            column_id: id of column
            valid_values: a list of valid values for a given attribute (i.e. for diagnosis, this looks like: [{'userEnteredValue': 'Cancer'}, {'userEnteredValue': 'Healthy'}])
            spreadsheet_id: google spreadsheet id
        
        return: range of valid values (i.e. for diagnosis, [{'userEnteredValue': '=Sheet2!D2:D3'}])
        '''
        # get valid values w/o google sheet header
        values = [valid_value["userEnteredValue"] for valid_value in valid_values]
        
        if self.alphabetize and self.alphabetize.lower().startswith('a'):
            values.sort(reverse=False, key=str.lower)
        elif self.alphabetize and self.alphabetize.lower().startswith('d'):
            values.sort(reverse=True, key=str.lower)

        # store valid values explicitly in workbook at the provided range to use as validation values
        target_col_letter = self._column_to_letter(column_id)
        body = {"majorDimension": "COLUMNS", "values": [values]}
        target_range = (
            "Sheet2!"
            + target_col_letter
            + "2:"
            + target_col_letter
            + str(len(values) + 1)
        )
        valid_values = [{"userEnteredValue": "=" + target_range}]
        response = (
            self.sheet_service.spreadsheets()
            .values()
            .update(
                spreadsheetId=spreadsheet_id,
                range=target_range,
                valueInputOption="RAW",
                body=body,
            )
            .execute()
        )
        return valid_values

    def _get_column_data_validation_values(
        self,
        spreadsheet_id,
        valid_values,
        column_id,
        strict:Optional[bool],
        validation_type="ONE_OF_LIST",
        custom_ui=True,
        input_message="Choose one from dropdown",
    ):

        # set validation strictness to config file default if None indicated.
        if strict == None:
            strict = CONFIG.google_sheets_strict_validation
        #store valid values explicitly in workbook at the provided range to use as validation values
        if validation_type == "ONE_OF_RANGE":
            valid_values=self._store_valid_values_as_data_dictionary(column_id, valid_values, spreadsheet_id)

        # setup validation data request body
        validation_body = {
            "requests": [
                {
                    "setDataValidation": {
                        "range": {
                            "startRowIndex": 1,
                            "startColumnIndex": column_id,
                            "endColumnIndex": column_id + 1,
                        },
                        "rule": {
                            "condition": {
                                "type": validation_type,
                                "values": valid_values,
                            },
                            "inputMessage": input_message,
                            "strict": strict,
                            "showCustomUi": custom_ui,
                        },
                    }
                }
            ]
        }

        return validation_body

    def _get_valid_values_from_jsonschema_property(self, prop: dict) -> List[str]:
        """Get valid values for a manifest attribute based on the corresponding
        values of node's properties in JSONSchema

        Args:
            prop: node properties - jsonschema dictionary

        Returns:
            List of valid values
        """

        if "enum" in prop:
            return prop["enum"]
        elif "items" in prop:
            return prop["items"]["enum"]
        else:
            return []


    def _get_json_schema(self, json_schema_filepath: str) -> Dict:
        """Open json schema as a dictionary.
        Args:
            json_schema_filepath(str): path to json schema file
        Returns:
            Dictionary, containing portions of the json schema
        """
        if not json_schema_filepath:
            # if no json schema is provided; there must be
            # schema explorer defined for schema.org schema
            # o.w. this will throw an error
            # TODO: catch error
            json_schema = self.sg.get_json_schema_requirements(self.root, self.title)
        else:
            with open(json_schema_filepath) as jsonfile:
                json_schema = json.load(jsonfile)
        return json_schema

    def _get_required_metadata_fields(self, json_schema, fields):
        """For the root node gather dependency requirements (all attributes linked to this node)
        and corresponding allowed values constraints (i.e. valid values).

        Args:
            json_schema(dict): representing a handful of values
                representing the data model, including: '$schema', '$id', 'title',
                'type', 'properties', 'required'
            fields(list[str]): fields/attributes to search
        Returns:
            required_metadata_fields(dict):
                keys: of all the fields/attributes that need to be added
                    to the manifest
                values(list[str]): valid values
        """
        required_metadata_fields = {}
        for req in fields:
            required_metadata_fields[
                req
            ] = self._get_valid_values_from_jsonschema_property(
                json_schema["properties"][req]
            )
            # the following line may not be needed
            json_schema["properties"][req]["enum"] = required_metadata_fields[req]
        return required_metadata_fields

    def _gather_dependency_requirements(self, json_schema, required_metadata_fields):
        """Gathering dependency requirements and allowed value constraints
            for conditional dependencies, if any
        TODO:
            Refactor
        Args:
            json_schema(dict): representing a handful of values
                representing the data model, including: '$schema', '$id', 'title',
                'type', 'properties', 'required'
            required_metadata_fields(dict):
                keys: of all the fields/attributes that need to be added
                    to the manifest
                values(list[str]): valid values
        Returns:
            required_metadata_fields(dict):
                updates dictionary to additional attributes, if applicable,
                as keys with their corresponding valid values.
        """

        if "allOf" in json_schema:
            for conditional_reqs in json_schema["allOf"]:
                if "required" in conditional_reqs["if"]:
                    for req in conditional_reqs["if"]["required"]:
                        if req in conditional_reqs["if"]["properties"]:
                            if not req in required_metadata_fields:
                                if req in json_schema["properties"]:
                                    required_metadata_fields[
                                        req
                                    ] = self._get_valid_values_from_jsonschema_property(
                                        json_schema["properties"][req]
                                    )
                                else:
                                    required_metadata_fields[
                                        req
                                    ] = self._get_valid_values_from_jsonschema_property(
                                        conditional_reqs["if"]["properties"][req]
                                    )

                    for req in conditional_reqs["then"]["required"]:
                        if not req in required_metadata_fields:
                            if req in json_schema["properties"]:
                                required_metadata_fields[
                                    req
                                ] = self._get_valid_values_from_jsonschema_property(
                                    json_schema["properties"][req]
                                )

        return required_metadata_fields

    def _add_root_to_component(self, required_metadata_fields):
        """If 'Component' is in the column set, add root node as a
        metadata component entry in the first row of that column.
        Args:
            required_metadata_fields(dict):
                keys: of all the fields/attributes that need to be added
                    to the manifest
                values(list[str]): valid values
        Return:
            updates self.additional_metadata if appropriate to
            contain {'Component': [self.root]}
        """
        if "Component" in required_metadata_fields.keys():
            # check if additional metadata has actually been instantiated in the
            # constructor (it's optional) if not, instantiate it
            if not self.additional_metadata:
                self.additional_metadata = {}
            if self.is_file_based and 'Filename' in self.additional_metadata:
                self.additional_metadata["Component"] = [self.root] * max(
                    1, len(self.additional_metadata["Filename"])
                )
            else:
                self.additional_metadata["Component"] = [self.root]

        return

    def _get_additional_metadata(self, required_metadata_fields: dict) -> dict:
        """Add additional metadata as entries to columns.
        Args:
            required_metadata_fields(dict):
                keys: of all the fields/attributes that need to be added
                    to the manifest
                values(list[str]): valid values
        Return:
            required_metadata_fields(dict): Updated required_metadata_fields to include additional metadata
                that is to be added to specified columns
        """
        self._add_root_to_component(required_metadata_fields)
        # if additional metadata is provided append columns (if those do not exist already)
        if self.additional_metadata:
            for column in self.additional_metadata.keys():
                if not column in required_metadata_fields:
                    required_metadata_fields[column] = []
        return required_metadata_fields

    def _get_column_range_and_order(self, required_metadata_fields):
        """Find the alphabetical range of columns and sort them.
        Args:
            required_metadata_fields(dict):
                keys: of all the fields/attributes that need to be added
                    to the manifest
                values(list[str]): valid values
        Returns:
            end_col_letter (chr): google sheet letter representation of a column index integer
            ordered_metadata_fields(List[list]): Contining all the attributes to
            add as columns, ordered
        """
        # determining columns range
        end_col = len(required_metadata_fields.keys())
        end_col_letter = self._column_to_letter(end_col)

        # order columns header (since they are generated based on a json schema, which is a dict)
        ordered_metadata_fields = [list(required_metadata_fields.keys())]
        ordered_metadata_fields[0] = self.sort_manifest_fields(
            ordered_metadata_fields[0]
        )
        return end_col_letter, ordered_metadata_fields

    def _gs_add_and_format_columns(self, required_metadata_fields, spreadsheet_id):
        """Add columns to the google sheet and format them.
        Args:
            required_metadata_fields(dict):
                keys: of all the fields/attributes that need to be added
                    to the manifest
                values(list[str]): valid values
            spreadsheet_id(str): id of the google sheet
        Returns:
            respones: In return for a request, used by google sheet api to add columns
                to the sheet being generated.
            ordered_metadata_fields(List[list]): contining all the attributes to
            add as columns, ordered
        """

        end_col_letter, ordered_metadata_fields = self._get_column_range_and_order(
            required_metadata_fields
        )

        body = {"values": ordered_metadata_fields}

        range = "Sheet1!A1:" + str(end_col_letter) + "1"

        # adding columns
        self.sheet_service.spreadsheets().values().update(
            spreadsheetId=spreadsheet_id, range=range, valueInputOption="RAW", body=body
        ).execute()

        # adding columns to 2nd sheet that can be used for storing data validation ranges (this avoids limitations on number of dropdown items in excel and openoffice)
        range = "Sheet2!A1:" + str(end_col_letter) + "1"
        self.sheet_service.spreadsheets().values().update(
            spreadsheetId=spreadsheet_id, range=range, valueInputOption="RAW", body=body
        ).execute()

        # format column header row
        header_format_body = {
            "requests": [
                {
                    "repeatCell": {
                        "range": {"startRowIndex": 0, "endRowIndex": 1},
                        "cell": {
                            "userEnteredFormat": {
                                "backgroundColor": {
                                    "red": 224.0 / 255,
                                    "green": 224.0 / 255,
                                    "blue": 224.0 / 255,
                                },
                                "horizontalAlignment": "CENTER",
                                "textFormat": {
                                    "foregroundColor": {
                                        "red": 0.0 / 255,
                                        "green": 0.0 / 255,
                                        "blue": 0.0 / 255,
                                    },
                                    "fontSize": 8,
                                    "bold": True,
                                },
                            }
                        },
                        "fields": "userEnteredFormat(backgroundColor,textFormat,horizontalAlignment)",
                    }
                },
                {
                    "updateSheetProperties": {
                        "properties": {"gridProperties": {"frozenRowCount": 1}},
                        "fields": "gridProperties.frozenRowCount",
                    }
                },
                {
                    "autoResizeDimensions": {
                        "dimensions": {"dimension": "COLUMNS", "startIndex": 0}
                    }
                },
            ]
        }

        response = (
            self.sheet_service.spreadsheets()
            .batchUpdate(spreadsheetId=spreadsheet_id, body=header_format_body)
            .execute()
        )
        return response, ordered_metadata_fields

    def _gs_add_additional_metadata(
        self, required_metadata_fields, ordered_metadata_fields, spreadsheet_id
    ):
        """Adding additional metadata values, if needed. Add value-constraints
        from data model as dropdowns. Batch google API request to
        create metadata template.
        Args:
            required_metadata_fields(dict):
                keys: of all the fields/attributes that need to be added
                    to the manifest
                values(list[str]): valid values
            ordered_metadata_fields(List[list]): contining all the attributes to
            add as columns, ordered
            spreadsheet_id(str): id for the google sheet
        Returns: Response(dict): For batch update to create metadata
        template.
        """
        data = []

        for i, req in enumerate(ordered_metadata_fields[0]):
            values = required_metadata_fields[req]

            if self.additional_metadata and req in self.additional_metadata:
                values = self.additional_metadata[req]
                target_col_letter = self._column_to_letter(i)

                range_vals = (
                    target_col_letter + "2:" + target_col_letter + str(len(values) + 1)
                )

                data.append(
                    {
                        "range": range_vals,
                        "majorDimension": "COLUMNS",
                        "values": [values],
                    }
                )

        batch_update_values_request_body = {
            # How the input data should be interpreted.
            "valueInputOption": "RAW",
            # The new values to apply to the spreadsheet.
            "data": data,
        }

        response = (
            self.sheet_service.spreadsheets()
            .values()
            .batchUpdate(
                spreadsheetId=spreadsheet_id, body=batch_update_values_request_body
            )
            .execute()
        )
        return response

    def _request_update_base_color(self, i: int, color={"red": 1.0}):
        """
        Change color of text in column we are validating
        to red.
        """
        vr_format_body = {
            "requests": [
                {
                    "repeatCell": {
                        "range": {
                            "startColumnIndex": i,
                            "endColumnIndex": i + 1,
                            "startRowIndex": 1,
                        },
                        "cell": {
                            "userEnteredFormat": {
                                "textFormat": {"foregroundColor": color}
                            }
                        },
                        "fields": "userEnteredFormat(textFormat)",
                    }
                }
            ]
        }
        return vr_format_body

    def _request_regex_vr(self, gs_formula, i:int, text_color={"red": 1}):
        """
        Generate request to change font color to black upon corretly formatted
        user entry.
        """
        requests_vr = {
            "requests": [
                {
                    "addConditionalFormatRule": {
                        "rule": {
                            "ranges": {
                                "startColumnIndex": i,
                                "endColumnIndex": i + 1,
                                "startRowIndex": 1,
                            },
                            "booleanRule": {
                                "condition": {
                                    "type": "CUSTOM_FORMULA",
                                    "values": gs_formula,
                                },
                                "format": {
                                    "textFormat": {
                                        "foregroundColor": text_color
                                    }
                                },
                            },
                        },
                        "index": 0,
                    }
                }
            ]
        }
        return requests_vr

    def _request_regex_match_vr_formatting(self, validation_rules: List[str], i: int,
        spreadsheet_id: str, requests_body: dict, strict: Optional[bool],
        ):
        """
        Purpose:
            - Apply regular expression validaiton rules to google sheets.
            - Will only be run if the regex module specified in the validation
            rules is 'match'.
                - This is because of the limitations of google sheets regex.
                - Users can additionally add 'strict' to the end of their validation
                rules. This would allow the rule itself to set the level of strictness,
                otherwise it would fall to the default level set in the config file.
            - Will do the following:
                - In google sheets user entry text will initially appear red.
                - Upon correct format entry, text will turn black.
                - If incorrect format is entered a validation error will pop up.
        Input:
            validation_rules: List[str], defines the validation rules
                applied to a particular column.
            i: int, defines current column.
            requests_body: dict, containing all the update requests to add to the gs
        Returns:
            requests_body: updated with additional formatting requests if regex match
                is specified.
        """
        split_rules = validation_rules[0].split(" ")
        if split_rules[0] == "regex" and split_rules[1] == "match":
            # Set things up:
            ## Extract the regular expression we are validating against.
            regular_expression = split_rules[2]
            ## Define text color to update to upon correct user entry
            text_color = {"red": 0, "green": 0, "blue": 0}
            ## Define google sheets regular expression formula
            gs_formula = [
                {
                    "userEnteredValue": '=REGEXMATCH(INDIRECT("RC",FALSE), "{}")'.format(
                        regular_expression
                    )
                }
            ]
            ## Set validaiton strictness based on user specifications.
            if split_rules[-1].lower() == "strict":
                strict = True

            ## Create error message for users if they enter value with incorrect formatting
            input_message = (
                f"Values in this column are being validated "
                f"against the following regular expression ({regular_expression}) "
                f"to ensure for accuracy. Please re-enter value according to these "
                f"formatting rules"
            )

            # Create Requests:
            ## Change request to change the text color of the column we are validating to red.
            requests_vr_format_body = self._request_update_base_color(
                i,
                color={
                    "red": 232.0 / 255.0,
                    "green": 80.0 / 255.0,
                    "blue": 70.0 / 255.0,
                }
            )

            ## Create request to for conditionally formatting user input.
            requests_vr = self._request_regex_vr(gs_formula, i, text_color)

            ## Create request to generate data validator.
            requests_data_validation_vr = self._get_column_data_validation_values(
                spreadsheet_id,
                valid_values=gs_formula,
                column_id=i,
                strict=strict,
                custom_ui=False,
                input_message=input_message,
                validation_type="CUSTOM_FORMULA",
            )

            requests_body["requests"].append(
                requests_vr_format_body["requests"]
            )
            requests_body["requests"].append(requests_vr["requests"])
            requests_body["requests"].append(
                requests_data_validation_vr["requests"]
            )
        return requests_body


    def _request_row_format(self, i, req):
        """Adding description to headers, this is not executed if
        only JSON schema is defined. Also formatting required columns.
        Args:
            i (int): column index
            req (str): column name
        Returns:
            notes_body["requests"] (dict): with information on note
                to add to the column header. This notes body will be added to a request.
        """
        if self.sg.se:
            # get node definition
            note = self.sg.get_node_definition(req)

            notes_body = {
                "requests": [
                    {
                        "updateCells": {
                            "range": {
                                "startRowIndex": 0,
                                "endRowIndex": 1,
                                "startColumnIndex": i,
                                "endColumnIndex": i + 1,
                            },
                            "rows": [{"values": [{"note": note}]}],
                            "fields": "note",
                        }
                    }
                ]
            }

            return notes_body["requests"]
        else:
            return

    def _request_note_valid_values(self, i, req, validation_rules, valid_values):
        """If the node validation rule is 'list' and the node also contains
        valid values, add a note a note with instructions on adding a list of
        multiple values with the multi-select option in google sheets

        TODO: add validation and QC rules "compiler/generator" class elsewhere
            for now have the list logic here
        Args:
            i (int): column index
            req (str): column name
            validation_rules(list[str]): containing all relevant
                rules applied to node/column
            valid_values(list[str]): containing all valid values defined in the
                data model for this node/column

        Returns:
            notes_body["requests"] (dict): with information on note
                to add to the column header, about using multiselect.
                This notes body will be added to a request.
        """            
        if rule_in_rule_list("list", validation_rules) and valid_values:
            note = "Please enter applicable comma-separated items selected from the set of allowable terms for this attribute. See our data standards for allowable terms"
            notes_body = {
                "requests": [
                    {
                        "repeatCell": {
                            "range": {
                                "startRowIndex": 1,
                                "startColumnIndex": i,
                                "endColumnIndex": i + 1,
                            },
                            "cell": {"note": note},
                            "fields": "note",
                        }
                    }
                ]
            }
            return notes_body["requests"]
        elif rule_in_rule_list("list", validation_rules) and not valid_values:
            note = "Please enter values as a comma separated list. For example: XX, YY, ZZ"
            notes_body = {
                "requests": [
                    {
                        "repeatCell": {
                            "range": {
                                "startRowIndex": 1,
                                "startColumnIndex": i,
                                "endColumnIndex": i + 1,
                            },
                            "cell": {"note": note},
                            "fields": "note",
                        }
                    }
                ]
            }
            return notes_body["requests"]
        else:
            return

    def _request_notes_comments(self, i, req, json_schema):
        """Update background colors so that columns that are required are highlighted
        Args:
            i (int): column index
            req (str): column name
            json_schema(dict): representing a handful of values
                representing the data model, including: '$schema', '$id', 'title',
                'type', 'properties', 'required'
        Returns:
            req_format_body["requests"] (dict): specifing the format updating for
                required attributes/columns
        """
        # check if attribute is required and set a corresponding color
        if req in json_schema["required"]:
            bg_color = CONFIG.google_required_background_color

            req_format_body = {
                "requests": [
                    {
                        "repeatCell": {
                            "range": {
                                "startColumnIndex": i,
                                "endColumnIndex": i + 1,
                            },
                            "cell": {
                                "userEnteredFormat": {"backgroundColor": bg_color}
                            },
                            "fields": "userEnteredFormat(backgroundColor)",
                        }
                    }
                ]
            }
            return req_format_body["requests"]
        else:
            return

    def _request_cell_borders(self):
        """Get cell border color specifications.
        Args: None
        Returns:
            Dict, containing cell border design specifications.
        """
        # setting cell borders
        cell_range = {
            "sheetId": 0,
            "startRowIndex": 0,
        }
        return self._get_cell_borders(cell_range)

    def _request_dropdown(
        self, i, req_vals, spreadsheet_id, validation_rules, valid_values
    ):
        """Generating sheet api request to populate a dropdown
        Note: multi-select was deprecated
        Args:
            i (int): column index
            req_vals (list[dict]): dict for each valid value
                key: 'userEnteredValue'
                value: str, valid value
            spreadsheet_id (str): id for the google sheet
            validation_rules(list[str]): containing all relevant
                rules applied to node/column
            valid_values(list[str]): containing all valid values defined in the
                data model for this node/column
        Returns:
            validation_body: dict
        """
        if len(req_vals) > 0:
            # if more than 0 values in dropdown use ONE_OF_RANGE type of validation
            # since excel and openoffice
            # do not support other kinds of data validation for
            # larger number of items (even if individual items are not that many
            # excel has a total number of characters limit per dropdown...)
            validation_body = self._get_column_data_validation_values(
                spreadsheet_id, req_vals, i, strict=None, validation_type="ONE_OF_RANGE"
            )
        else:
            validation_body = self._get_column_data_validation_values(
                spreadsheet_id, req_vals, i, strict=None
            )
        return validation_body["requests"]

    def _dependency_formatting(
        self, i, req_val, ordered_metadata_fields, val_dependencies,
        dependency_formatting_body
    ):
        """If there are additional attribute dependencies find the corresponding
        fields that need to be filled in and construct conditional formatting rules
        indicating the dependencies need to be filled in.

        set target ranges for this rule
        i.e. dependency attribute columns that will be formatted

        Args:
            i (int): column index
            req_val (str): node name
            ordered_metadata_fields(List[list]): contining all the attributes to
            add as columns, ordered
            val_depenencies (list[str]): dependencies
        Returns:
            dependency_formatting_body["requests"] (list):
                specifies gs conditional formatting per val_dependency
        """

        # find dependency column indexes
        # note that dependencies values must be in index
        # TODO: catch value error that shouldn't happen
        column_idxs = [
            ordered_metadata_fields[0].index(val_dep) for val_dep in val_dependencies
        ]

        # construct ranges based on dependency column indexes
        rule_ranges = self._columns_to_sheet_ranges(column_idxs)
        # go over valid value dependencies
        dependency_formatting_body = {"requests": []}
        for j, val_dep in enumerate(val_dependencies):
            is_required = False

            if self.sg.is_node_required(val_dep):
                is_required = True
            else:
                is_required = False

            # construct formatting rule
            formatting_rule = self._column_to_cond_format_eq_rule(
                i, req_val, required=is_required
            )

            # construct conditional format rule
            conditional_format_rule = {
                "addConditionalFormatRule": {
                    "rule": {
                        "ranges": rule_ranges[j],
                        "booleanRule": formatting_rule,
                    },
                    "index": 0,
                }
            }
            dependency_formatting_body["requests"].append(
                            conditional_format_rule
                        )
        return dependency_formatting_body["requests"]

    def _request_dependency_formatting(
        self, i, req_vals, ordered_metadata_fields, requests_body
    ):
        """Gather all the formattng for node dependencies.
        Args:
            i (int): column index
            req_val (str): node name
            ordered_metadata_fields(List[list]): contining all the attributes to
            add as columns, ordered
            requests_body(dict):
                containing all the update requests to add to the gs
        Return:
            requests_body (dict): adding the conditional
            formatting rules to apply
        """
        for req_val in req_vals:
            # get this required/valid value's node label in schema, based on display name (i.e. shown to the user in a dropdown to fill in)
            req_val = req_val["userEnteredValue"]
            req_val_node_label = self.sg.get_node_label(req_val)
            if not req_val_node_label:
                # if this node is not in the graph
                # continue - there are no dependencies for it
                continue
            # check if this required/valid value has additional dependency attributes
            val_dependencies = self.sg.get_node_dependencies(
                req_val_node_label, schema_ordered=False
            )

            # prepare request calls
            dependency_formatting_body = {"requests": []}

            # set conditiaon formatting for dependencies.
            if val_dependencies:
                dependency_formatting_body["requests"] = self._dependency_formatting(
                    i, req_val, ordered_metadata_fields, val_dependencies,
                    dependency_formatting_body
                )

            if dependency_formatting_body["requests"]:
                requests_body["requests"].append(
                    dependency_formatting_body["requests"]
                )
        return requests_body

    def _create_requests_body(
        self,
        required_metadata_fields,
        ordered_metadata_fields,
        json_schema,
        spreadsheet_id,
        sheet_url,
        strict: Optional[bool],
    ):
        """Create and store all formatting changes for the google sheet to
        execute at once.
        Args:
            required_metadata_fields(dict):
                keys: of all the fields/attributes that need to be added
                    to the manifest
                values(list[str]): valid values
            ordered_metadata_fields: List[list], contining all the attributes to
                add as columns, ordered
            json_schema: dict, representing a handful of values
                representing the data model, including: '$schema', '$id', 'title',
                'type', 'properties', 'required'
            spreadsheet_id: str, of the id for the google sheet
            sheet_url (Will be deprecated): a boolean ; determine if a pandas dataframe or a google sheet url gets return
            strict (Optional Bool): strictness with which to apply validation rules to google sheets. True, blocks incorrect entries, False, raises a warning
        Return:
            requests_body(dict):
                containing all the update requests to add to the gs
        """
        # store all requests to execute at once
        requests_body = {}
        requests_body["requests"] = []
        for i, req in enumerate(ordered_metadata_fields[0]):
            # Gather validation rules and valid values for attribute.
            validation_rules = self.sg.get_node_validation_rules(req)
            
            # Add regex match validaiton rule to Google Sheets.
            if validation_rules and sheet_url:
                requests_body =self._request_regex_match_vr_formatting(
                        validation_rules, i, spreadsheet_id, requests_body, strict
                        )

            if req in json_schema["properties"].keys():
                valid_values = self._get_valid_values_from_jsonschema_property(
                    json_schema["properties"][req]
                )
            else:
                valid_values = []

            # Set row formatting
            get_row_formatting = self._request_row_format(i, req)
            if get_row_formatting:
                requests_body["requests"].append(get_row_formatting)

            # Add notes to headers to provide descriptions of the attribute
            header_notes = self._request_notes_comments(i, req, json_schema)
            if header_notes:
                requests_body["requests"].append(header_notes)
            # Add note on how to use multi-select, when appropriate
            note_vv = self._request_note_valid_values(
                i, req, validation_rules, valid_values
            )
            if note_vv:
                requests_body["requests"].append(note_vv)

            # Adding value-constraints, if any
            values = required_metadata_fields[req]
            req_vals = [{"userEnteredValue": value} for value in values if value]
            if not req_vals:
                continue

            # for attributes that don't require "list", create dropdown options and set up data validation rules
            if not rule_in_rule_list("list", validation_rules):
                create_dropdown = self._request_dropdown(
                i, req_vals, spreadsheet_id, validation_rules, valid_values
            )
                if create_dropdown:
                    requests_body["requests"].append(create_dropdown)

            # for attributes that require "list", simply store valid values (if any) in second sheet
            elif len(req_vals)>0 and rule_in_rule_list("list", validation_rules):
                self._store_valid_values_as_data_dictionary(i, req_vals, spreadsheet_id)

            # generate a conditional format rule for each required value (i.e. valid value)
            # for this field (i.e. if this field is set to a valid value that may require additional
            # fields to be filled in, these additional fields will be formatted in a custom style (e.g. red background)

            requests_body = self._request_dependency_formatting(i, req_vals, ordered_metadata_fields, requests_body)
           
        # Set borders formatting
        borders_formatting = self._request_cell_borders()
        if borders_formatting:
            requests_body["requests"].append(borders_formatting)
        return requests_body

    def _create_empty_gs(self, required_metadata_fields, json_schema, spreadsheet_id, sheet_url, strict: Optional[bool]):
        """Generate requests to add columns and format the google sheet.
        Args:
            required_metadata_fields(dict):
                keys: of all the fields/attributes that need to be added
                    to the manifest
                values(list[str]): valid values
            json_schema: dict, representing a handful of values
                representing the data model, including: '$schema', '$id', 'title',
                'type', 'properties', 'required'
            spreadsheet_id: str, of the id for the google sheet
            sheet_url (str): google sheet url of template manifest
            strict (Optional Bool): strictness with which to apply validation rules to google sheets. True, blocks incorrect entries, False, raises a warning
        Returns:
            manifest_url (str): url of the google sheet manifest.
        """
        # adding columns to manifest sheet
        response, ordered_metadata_fields = self._gs_add_and_format_columns(
            required_metadata_fields, spreadsheet_id
        )

        # Add additional metadata
        response = self._gs_add_additional_metadata(
            required_metadata_fields, ordered_metadata_fields, spreadsheet_id
        )

        # Create requests body to add additional formatting to the sheets
        requests_body = self._create_requests_body(
            required_metadata_fields,
            ordered_metadata_fields,
            json_schema,
            spreadsheet_id,
            sheet_url,
            strict,
        )

        # Execute requests
        execute_google_api_requests(
            self.sheet_service,
            requests_body,
            service_type="batch_update",
            spreadsheet_id=spreadsheet_id,
        )

        # Setting up spreadsheet permissions (setup so that anyone with the link can edit)
        self._set_permissions(spreadsheet_id)

        # generating spreadsheet URL
        manifest_url = "https://docs.google.com/spreadsheets/d/" + spreadsheet_id
        return manifest_url

    def _gather_all_fields(self, fields, json_schema):
        """Gather all the attributes/fields to include as columns in the manifest.
        Args:
            fields(list[str]): fields/attributes to search
        Returns:
            required_metadata_fields(dict):
                keys: of all the fields/attributes that need to be added
                    to the manifest
                values(list[str]): valid values
        """
        # Get required fields
        required_metadata_fields = self._get_required_metadata_fields(
            json_schema, fields
        )
        # Add additional dependencies
        required_metadata_fields = self._gather_dependency_requirements(
            json_schema, required_metadata_fields
        )

        # Add additional metadata as entries to columns
        required_metadata_fields = self._get_additional_metadata(
            required_metadata_fields
        )
        return required_metadata_fields

    def get_empty_manifest(self, strict: Optional[bool], json_schema_filepath: str=None, sheet_url: Optional[bool]=None):
        """Create an empty manifest using specifications from the
        json schema.
        Args:
            strict (bool): strictness with which to apply validation rules to google sheets. If true, blocks incorrect entries; if false, raises a warning
            json_schema_filepath (str): path to json schema file
            sheet_url (Will be deprecated): a boolean ; determine if a pandas dataframe or a google sheet url gets return
            strict (Optional Bool): strictness with which to apply validation rules to google sheets. True, blocks incorrect entries, False, raises a warning
        Returns:
            manifest_url (str): url of the google sheet manifest.
        TODO:
            Refactor to not be dependent on GS.
        """
        spreadsheet_id = self._create_empty_manifest_spreadsheet(self.title)
        json_schema = self._get_json_schema(json_schema_filepath=json_schema_filepath)

        required_metadata_fields = self._gather_all_fields(
            json_schema["properties"].keys(), json_schema
        )

        manifest_url = self._create_empty_gs(
            required_metadata_fields, json_schema, spreadsheet_id, sheet_url=sheet_url, strict=strict,
        )
        return manifest_url

    def _get_missing_columns(self, headers_1:list , headers_2:list) -> list:
        """Compare two colunm sets and get cols that are in headers_1, but not headers_2
        Args:
            headers_1 (list): list of column headers
            headers_2 (list): list of column headers
        Returns: 
            list: column headers in headers_1 but not headers_2

        """
        return set(headers_1) - set(headers_2)

    def set_dataframe_by_url(
        self, manifest_url: str, manifest_df: pd.DataFrame, out_of_schema_columns: set =None,
    ) -> ps.Spreadsheet:
        """Update Google Sheets using given pandas DataFrame.
        Args:
            manifest_url (str): Google Sheets URL.
            manifest_df (pd.DataFrame): Data frame to "upload".
            out_of_schema_columns (set): Columns that are in downloaded manifest, but not in current schema.
        Returns:
            ps.Spreadsheet: A Google Sheet object.
        """

        # authorize pygsheets to read from the given URL
        gc = ps.authorize(custom_credentials=self.creds)

        # open google sheets and extract first sheet
        # This sheet already contains headers.
        sh = gc.open_by_url(manifest_url)
        wb = sh[0]

        wb.set_dataframe(manifest_df, (1, 1))

        # update validation rules (i.e. no validation rules) for out of schema columns, if any
        # TODO: similarly clear formatting for out of schema columns, if any
        if out_of_schema_columns:
            num_out_of_schema_columns = len(out_of_schema_columns)
            start_col = self._column_to_letter(len(manifest_df.columns) - num_out_of_schema_columns) # find start of out of schema columns
            end_col = self._column_to_letter(len(manifest_df.columns) + 1) # find end of out of schema columns
            wb.set_data_validation(start = start_col, end = end_col, condition_type = None)
        

        # set permissions so that anyone with the link can edit
        sh.share("", role="writer", type="anyone")

        return sh

    def get_dataframe_by_url(self, manifest_url: str) -> pd.DataFrame:
        """Retrieve pandas DataFrame from table in Google Sheets.

        Args:
            manifest_url (str): Google Sheets URL.

        Return:
            pd.DataFrame: Data frame corresponding to table in given URL.
        """

        # authorize pygsheets to read from the given URL
        gc = ps.authorize(custom_credentials=self.creds)

        # open google sheets and extract first sheet
        sh = gc.open_by_url(manifest_url)
        wb = sh[0]

        # get column headers and read it into a dataframe
        manifest_df = wb.get_as_df(hasHeader=True)

        # An empty column is sometimes included
        if "" in manifest_df:
            manifest_df.drop(columns=[""], inplace=True)

        return manifest_df

    def map_annotation_names_to_display_names(
        self, annotations: pd.DataFrame
    ) -> pd.DataFrame:
        """Update columns names to use display names for consistency.

        Args:
            annotations (pd.DataFrame): Annotations table.

        Returns:
            pd.DataFrame: Annotations table with updated column headers.
        """
        # Get list of attribute nodes from data model
        model_nodes = self.sg.se.get_nx_schema().nodes

        # Subset annotations to those appearing as a label in the model
        labels = filter(lambda x: x in model_nodes, annotations.columns)

        # Generate a dictionary mapping labels to display names
        label_map = {l: model_nodes[l]["displayName"] for l in labels}

        # Use the above dictionary to rename columns in question
        return annotations.rename(columns=label_map)

    def get_manifest_with_annotations(
        self, annotations: pd.DataFrame, sheet_url:bool=None, strict: Optional[bool]=None,
    ) -> Tuple[ps.Spreadsheet, pd.DataFrame]:
        """Generate manifest, optionally with annotations (if requested).

        Args:
            annotations (pd.DataFrame): Annotations table (can be empty).
            strict (Optional Bool): strictness with which to apply validation rules to google sheets. True, blocks incorrect entries, False, raises a warning
            sheet_url (Will be deprecated): a boolean ; determine if a pandas dataframe or a google sheet url gets return
        Returns:
            Tuple[ps.Spreadsheet, pd.DataFrame]: Both the Google Sheet
            URL and the corresponding data frame is returned.
        """

        # Map annotation labels to display names to match manifest columns
        annotations = self.map_annotation_names_to_display_names(annotations)

        # Convert annotations table into dictionary, but maintain order
        annotations_dict_raw = annotations.to_dict(into=OrderedDict)
        annotations_dict = OrderedDict(
            (k, list(v.values())) for k, v in annotations_dict_raw.items()
        )

        # Needs to happen before get_empty_manifest() gets called
        self.additional_metadata = annotations_dict

        # Generate empty manifest using `additional_metadata`
        manifest_url = self.get_empty_manifest(sheet_url=sheet_url, strict=strict)
        manifest_df = self.get_dataframe_by_url(manifest_url=manifest_url)

        # Annotations clashing with manifest attributes are skipped
        # during empty manifest generation. For more info, search
        # for `additional_metadata` in `self.get_empty_manifest`.
        # Hence, the shared columns need to be updated separately.
        if self.is_file_based and self.use_annotations:
            # This approach assumes that `update_df` returns
            # a data frame whose columns are in the same order
            manifest_df = update_df(manifest_df, annotations)
            manifest_sh = self.set_dataframe_by_url(manifest_url, manifest_df)
            manifest_url = manifest_sh.url

        return manifest_url, manifest_df

    def export_sheet_to_excel(self, title: str = None, manifest_url : str = None, output_location: str = None) -> str:
        """
        export manifest as an Excel spreadsheet and return local file path
        Args:
            title: title of the exported excel spreadsheet
            manifest_url: manifest google sheet url 
            output_location: the location where the exported excel file would live
        return: 
            Export manifest to a desired location. 
        """
        # construct file name
        file_name = title + ".xlsx"
        #if file path exists and it contains a file name: 
        if output_location: 
            if os.path.exists(output_location):
                if Path(output_location).suffix == '.xlsx' or Path(output_location).suffix == '.xls':
                    output_excel_file_path = output_location
                # if users define the location but it doesn't contain a file name, we should add the file name:
                else:
                    output_excel_file_path = os.path.join(output_location, file_name)
    
        # trigger a warning if file path is provided but does not exist
        elif output_location and not os.path.exists(output_location):
            output_excel_file_path = os.path.abspath(os.path.join(os.getcwd(), file_name))
            logger.warning(f'{output_location} does not exist. Using current working directory {output_excel_file_path}')
        # otherwise, use the default location
        else:
            output_excel_file_path = os.path.abspath(os.path.join(os.getcwd(), file_name))
        
        # export the manifest to excel
        export_manifest_drive_service(manifest_url, file_path=output_excel_file_path, mimeType = 'application/vnd.openxmlformats-officedocument.spreadsheetml.sheet')
        
        return output_excel_file_path

    def _handle_output_format_logic(self, output_format: str = None, output_path: str = None, sheet_url: bool = None, empty_manifest_url: str = None, dataframe: pd.DataFrame = None, out_of_schema_columns: set =None):
        """
        Handle the logic between sheet_url parameter and output_format parameter to determine the type of output to return
        Args: 
            output_format: Determines if Google sheet URL, pandas dataframe, or Excel spreadsheet gets returned.
            sheet_url (Will be deprecated): a boolean ; determine if a pandas dataframe or a google sheet url gets return
            empty_manifest_url: Google sheet URL that leads to an empty manifest 
            dataframe: the pandas dataframe that contains the metadata that needs to be populated to an empty manifest
            output_path: Determines the output path of the exported manifest (only relevant if returning an excel spreadsheet)
            out_of_schema_columns (set): Columns that are in downloaded manifest, but not in current schema.
        Return: 
            a pandas dataframe, file path of an excel spreadsheet, or a google sheet URL 
        TODO:
            Depreciate sheet URL and add google_sheet as an output_format choice.
        """

        # if the output type gets set to "dataframe", return a data frame 
        if output_format == "dataframe":
            return dataframe
        
        # if the output type gets set to "excel", return an excel spreadsheet
        elif output_format == "excel":              
            # export manifest url that only contains column headers to Excel
            output_file_path = self.export_sheet_to_excel(title = self.title,
                                                          manifest_url = empty_manifest_url,
                                                          output_location = output_path,
                                                          )

            # populate an excel spreadsheet with the existing dataframe
            self.populate_existing_excel_spreadsheet(output_file_path, dataframe)

            return output_file_path
        
        # Return google sheet if sheet_url flag is raised.
        elif sheet_url:
            manifest_sh = self.set_dataframe_by_url(manifest_url=empty_manifest_url, manifest_df=dataframe, out_of_schema_columns=out_of_schema_columns)
            return manifest_sh.url
        
        # Default return a DataFrame
        else:
            return dataframe

    def get_manifest(
        self, dataset_id: str = None, sheet_url: bool = None, json_schema: str = None, output_format: str = None, output_path: str = None, access_token: str = None, strict: Optional[bool]=None,
    ) -> Union[str, pd.DataFrame]:
        """Gets manifest for a given dataset on Synapse.
           TODO: move this function to class MetadatModel (after MetadataModel is refactored)

        Args:
            dataset_id: Synapse ID of the "dataset" entity on Synapse (for a given center/project).
            sheet_url (Will be deprecated): a boolean ; determine if a pandas dataframe or a google sheet url gets return
            output_format: Determines if Google sheet URL, pandas dataframe, or Excel spreadsheet gets returned.
            output_path: Determines the output path of the exported manifest
            access_token: Token in .synapseConfig. Since we could not pre-load access_token as an environment variable on AWS, we have to add this variable. 

        Returns:
            Googlesheet URL, pandas dataframe, or an Excel spreadsheet 
        """

        # Handle case when no dataset ID is provided
        if not dataset_id:
            manifest_url = self.get_empty_manifest(json_schema_filepath=json_schema, strict=strict, sheet_url=sheet_url)

            # if output_form parameter is set to "excel", return an excel spreadsheet
            if output_format == "excel": 
                output_file_path = self.export_sheet_to_excel(title = self.title, manifest_url = manifest_url, output_location = output_path)
                return output_file_path
            # since we are not going to return an empty dataframe for an empty manifest, here we will just return a google sheet url for all other cases
            else: 
                return manifest_url

        # Otherwise, create manifest using the given dataset
        #TODO: avoid explicitly exposing Synapse store functionality
        # just instantiate a Store class and let it decide at runtime/config
        # the store type
        if access_token: 
            # for getting an existing manifest on AWS
            store = SynapseStorage(access_token=access_token)
        else: 
            store = SynapseStorage()

        # Get manifest file associated with given dataset (if applicable)
        # populate manifest with set of new files (if applicable)
        manifest_record = store.updateDatasetManifestFiles(self.sg, datasetId = dataset_id, store = False)

        # get URL of an empty manifest file created based on schema component
        empty_manifest_url = self.get_empty_manifest(strict=strict, sheet_url=sheet_url)

        # Populate empty template with existing manifest
        if manifest_record:
            # TODO: Update or remove the warning in self.__init__() if
            # you change the behavior here based on self.use_annotations
            # Update df with existing manifest. Agnostic to output format
            updated_df, out_of_schema_columns = self._update_dataframe_with_existing_df(empty_manifest_url=empty_manifest_url, existing_df=manifest_record[1])

            # determine the format of manifest
            result = self._handle_output_format_logic(output_format = output_format,
                                                      output_path = output_path,
                                                      sheet_url = sheet_url,
                                                      empty_manifest_url=empty_manifest_url,
                                                      dataframe = updated_df,
                                                      out_of_schema_columns=out_of_schema_columns,
                                                      )
            return result

        # Generate empty template and optionally fill in with annotations
        else:
            # Using getDatasetAnnotations() to retrieve file names and subset
            # entities to files and folders (ignoring tables/views)

            annotations = pd.DataFrame()
            if self.is_file_based:
                annotations = store.getDatasetAnnotations(dataset_id)

            # if there are no files with annotations just generate an empty manifest
            if annotations.empty:
                manifest_url = self.get_empty_manifest(strict=strict)
                manifest_df = self.get_dataframe_by_url(manifest_url)
            else:
                # Subset columns if no interested in user-defined annotations and there are files present
                if self.is_file_based and not self.use_annotations:
                    annotations = annotations[["Filename", "eTag", "entityId"]]

                # Update `additional_metadata` and generate manifest
<<<<<<< HEAD
                manifest_url, manifest_df = self.get_manifest_with_annotations(annotations, sheet_url=sheet_url, strict=strict)
            
=======
                manifest_url, manifest_df = self.get_manifest_with_annotations(annotations)
>>>>>>> 5fb5743c
            # Update df with existing manifest. Agnostic to output format
            updated_df, out_of_schema_columns = self._update_dataframe_with_existing_df(empty_manifest_url=empty_manifest_url, existing_df=manifest_df)

            # determine the format of manifest that gets return 
            result = self._handle_output_format_logic(output_format = output_format,
                                                      output_path = output_path,
                                                      sheet_url = sheet_url,
                                                      empty_manifest_url=empty_manifest_url,
                                                      dataframe = updated_df,
                                                      out_of_schema_columns = out_of_schema_columns,
                                                      )
            return result

    def _get_end_columns(self, current_schema_headers, existing_manifest_headers, out_of_schema_columns):
        """
        Gather columns to be added to the end of the manifest, and ensure entityId is at the end.
        Args:
            current_schema_headers: list, columns in the current manifest schema
            existing_manifest_headers: list, columns in the existing manifest
            out_of_schema_columns: set, columns that are in the existing manifest, but not the current schema
        Returns:
            end_columns: list of columns to be added to the end of the manifest.
        """
        # Identify columns to add to the end of the manifest
        end_columns = list(out_of_schema_columns)
        
        # Make sure want Ids are placed at end of manifest, in given order.
        for id_name in ['Uuid', 'Id', 'entityId']:
            if id_name in end_columns:
                end_columns.remove(id_name)
                end_columns.append(id_name)
        
        # Add entity_id to the end columns if it should be there but isn't
        if 'entityId' in (current_schema_headers or existing_manfiest_headers) and 'entityId' not in end_columns:
            end_columns.append('entityId')
        return end_columns

    def _update_dataframe_with_existing_df(self, empty_manifest_url: str, existing_df: pd.DataFrame) -> pd.DataFrame:
        """
        Handle scenario when existing manifest does not match new manifest template due to changes in the data model:
            the sheet column header reflect the latest schema the existing manifest column-set may be outdated
            ensure that, if missing, attributes from the latest schema are added to the column-set of the existing manifest so that the user can modify their data if needed
            to comply with the latest schema.
        Args:
            empty_manifest_url (str): Google Sheet URL with an empty manifest with headers.
            existing_df (Pd.DataFrame): df of an existing manifest

        Returns:
            updated_df (Pd.DataFrame): existing_df with new_columns added.
            out_of_schema_columns (set): Columns that are in downloaded manifest, but not in current schema.
        """

        # Get headers for the current schema and existing manifest df.
<<<<<<< HEAD
        current_schema_headers = list(self.get_dataframe_by_url(manifest_url=empty_manifest_url).columns)
        existing_manfiest_headers = list(existing_df.columns)
=======
        current_schema_headers = list(self.get_dataframe_by_url(empty_manifest_url).columns)
        existing_manifest_headers = list(existing_df.columns)
>>>>>>> 5fb5743c

        # Find columns that exist in the current schema, but are not in the manifest being downloaded.
        new_columns = self._get_missing_columns(current_schema_headers, existing_manifest_headers)

        # Find columns that exist in the manifest being downloaded, but not in the current schema.
        out_of_schema_columns = self._get_missing_columns(existing_manifest_headers, current_schema_headers)

        # clean empty columns if any are present (there should be none)
        # TODO: Remove this line once we start preventing empty column names
        if '' in new_columns:
            new_columns = new_columns.remove('')

        # Copy the df for updating.
        updated_df = existing_df.copy(deep=True)
        
        # update existing manifest w/ missing columns, if any
        if new_columns:
            updated_df = updated_df.assign(
                **dict(zip(new_columns, len(new_columns) * [""]))
            )

        end_columns = self._get_end_columns(current_schema_headers=current_schema_headers,
                                           existing_manifest_headers=existing_manifest_headers,
                                           out_of_schema_columns=out_of_schema_columns)
        
        # sort columns in the updated manifest:
        # match latest schema order
        # move obsolete columns at the end
        updated_df = updated_df[self.sort_manifest_fields(updated_df.columns)]

        # move obsolete columns at the end with entityId at the very end
        updated_df = updated_df[[c for c in updated_df if c not in end_columns] + list(end_columns)]
        return updated_df, out_of_schema_columns

    def _format_new_excel_column(self, worksheet, new_column_index: int, col: str):
        """Add new column to an openpyxl worksheet and format header.
        Args:
            worksheet: openpyxl worksheet
            new_column_index, int: index to add new column
        Return:
            modified worksheet
        """
        # Add column header
        worksheet.cell(row=1, column=new_column_index+1).value = col
        # Format new column header 
        worksheet.cell(row=1, column=new_column_index+1).font = Font(size=8, bold=True, color="FF000000")
        worksheet.cell(row=1, column=new_column_index+1).alignment = Alignment(horizontal="center", vertical="bottom")
        worksheet.cell(row=1, column=new_column_index+1).fill = PatternFill(start_color='FFE0E0E0', end_color='FFE0E0E0', fill_type='solid')
        return worksheet

    def populate_existing_excel_spreadsheet(self, existing_excel_path: str = None, additional_df: pd.DataFrame = None):
        '''Populate an existing excel spreadsheet by using an additional dataframe (to avoid sending metadata directly to Google APIs)
        New columns will be placed at the end of the spreadsheet.
        Args:
            existing_excel_path: path of an existing excel spreadsheet
            additional_df: additional dataframe
        Return: 
            added new dataframe to the existing excel path.
        Note:
            - Done by rows and column as a way to preserve formatting. 
            Doing a complete replacement will remove all conditional formatting and dropdowns.
        '''
        # load workbook
        workbook = load_workbook(existing_excel_path)
        worksheet = workbook.active

        # Add new data to existing excel
        if not additional_df.empty:
            existing_excel_headers = [cell.value for cell in worksheet[1] if cell.value != None]

            new_column_index = len(existing_excel_headers)
            df_columns = additional_df.columns

            # Iteratively fill workbook with contents of additional_df
            for row_num, row_contents in enumerate(dataframe_to_rows(additional_df, index=False, header=False), 2):
                for index, col in enumerate(df_columns):
                    if col in existing_excel_headers:
                        # Get index of column header in existing excel to ensure no values are placed in incorrect spot.
                        existing_column_index = existing_excel_headers.index(col)
                        worksheet.cell(row=row_num, column=existing_column_index+1).value = row_contents[index]
                    else:
                        # Add new col to excel worksheet and format.
                        worksheet = self._format_new_excel_column(worksheet=worksheet, new_column_index=new_column_index, col=col)
                        # Add data to column
                        worksheet.cell(row=row_num, column=new_column_index+1).value = row_contents[index]
                        # Add new column to headers so it can be accounted for.
                        existing_excel_headers.append(col)
                        # Update index for adding new columns.
                        new_column_index+=1                   
        workbook.save(existing_excel_path)

    def populate_manifest_spreadsheet(self, existing_manifest_path: str = None, empty_manifest_url: str = None, return_excel: bool = False, title: str = None):
        """Creates a google sheet manifest based on existing manifest.
        Args:
            existing_manifest_path: the location of the manifest containing metadata presently stored
            empty_manifest_url: the path to a manifest template to be prepopulated with existing's manifest metadata
            return_excel: if true, return an Excel spreadsheet instead of Google sheet
            title: title of output manifest 
        """

        # read existing manifest
        manifest = load_df(existing_manifest_path)
        
        if return_excel: 
            '''if we are returning an Excel spreadsheet, do not populate dataframe to google'''
            # get an empty manifest 
            manifest_url = empty_manifest_url

            # export the manifest to excel
            output_excel_file_path = self.export_sheet_to_excel(manifest_url = manifest_url, title=title)
            
            # populate exported sheet 
            self.populate_existing_excel_spreadsheet(output_excel_file_path, manifest)
            return output_excel_file_path
        else: 
            manifest_sh = self.set_dataframe_by_url(empty_manifest_url, manifest)
            return manifest_sh.url

    def sort_manifest_fields(self, manifest_fields, order="schema"):
        # order manifest fields alphabetically (base order)
        manifest_fields = sorted(manifest_fields)

        if order == "alphabetical":
            # if the order is alphabetical ensure that filename is first, if present
            if "Filename" in manifest_fields:
                manifest_fields.remove("Filename")
                manifest_fields.insert(0, "Filename")

        # order manifest fields based on data-model schema
        if order == "schema":
            if self.sg and self.root:
                # get display names of dependencies
                dependencies_display_names = self.sg.get_node_dependencies(self.root)

                # reorder manifest fields so that root dependencies are first and follow schema order
                manifest_fields = sorted(
                    manifest_fields,
                    key=lambda x: dependencies_display_names.index(x)
                    if x in dependencies_display_names
                    else len(manifest_fields) - 1,
                )
            else:
                raise ValueError(
                    f"Provide valid data model path and valid component from data model."
                )

        # always have entityId as last columnn, if present
        if "entityId" in manifest_fields:
            manifest_fields.remove("entityId")
            manifest_fields.append("entityId")

        return manifest_fields<|MERGE_RESOLUTION|>--- conflicted
+++ resolved
@@ -1565,12 +1565,8 @@
                     annotations = annotations[["Filename", "eTag", "entityId"]]
 
                 # Update `additional_metadata` and generate manifest
-<<<<<<< HEAD
                 manifest_url, manifest_df = self.get_manifest_with_annotations(annotations, sheet_url=sheet_url, strict=strict)
-            
-=======
-                manifest_url, manifest_df = self.get_manifest_with_annotations(annotations)
->>>>>>> 5fb5743c
+
             # Update df with existing manifest. Agnostic to output format
             updated_df, out_of_schema_columns = self._update_dataframe_with_existing_df(empty_manifest_url=empty_manifest_url, existing_df=manifest_df)
 
@@ -1624,13 +1620,8 @@
         """
 
         # Get headers for the current schema and existing manifest df.
-<<<<<<< HEAD
         current_schema_headers = list(self.get_dataframe_by_url(manifest_url=empty_manifest_url).columns)
         existing_manfiest_headers = list(existing_df.columns)
-=======
-        current_schema_headers = list(self.get_dataframe_by_url(empty_manifest_url).columns)
-        existing_manifest_headers = list(existing_df.columns)
->>>>>>> 5fb5743c
 
         # Find columns that exist in the current schema, but are not in the manifest being downloaded.
         new_columns = self._get_missing_columns(current_schema_headers, existing_manifest_headers)
