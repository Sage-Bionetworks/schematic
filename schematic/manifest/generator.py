--- conflicted
+++ resolved
@@ -852,7 +852,7 @@
 
         # update validation rules (i.e. no validation rules) for out of schema columns, if any
         # TODO: similarly clear formatting for out of schema columns, if any
-        if len(out_of_schema_columns) > 0: 
+        if len(out_of_schema_columns) > 0:
             start_col = self._column_to_letter(len(wb_header)) # find start of out of schema columns
             end_col = self._column_to_letter(len(manifest_df.columns) + 1) # find end of out of schema columns
             wb.set_data_validation(start = start_col, end = end_col, condition_type = None)
@@ -978,11 +978,7 @@
 
         # Get manifest file associated with given dataset (if applicable)
         syn_id_and_path = syn_store.getDatasetManifest(datasetId=dataset_id)
-<<<<<<< HEAD
-
-=======
-       
->>>>>>> 52872a87
+
         # Populate empty template with existing manifest
         if syn_id_and_path:
 
