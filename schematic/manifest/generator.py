--- conflicted
+++ resolved
@@ -959,10 +959,6 @@
 
         # update validation rules (i.e. no validation rules) for out of schema columns, if any
         # TODO: similarly clear formatting for out of schema columns, if any
-<<<<<<< HEAD
-
-=======
->>>>>>> 9cd6bb4e
         num_out_of_schema_columns = len(out_of_schema_columns)
         if num_out_of_schema_columns > 0: 
             start_col = self._column_to_letter(len(manifest_df.columns) - num_out_of_schema_columns) # find start of out of schema columns
