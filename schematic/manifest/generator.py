--- conflicted
+++ resolved
@@ -805,10 +805,7 @@
         # move obsolete columns at the end
         manifest_df = manifest_df[self.sort_manifest_fields(manifest_df.columns)]
         manifest_df = manifest_df[[c for c in manifest_df if c not in out_of_schema_columns] + list(out_of_schema_columns)]
-<<<<<<< HEAD
-       
-=======
->>>>>>> e8e0039e
+    
         # The following line sets `valueInputOption = "RAW"` in pygsheets
         sh.default_parse = False
 
