--- conflicted
+++ resolved
@@ -836,7 +836,6 @@
                     }
                 ]
             }
-<<<<<<< HEAD
             return notes_body["requests"]
         elif "list" in validation_rules and not valid_values:
             note = "Please enter values as a comma separated list. For example: XX, YY, ZZ"
@@ -855,8 +854,6 @@
                     }
                 ]
             }
-=======
->>>>>>> 76979422
             return notes_body["requests"]
         else:
             return
