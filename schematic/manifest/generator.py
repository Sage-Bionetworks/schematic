from collections import OrderedDict
import json
import logging
import networkx as nx
from openpyxl.styles import Font, Alignment, PatternFill
from openpyxl import load_workbook
from openpyxl.utils.dataframe import dataframe_to_rows
import os
import pandas as pd
from pathlib import Path
import pygsheets as ps
from tempfile import NamedTemporaryFile
from typing import Dict, List, Optional, Tuple, Union

from schematic.schemas.data_model_graph import DataModelGraphExplorer
from schematic.schemas.data_model_json_schema import DataModelJSONSchema
from schematic.utils.google_api_utils import (
    execute_google_api_requests,
    build_service_account_creds,
)
from schematic.utils.df_utils import update_df, load_df
from schematic.utils.validate_utils import rule_in_rule_list

#TODO: This module should only be aware of the store interface
# we shouldn't need to expose Synapse functionality explicitly
from schematic.store.synapse import SynapseStorage

from schematic.configuration.configuration import CONFIG
from schematic.utils.google_api_utils import export_manifest_drive_service


logger = logging.getLogger(__name__)



class ManifestGenerator(object):
    def __init__(
        self,
        path_to_json_ld: str,  # JSON-LD file to be used for generating the manifest
        graph: nx.MultiDiGraph,
        alphabetize_valid_values: str = 'ascending',
        title: str = None,  # manifest sheet title
        root: str = None,
        additional_metadata: Dict = None,
        use_annotations: bool = False,
    ) -> None:
        # use service account creds
        services_creds = build_service_account_creds()

        # google service for Sheet API
        self.sheet_service = services_creds["sheet_service"]

        # google service for Drive API
        self.drive_service = services_creds["drive_service"]

        # google service credentials object
        self.creds = services_creds["creds"]

        # Path to jsonld
        self.jsonld_path = path_to_json_ld

        # Graph
        self.graph = graph

        # schema root
        if root:
            self.root = root
        # Raise an error if no DataType has been provided
        else:
            raise ValueError("No DataType has been provided.")

        # alphabetize valid values
        self.alphabetize = alphabetize_valid_values

        # manifest title
        self.title = title
        if self.title is None:
            self.title = f"{self.root} - Manifest"

        # Whether to use existing annotations during manifest generation
        self.use_annotations = use_annotations

        # Warn about limited feature support for `use_annotations`
        if self.use_annotations:
            logger.warning(
                "The `use_annotations` option is currently only supported "
                "when there is no manifest file for the dataset in question."
            )

        # Instantiate Data Model Explorer object
        self.DME = DataModelGraphExplorer(self.graph)

        # additional metadata to add to manifest
        self.additional_metadata = additional_metadata
   
        # Check if the class is in the schema
        root_in_schema = self.sg.se.is_class_in_schema(self.root)
        
        # If the class could not be found, give a notification
        if not root_in_schema:
            exception_message = f"The DataType entered ({self.root}) could not be found in the data model schema. " + \
                                "Please confirm that the datatype is in the data model and that the spelling matches the class label in the .jsonld file."
            raise LookupError(exception_message) 

        # Determine whether current data type is file-based
<<<<<<< HEAD
        is_file_based = False
        if self.root:
            is_file_based = "Filename" in self.DME.get_node_dependencies(self.root)
        self.is_file_based = is_file_based
=======
        self.is_file_based = "Filename" in self.sg.get_node_dependencies(self.root)

>>>>>>> 606372ef

    def _attribute_to_letter(self, attribute, manifest_fields):
        """Map attribute to column letter in a google sheet"""

        # find index of attribute in manifest field
        column_idx = manifest_fields.index(attribute)

        # return the google sheet letter representation of the column index
        return self._column_to_letter(column_idx)

    def _column_to_letter(self, column):
        """Find google sheet letter representation of a column index integer"""
        character = chr(ord("A") + column % 26)
        remainder = column // 26
        if column >= 26:
            return self._column_to_letter(remainder - 1) + character
        else:
            return character

    def _columns_to_sheet_ranges(self, column_idxs):
        """map a set of column indexes to a set of Google sheet API ranges: each range includes exactly one column"""
        ranges = []

        for column_idx in column_idxs:
            col_range = {
                "startColumnIndex": column_idx,
                "endColumnIndex": column_idx + 1,
            }

            ranges.append(col_range)

        return ranges

    def _column_to_cond_format_eq_rule(
        self, column_idx: int, condition_argument: str, required: bool = False
    ) -> dict:
        """Given a column index and an equality argument (e.g. one of valid values for the given column fields), generate a conditional formatting rule based on a custom formula encoding the logic:

        'if a cell in column idx is equal to condition argument, then set specified formatting'
        """

        col_letter = self._column_to_letter(column_idx)

        if not required:
            bg_color = CONFIG.google_optional_background_color
        else:
            bg_color = CONFIG.google_required_background_color

        boolean_rule = {
            "condition": {
                "type": "CUSTOM_FORMULA",
                "values": [
                    {
                        "userEnteredValue": "=$"
                        + col_letter
                        + '1 = "'
                        + condition_argument
                        + '"'
                    }
                ],
            },
            "format": {"backgroundColor": bg_color},
        }

        return boolean_rule

    def _gdrive_copy_file(self, origin_file_id, copy_title):
        """Copy an existing file.

        Args:
            origin_file_id: ID of the origin file to copy.
            copy_title: Title of the copy.

        Returns:
            The copied file if successful, None otherwise.
        """
        copied_file = {"name": copy_title}

        # return new copy sheet ID
        return (
            self.drive_service.files()
            .copy(fileId=origin_file_id, body=copied_file)
            .execute()["id"]
        )

    def _create_empty_manifest_spreadsheet(self, title:str) -> str:
        """
        Creates an empty google spreadsheet returning the id.
        If the configuration has a template id it will be used

        Args:
            title (str): The title of the spreadsheet

        Returns:
            str: The id of the created spreadsheet
        """
        template_id = CONFIG.google_sheets_master_template_id

        if template_id:
            spreadsheet_id = self._gdrive_copy_file(template_id, title)

        else:
            spreadsheet_body = {
                'properties': {
                    'title': title
                }
            }

            spreadsheet_id = self.sheet_service.spreadsheets().create(
                body=spreadsheet_body,
                fields="spreadsheetId").execute().get("spreadsheetId"
            )

        return spreadsheet_id

    def _get_cell_borders(self, cell_range):

        # set border style request
        color = {
            "red": 226.0 / 255.0,
            "green": 227.0 / 255.0,
            "blue": 227.0 / 255.0,
        }

        border_style_req = {
            "updateBorders": {
                "range": cell_range,
                "top": {"style": "SOLID", "width": 2, "color": color},
                "bottom": {"style": "SOLID", "width": 2, "color": color},
                "left": {"style": "SOLID", "width": 2, "color": color},
                "right": {"style": "SOLID", "width": 2, "color": color},
                "innerHorizontal": {"style": "SOLID", "width": 2, "color": color},
                "innerVertical": {"style": "SOLID", "width": 2, "color": color},
            }
        }

        return border_style_req

    def _set_permissions(self, fileId):
        def callback(request_id, response, exception):
            if exception:
                # Handle error
                logger.error(exception)
            else:
                logger.info(f"Permission Id: {response.get('id')}")

        batch = self.drive_service.new_batch_http_request(callback=callback)

        worldPermission = {"type": "anyone", "role": "writer"}

        batch.add(
            self.drive_service.permissions().create(
                fileId=fileId, body=worldPermission, fields="id",
            )
        )
        batch.execute()

    def _store_valid_values_as_data_dictionary(self, column_id:int, valid_values:list, spreadsheet_id:str) -> list:
        '''store valid values in google sheet (sheet 2). This step is required for "ONE OF RANGE" validation
        Args:
            column_id: id of column
            valid_values: a list of valid values for a given attribute (i.e. for diagnosis, this looks like: [{'userEnteredValue': 'Cancer'}, {'userEnteredValue': 'Healthy'}])
            spreadsheet_id: google spreadsheet id
        
        return: range of valid values (i.e. for diagnosis, [{'userEnteredValue': '=Sheet2!D2:D3'}])
        '''
        # get valid values w/o google sheet header
        values = [valid_value["userEnteredValue"] for valid_value in valid_values]
        
        if self.alphabetize and self.alphabetize.lower().startswith('a'):
            values.sort(reverse=False, key=str.lower)
        elif self.alphabetize and self.alphabetize.lower().startswith('d'):
            values.sort(reverse=True, key=str.lower)

        # store valid values explicitly in workbook at the provided range to use as validation values
        target_col_letter = self._column_to_letter(column_id)
        body = {"majorDimension": "COLUMNS", "values": [values]}
        target_range = (
            "Sheet2!"
            + target_col_letter
            + "2:"
            + target_col_letter
            + str(len(values) + 1)
        )
        valid_values = [{"userEnteredValue": "=" + target_range}]
        response = (
            self.sheet_service.spreadsheets()
            .values()
            .update(
                spreadsheetId=spreadsheet_id,
                range=target_range,
                valueInputOption="RAW",
                body=body,
            )
            .execute()
        )
        return valid_values

    def _get_column_data_validation_values(
        self,
        spreadsheet_id,
        valid_values,
        column_id,
        strict:Optional[bool],
        validation_type="ONE_OF_LIST",
        custom_ui=True,
        input_message="Choose one from dropdown",
    ):

        # set validation strictness to config file default if None indicated.
        if strict == None:
            strict = CONFIG.google_sheets_strict_validation
        #store valid values explicitly in workbook at the provided range to use as validation values
        if validation_type == "ONE_OF_RANGE":
            valid_values=self._store_valid_values_as_data_dictionary(column_id, valid_values, spreadsheet_id)

        # setup validation data request body
        validation_body = {
            "requests": [
                {
                    "setDataValidation": {
                        "range": {
                            "startRowIndex": 1,
                            "startColumnIndex": column_id,
                            "endColumnIndex": column_id + 1,
                        },
                        "rule": {
                            "condition": {
                                "type": validation_type,
                                "values": valid_values,
                            },
                            "inputMessage": input_message,
                            "strict": strict,
                            "showCustomUi": custom_ui,
                        },
                    }
                }
            ]
        }

        return validation_body

    def _get_valid_values_from_jsonschema_property(self, prop: dict) -> List[str]:
        """Get valid values for a manifest attribute based on the corresponding
        values of node's properties in JSONSchema

        Args:
            prop: node properties - jsonschema dictionary

        Returns:
            List of valid values
        """

        if "enum" in prop:
            return prop["enum"]
        elif "items" in prop:
            return prop["items"]["enum"]
        else:
            return []


    def _get_json_schema(self, json_schema_filepath: str) -> Dict:
        """Open json schema as a dictionary.
        Args:
            json_schema_filepath(str): path to json schema file
        Returns:
            Dictionary, containing portions of the json schema
        TODO: Do we even allow people to provide a json_schema_filepath anyore?
        """
        if not json_schema_filepath:
            # TODO Catch error if no JSONLD or JSON path provided.
            data_model_js = DataModelJSONSchema(jsonld_path=self.jsonld_path, graph=self.graph)
            json_schema = data_model_js.get_json_validation_schema(source_node=self.root, schema_name=self.title)
        else:
            with open(json_schema_filepath) as jsonfile:
                json_schema = json.load(jsonfile)
        return json_schema

    def _get_required_metadata_fields(self, json_schema, fields):
        """For the root node gather dependency requirements (all attributes linked to this node)
        and corresponding allowed values constraints (i.e. valid values).

        Args:
            json_schema(dict): representing a handful of values
                representing the data model, including: '$schema', '$id', 'title',
                'type', 'properties', 'required'
            fields(list[str]): fields/attributes to search
        Returns:
            required_metadata_fields(dict):
                keys: of all the fields/attributes that need to be added
                    to the manifest
                values(list[str]): valid values
        """
        required_metadata_fields = {}
        for req in fields:
            required_metadata_fields[
                req
            ] = self._get_valid_values_from_jsonschema_property(
                json_schema["properties"][req]
            )
            # the following line may not be needed
            json_schema["properties"][req]["enum"] = required_metadata_fields[req]
        return required_metadata_fields

    def _gather_dependency_requirements(self, json_schema, required_metadata_fields):
        """Gathering dependency requirements and allowed value constraints
            for conditional dependencies, if any
        TODO:
            Refactor
        Args:
            json_schema(dict): representing a handful of values
                representing the data model, including: '$schema', '$id', 'title',
                'type', 'properties', 'required'
            required_metadata_fields(dict):
                keys: of all the fields/attributes that need to be added
                    to the manifest
                values(list[str]): valid values
        Returns:
            required_metadata_fields(dict):
                updates dictionary to additional attributes, if applicable,
                as keys with their corresponding valid values.
        """

        if "allOf" in json_schema:
            for conditional_reqs in json_schema["allOf"]:
                if "required" in conditional_reqs["if"]:
                    for req in conditional_reqs["if"]["required"]:
                        if req in conditional_reqs["if"]["properties"]:
                            if not req in required_metadata_fields:
                                if req in json_schema["properties"]:
                                    required_metadata_fields[
                                        req
                                    ] = self._get_valid_values_from_jsonschema_property(
                                        json_schema["properties"][req]
                                    )
                                else:
                                    required_metadata_fields[
                                        req
                                    ] = self._get_valid_values_from_jsonschema_property(
                                        conditional_reqs["if"]["properties"][req]
                                    )

                    for req in conditional_reqs["then"]["required"]:
                        if not req in required_metadata_fields:
                            if req in json_schema["properties"]:
                                required_metadata_fields[
                                    req
                                ] = self._get_valid_values_from_jsonschema_property(
                                    json_schema["properties"][req]
                                )

        return required_metadata_fields

    def _add_root_to_component(self, required_metadata_fields: Dict[str, List]):
        """If 'Component' is in the column set, add root node as a
        metadata component entry in the first row of that column.
        Args:
            required_metadata_fields(dict):
                keys: of all the fields/attributes that need to be added
                    to the manifest
                values(list[str]): valid values
        Return:
            updates self.additional_metadata if appropriate to
            contain {'Component': [self.root]}
        """
        if "Component" in required_metadata_fields.keys():
            # check if additional metadata has actually been instantiated in the
            # constructor (it's optional) if not, instantiate it
            if not self.additional_metadata:
                self.additional_metadata = {}
            if self.is_file_based and 'Filename' in self.additional_metadata:
                self.additional_metadata["Component"] = [self.root] * max(
                    1, len(self.additional_metadata["Filename"])
                )
            else:
                self.additional_metadata["Component"] = [self.root]
        return

    def _get_additional_metadata(self, required_metadata_fields: dict) -> dict:
        """Add additional metadata as entries to columns.
        Args:
            required_metadata_fields(dict):
                keys: of all the fields/attributes that need to be added
                    to the manifest
                values(list[str]): valid values
        Return:
            required_metadata_fields(dict): Updated required_metadata_fields to include additional metadata
                that is to be added to specified columns
        """
        self._add_root_to_component(required_metadata_fields)
        # if additional metadata is provided append columns (if those do not exist already)
        if self.additional_metadata:
            for column in self.additional_metadata.keys():
                if not column in required_metadata_fields:
                    required_metadata_fields[column] = []
        return required_metadata_fields

    def _get_column_range_and_order(self, required_metadata_fields):
        """Find the alphabetical range of columns and sort them.
        Args:
            required_metadata_fields(dict):
                keys: of all the fields/attributes that need to be added
                    to the manifest
                values(list[str]): valid values
        Returns:
            end_col_letter (chr): google sheet letter representation of a column index integer
            ordered_metadata_fields(List[list]): Contining all the attributes to
            add as columns, ordered
        """
        # determining columns range
        end_col = len(required_metadata_fields.keys())
        end_col_letter = self._column_to_letter(end_col)

        # order columns header (since they are generated based on a json schema, which is a dict)
        ordered_metadata_fields = [list(required_metadata_fields.keys())]
        ordered_metadata_fields[0] = self.sort_manifest_fields(
            ordered_metadata_fields[0]
        )
        return end_col_letter, ordered_metadata_fields

    def _gs_add_and_format_columns(self, required_metadata_fields, spreadsheet_id):
        """Add columns to the google sheet and format them.
        Args:
            required_metadata_fields(dict):
                keys: of all the fields/attributes that need to be added
                    to the manifest
                values(list[str]): valid values
            spreadsheet_id(str): id of the google sheet
        Returns:
            respones: In return for a request, used by google sheet api to add columns
                to the sheet being generated.
            ordered_metadata_fields(List[list]): contining all the attributes to
            add as columns, ordered
        """

        end_col_letter, ordered_metadata_fields = self._get_column_range_and_order(
            required_metadata_fields
        )

        body = {"values": ordered_metadata_fields}

        range = "Sheet1!A1:" + str(end_col_letter) + "1"

        # adding columns
        self.sheet_service.spreadsheets().values().update(
            spreadsheetId=spreadsheet_id, range=range, valueInputOption="RAW", body=body
        ).execute()

        # adding columns to 2nd sheet that can be used for storing data validation ranges (this avoids limitations on number of dropdown items in excel and openoffice)
        range = "Sheet2!A1:" + str(end_col_letter) + "1"
        self.sheet_service.spreadsheets().values().update(
            spreadsheetId=spreadsheet_id, range=range, valueInputOption="RAW", body=body
        ).execute()

        # format column header row
        header_format_body = {
            "requests": [
                {
                    "repeatCell": {
                        "range": {"startRowIndex": 0, "endRowIndex": 1},
                        "cell": {
                            "userEnteredFormat": {
                                "backgroundColor": {
                                    "red": 224.0 / 255,
                                    "green": 224.0 / 255,
                                    "blue": 224.0 / 255,
                                },
                                "horizontalAlignment": "CENTER",
                                "textFormat": {
                                    "foregroundColor": {
                                        "red": 0.0 / 255,
                                        "green": 0.0 / 255,
                                        "blue": 0.0 / 255,
                                    },
                                    "fontSize": 8,
                                    "bold": True,
                                },
                            }
                        },
                        "fields": "userEnteredFormat(backgroundColor,textFormat,horizontalAlignment)",
                    }
                },
                {
                    "updateSheetProperties": {
                        "properties": {"gridProperties": {"frozenRowCount": 1}},
                        "fields": "gridProperties.frozenRowCount",
                    }
                },
                {
                    "autoResizeDimensions": {
                        "dimensions": {"dimension": "COLUMNS", "startIndex": 0}
                    }
                },
            ]
        }

        response = (
            self.sheet_service.spreadsheets()
            .batchUpdate(spreadsheetId=spreadsheet_id, body=header_format_body)
            .execute()
        )
        return response, ordered_metadata_fields

    def _gs_add_additional_metadata(
        self, required_metadata_fields, ordered_metadata_fields, spreadsheet_id
    ):
        """Adding additional metadata values, if needed. Add value-constraints
        from data model as dropdowns. Batch google API request to
        create metadata template.
        Args:
            required_metadata_fields(dict):
                keys: of all the fields/attributes that need to be added
                    to the manifest
                values(list[str]): valid values
            ordered_metadata_fields(List[list]): contining all the attributes to
            add as columns, ordered
            spreadsheet_id(str): id for the google sheet
        Returns: Response(dict): For batch update to create metadata
        template.
        """
        data = []

        for i, req in enumerate(ordered_metadata_fields[0]):
            values = required_metadata_fields[req]

            if self.additional_metadata and req in self.additional_metadata:
                values = self.additional_metadata[req]
                target_col_letter = self._column_to_letter(i)

                range_vals = (
                    target_col_letter + "2:" + target_col_letter + str(len(values) + 1)
                )

                data.append(
                    {
                        "range": range_vals,
                        "majorDimension": "COLUMNS",
                        "values": [values],
                    }
                )

        batch_update_values_request_body = {
            # How the input data should be interpreted.
            "valueInputOption": "RAW",
            # The new values to apply to the spreadsheet.
            "data": data,
        }

        response = (
            self.sheet_service.spreadsheets()
            .values()
            .batchUpdate(
                spreadsheetId=spreadsheet_id, body=batch_update_values_request_body
            )
            .execute()
        )
        return response

    def _request_update_base_color(self, i: int, color={"red": 1.0}):
        """
        Change color of text in column we are validating
        to red.
        """
        vr_format_body = {
            "requests": [
                {
                    "repeatCell": {
                        "range": {
                            "startColumnIndex": i,
                            "endColumnIndex": i + 1,
                            "startRowIndex": 1,
                        },
                        "cell": {
                            "userEnteredFormat": {
                                "textFormat": {"foregroundColor": color}
                            }
                        },
                        "fields": "userEnteredFormat(textFormat)",
                    }
                }
            ]
        }
        return vr_format_body

    def _request_regex_vr(self, gs_formula, i:int, text_color={"red": 1}):
        """
        Generate request to change font color to black upon corretly formatted
        user entry.
        """
        requests_vr = {
            "requests": [
                {
                    "addConditionalFormatRule": {
                        "rule": {
                            "ranges": {
                                "startColumnIndex": i,
                                "endColumnIndex": i + 1,
                                "startRowIndex": 1,
                            },
                            "booleanRule": {
                                "condition": {
                                    "type": "CUSTOM_FORMULA",
                                    "values": gs_formula,
                                },
                                "format": {
                                    "textFormat": {
                                        "foregroundColor": text_color
                                    }
                                },
                            },
                        },
                        "index": 0,
                    }
                }
            ]
        }
        return requests_vr

    def _request_regex_match_vr_formatting(self, validation_rules: List[str], i: int,
        spreadsheet_id: str, requests_body: dict, strict: Optional[bool],
        ):
        """
        Purpose:
            - Apply regular expression validaiton rules to google sheets.
            - Will only be run if the regex module specified in the validation
            rules is 'match'.
                - This is because of the limitations of google sheets regex.
                - Users can additionally add 'strict' to the end of their validation
                rules. This would allow the rule itself to set the level of strictness,
                otherwise it would fall to the default level set in the config file.
            - Will do the following:
                - In google sheets user entry text will initially appear red.
                - Upon correct format entry, text will turn black.
                - If incorrect format is entered a validation error will pop up.
        Input:
            validation_rules: List[str], defines the validation rules
                applied to a particular column.
            i: int, defines current column.
            requests_body: dict, containing all the update requests to add to the gs
        Returns:
            requests_body: updated with additional formatting requests if regex match
                is specified.
        """
        split_rules = validation_rules[0].split(" ")
        if split_rules[0] == "regex" and split_rules[1] == "match":
            # Set things up:
            ## Extract the regular expression we are validating against.
            regular_expression = split_rules[2]
            ## Define text color to update to upon correct user entry
            text_color = {"red": 0, "green": 0, "blue": 0}
            ## Define google sheets regular expression formula
            gs_formula = [
                {
                    "userEnteredValue": '=REGEXMATCH(INDIRECT("RC",FALSE), "{}")'.format(
                        regular_expression
                    )
                }
            ]
            ## Set validaiton strictness based on user specifications.
            if split_rules[-1].lower() == "strict":
                strict = True

            ## Create error message for users if they enter value with incorrect formatting
            input_message = (
                f"Values in this column are being validated "
                f"against the following regular expression ({regular_expression}) "
                f"to ensure for accuracy. Please re-enter value according to these "
                f"formatting rules"
            )

            # Create Requests:
            ## Change request to change the text color of the column we are validating to red.
            requests_vr_format_body = self._request_update_base_color(
                i,
                color={
                    "red": 232.0 / 255.0,
                    "green": 80.0 / 255.0,
                    "blue": 70.0 / 255.0,
                }
            )

            ## Create request to for conditionally formatting user input.
            requests_vr = self._request_regex_vr(gs_formula, i, text_color)

            ## Create request to generate data validator.
            requests_data_validation_vr = self._get_column_data_validation_values(
                spreadsheet_id,
                valid_values=gs_formula,
                column_id=i,
                strict=strict,
                custom_ui=False,
                input_message=input_message,
                validation_type="CUSTOM_FORMULA",
            )

            requests_body["requests"].append(
                requests_vr_format_body["requests"]
            )
            requests_body["requests"].append(requests_vr["requests"])
            requests_body["requests"].append(
                requests_data_validation_vr["requests"]
            )
        return requests_body


    def _request_row_format(self, i, req):
        """Adding description to headers, this is not executed if
        only JSON schema is defined. Also formatting required columns.
        Args:
            i (int): column index
            req (str): column name
        Returns:
            notes_body["requests"] (dict): with information on note
                to add to the column header. This notes body will be added to a request.
        """
        if self.DME:
            # get node definition
            note = self.DME.get_node_comment(node_display_name = req)

            notes_body = {
                "requests": [
                    {
                        "updateCells": {
                            "range": {
                                "startRowIndex": 0,
                                "endRowIndex": 1,
                                "startColumnIndex": i,
                                "endColumnIndex": i + 1,
                            },
                            "rows": [{"values": [{"note": note}]}],
                            "fields": "note",
                        }
                    }
                ]
            }

            return notes_body["requests"]
        else:
            return

    def _request_note_valid_values(self, i, req, validation_rules, valid_values):
        """If the node validation rule is 'list' and the node also contains
        valid values, add a note a note with instructions on adding a list of
        multiple values with the multi-select option in google sheets

        TODO: add validation and QC rules "compiler/generator" class elsewhere
            for now have the list logic here
        Args:
            i (int): column index
            req (str): column name
            validation_rules(list[str]): containing all relevant
                rules applied to node/column
            valid_values(list[str]): containing all valid values defined in the
                data model for this node/column

        Returns:
            notes_body["requests"] (dict): with information on note
                to add to the column header, about using multiselect.
                This notes body will be added to a request.
        """            
        if rule_in_rule_list("list", validation_rules) and valid_values:
            note = "Please enter applicable comma-separated items selected from the set of allowable terms for this attribute. See our data standards for allowable terms"
            notes_body = {
                "requests": [
                    {
                        "repeatCell": {
                            "range": {
                                "startRowIndex": 1,
                                "startColumnIndex": i,
                                "endColumnIndex": i + 1,
                            },
                            "cell": {"note": note},
                            "fields": "note",
                        }
                    }
                ]
            }
            return notes_body["requests"]
        elif rule_in_rule_list("list", validation_rules) and not valid_values:
            note = "Please enter values as a comma separated list. For example: XX, YY, ZZ"
            notes_body = {
                "requests": [
                    {
                        "repeatCell": {
                            "range": {
                                "startRowIndex": 1,
                                "startColumnIndex": i,
                                "endColumnIndex": i + 1,
                            },
                            "cell": {"note": note},
                            "fields": "note",
                        }
                    }
                ]
            }
            return notes_body["requests"]
        else:
            return

    def _set_required_columns_color(self, i, req, json_schema):
        """Update background colors so that columns that are required are highlighted
        Args:
            i (int): column index
            req (str): column name
            json_schema(dict): representing a handful of values
                representing the data model, including: '$schema', '$id', 'title',
                'type', 'properties', 'required'
        Returns:
            req_format_body["requests"] (dict): specifing the format updating for
                required attributes/columns
        """
        # check if attribute is required and set a corresponding color
        if req in json_schema["required"]:
            bg_color = CONFIG.google_required_background_color

            req_format_body = {
                "requests": [
                    {
                        "repeatCell": {
                            "range": {
                                "startColumnIndex": i,
                                "endColumnIndex": i + 1,
                            },
                            "cell": {
                                "userEnteredFormat": {"backgroundColor": bg_color}
                            },
                            "fields": "userEnteredFormat(backgroundColor)",
                        }
                    }
                ]
            }
            return req_format_body["requests"]
        else:
            return

    def _request_cell_borders(self):
        """Get cell border color specifications.
        Args: None
        Returns:
            Dict, containing cell border design specifications.
        """
        # setting cell borders
        cell_range = {
            "sheetId": 0,
            "startRowIndex": 0,
        }
        return self._get_cell_borders(cell_range)

    def _request_dropdown(
        self, i, req_vals, spreadsheet_id, validation_rules, valid_values
    ):
        """Generating sheet api request to populate a dropdown
        Note: multi-select was deprecated
        Args:
            i (int): column index
            req_vals (list[dict]): dict for each valid value
                key: 'userEnteredValue'
                value: str, valid value
            spreadsheet_id (str): id for the google sheet
            validation_rules(list[str]): containing all relevant
                rules applied to node/column
            valid_values(list[str]): containing all valid values defined in the
                data model for this node/column
        Returns:
            validation_body: dict
        """
        if len(req_vals) > 0:
            # if more than 0 values in dropdown use ONE_OF_RANGE type of validation
            # since excel and openoffice
            # do not support other kinds of data validation for
            # larger number of items (even if individual items are not that many
            # excel has a total number of characters limit per dropdown...)
            validation_body = self._get_column_data_validation_values(
                spreadsheet_id, req_vals, i, strict=None, validation_type="ONE_OF_RANGE"
            )
        else:
            validation_body = self._get_column_data_validation_values(
                spreadsheet_id, req_vals, i, strict=None
            )
        return validation_body["requests"]

    def _dependency_formatting(
        self, i, req_val, ordered_metadata_fields, val_dependencies,
        dependency_formatting_body
    ):
        """If there are additional attribute dependencies find the corresponding
        fields that need to be filled in and construct conditional formatting rules
        indicating the dependencies need to be filled in.

        set target ranges for this rule
        i.e. dependency attribute columns that will be formatted

        Args:
            i (int): column index
            req_val (str): node name
            ordered_metadata_fields(List[list]): contining all the attributes to
            add as columns, ordered
            val_depenencies (list[str]): dependencies
        Returns:
            dependency_formatting_body["requests"] (list):
                specifies gs conditional formatting per val_dependency
        """

        # find dependency column indexes
        # note that dependencies values must be in index
        # TODO: catch value error that shouldn't happen
        column_idxs = [
            ordered_metadata_fields[0].index(val_dep) for val_dep in val_dependencies
        ]

        # construct ranges based on dependency column indexes
        rule_ranges = self._columns_to_sheet_ranges(column_idxs)
        # go over valid value dependencies
        dependency_formatting_body = {"requests": []}
        for j, val_dep in enumerate(val_dependencies):
            is_required = False
            if self.DME.get_node_required(node_display_name=val_dep):
                is_required = True
            else:
                is_required = False

            # construct formatting rule
            formatting_rule = self._column_to_cond_format_eq_rule(
                i, req_val, required=is_required
            )

            # construct conditional format rule
            conditional_format_rule = {
                "addConditionalFormatRule": {
                    "rule": {
                        "ranges": rule_ranges[j],
                        "booleanRule": formatting_rule,
                    },
                    "index": 0,
                }
            }
            dependency_formatting_body["requests"].append(
                            conditional_format_rule
                        )
        return dependency_formatting_body["requests"]

    def _request_dependency_formatting(
        self, i, req_vals, ordered_metadata_fields, requests_body
    ):
        """Gather all the formattng for node dependencies.
        Args:
            i (int): column index
            req_val (str): node name
            ordered_metadata_fields(List[list]): contining all the attributes to
            add as columns, ordered
            requests_body(dict):
                containing all the update requests to add to the gs
        Return:
            requests_body (dict): adding the conditional
            formatting rules to apply
        """
        for req_val in req_vals:
            # get this required/valid value's node label in schema, based on display name (i.e. shown to the user in a dropdown to fill in)
            req_val = req_val["userEnteredValue"]
            req_val_node_label = self.DME.get_node_label(req_val)
            if not req_val_node_label:
                # if this node is not in the graph
                # continue - there are no dependencies for it
                continue
            # check if this required/valid value has additional dependency attributes
            val_dependencies = self.DME.get_node_dependencies(
                req_val_node_label, schema_ordered=False
            )

            # prepare request calls
            dependency_formatting_body = {"requests": []}

            # set conditiaon formatting for dependencies.
            if val_dependencies:
                dependency_formatting_body["requests"] = self._dependency_formatting(
                    i, req_val, ordered_metadata_fields, val_dependencies,
                    dependency_formatting_body
                )

            if dependency_formatting_body["requests"]:
                requests_body["requests"].append(
                    dependency_formatting_body["requests"]
                )
        return requests_body

    def _create_requests_body(
        self,
        required_metadata_fields,
        ordered_metadata_fields,
        json_schema,
        spreadsheet_id,
        sheet_url,
        strict: Optional[bool],
    ):
        """Create and store all formatting changes for the google sheet to
        execute at once.
        Args:
            required_metadata_fields(dict):
                keys: of all the fields/attributes that need to be added
                    to the manifest
                values(list[str]): valid values
            ordered_metadata_fields: List[list], contining all the attributes to
                add as columns, ordered
            json_schema: dict, representing a handful of values
                representing the data model, including: '$schema', '$id', 'title',
                'type', 'properties', 'required'
            spreadsheet_id: str, of the id for the google sheet
            sheet_url (Will be deprecated): a boolean ; determine if a pandas dataframe or a google sheet url gets return
            strict (Optional Bool): strictness with which to apply validation rules to google sheets. True, blocks incorrect entries, False, raises a warning
        Return:
            requests_body(dict):
                containing all the update requests to add to the gs
        """
        # store all requests to execute at once
        requests_body = {}
        requests_body["requests"] = []
        for i, req in enumerate(ordered_metadata_fields[0]):
            # Gather validation rules and valid values for attribute.
            validation_rules = self.DME.get_node_validation_rules(node_display_name=req)
            
            # Add regex match validaiton rule to Google Sheets.
            if validation_rules and sheet_url:
                requests_body =self._request_regex_match_vr_formatting(
                        validation_rules, i, spreadsheet_id, requests_body, strict
                        )

            if req in json_schema["properties"].keys():
                valid_values = self._get_valid_values_from_jsonschema_property(
                    json_schema["properties"][req]
                )
            else:
                valid_values = []

            # Set row formatting
            get_row_formatting = self._request_row_format(i, req)
            if get_row_formatting:
                requests_body["requests"].append(get_row_formatting)

            # set color of required columns to blue
            required_columns_color = self._set_required_columns_color(i, req, json_schema)
            if required_columns_color:
                requests_body["requests"].append(required_columns_color)
            # Add note on how to use multi-select, when appropriate
            note_vv = self._request_note_valid_values(
                i, req, validation_rules, valid_values
            )
            if note_vv:
                requests_body["requests"].append(note_vv)

            # Adding value-constraints, if any
            values = required_metadata_fields[req]
            req_vals = [{"userEnteredValue": value} for value in values if value]
            if not req_vals:
                continue

            # for attributes that don't require "list", create dropdown options and set up data validation rules
            if not rule_in_rule_list("list", validation_rules):
                create_dropdown = self._request_dropdown(
                i, req_vals, spreadsheet_id, validation_rules, valid_values
            )
                if create_dropdown:
                    requests_body["requests"].append(create_dropdown)

            # for attributes that require "list", simply store valid values (if any) in second sheet
            elif len(req_vals)>0 and rule_in_rule_list("list", validation_rules):
                self._store_valid_values_as_data_dictionary(i, req_vals, spreadsheet_id)

            # generate a conditional format rule for each required value (i.e. valid value)
            # for this field (i.e. if this field is set to a valid value that may require additional
            # fields to be filled in, these additional fields will be formatted in a custom style (e.g. red background)

            requests_body = self._request_dependency_formatting(i, req_vals, ordered_metadata_fields, requests_body)
           
        # Set borders formatting
        borders_formatting = self._request_cell_borders()
        if borders_formatting:
            requests_body["requests"].append(borders_formatting)
        return requests_body

    def _create_empty_gs(self, required_metadata_fields, json_schema, spreadsheet_id, sheet_url, strict: Optional[bool]):
        """Generate requests to add columns and format the google sheet.
        Args:
            required_metadata_fields(dict):
                keys: of all the fields/attributes that need to be added
                    to the manifest
                values(list[str]): valid values
            json_schema: dict, representing a handful of values
                representing the data model, including: '$schema', '$id', 'title',
                'type', 'properties', 'required'
            spreadsheet_id: str, of the id for the google sheet
            sheet_url (str): google sheet url of template manifest
            strict (Optional Bool): strictness with which to apply validation rules to google sheets. True, blocks incorrect entries, False, raises a warning
        Returns:
            manifest_url (str): url of the google sheet manifest.
        """
        # adding columns to manifest sheet
        response, ordered_metadata_fields = self._gs_add_and_format_columns(
            required_metadata_fields, spreadsheet_id
        )

        # Add additional metadata
        response = self._gs_add_additional_metadata(
            required_metadata_fields, ordered_metadata_fields, spreadsheet_id
        )

        # Create requests body to add additional formatting to the sheets
        requests_body = self._create_requests_body(
            required_metadata_fields,
            ordered_metadata_fields,
            json_schema,
            spreadsheet_id,
            sheet_url,
            strict,
        )

        # Execute requests
        execute_google_api_requests(
            self.sheet_service,
            requests_body,
            service_type="batch_update",
            spreadsheet_id=spreadsheet_id,
        )

        # Setting up spreadsheet permissions (setup so that anyone with the link can edit)
        self._set_permissions(spreadsheet_id)

        # generating spreadsheet URL
        manifest_url = "https://docs.google.com/spreadsheets/d/" + spreadsheet_id
        return manifest_url

    def _gather_all_fields(self, fields, json_schema):
        """Gather all the attributes/fields to include as columns in the manifest.
        Args:
            fields(list[str]): fields/attributes to search
        Returns:
            required_metadata_fields(dict):
                keys: of all the fields/attributes that need to be added
                    to the manifest
                values(list[str]): valid values
        """
        # Get required fields
        required_metadata_fields = self._get_required_metadata_fields(
            json_schema, fields
        )
        # Add additional dependencies
        required_metadata_fields = self._gather_dependency_requirements(
            json_schema, required_metadata_fields
        )

        # Add additional metadata as entries to columns
        required_metadata_fields = self._get_additional_metadata(
            required_metadata_fields
        )
        return required_metadata_fields

    def get_empty_manifest(self, strict: Optional[bool], json_schema_filepath: str=None, sheet_url: Optional[bool]=None):
        """Create an empty manifest using specifications from the
        json schema.
        Args:
            strict (bool): strictness with which to apply validation rules to google sheets. If true, blocks incorrect entries; if false, raises a warning
            json_schema_filepath (str): path to json schema file
            sheet_url (Will be deprecated): a boolean ; determine if a pandas dataframe or a google sheet url gets return
            strict (Optional Bool): strictness with which to apply validation rules to google sheets. True, blocks incorrect entries, False, raises a warning
        Returns:
            manifest_url (str): url of the google sheet manifest.
        TODO:
            Refactor to not be dependent on GS.
        """
        spreadsheet_id = self._create_empty_manifest_spreadsheet(self.title)
        json_schema = self._get_json_schema(json_schema_filepath=json_schema_filepath)

        required_metadata_fields = self._gather_all_fields(
            json_schema["properties"].keys(), json_schema
        )

        manifest_url = self._create_empty_gs(
            required_metadata_fields, json_schema, spreadsheet_id, sheet_url=sheet_url, strict=strict,
        )
        return manifest_url

    def _get_missing_columns(self, headers_1:list , headers_2:list) -> list:
        """Compare two colunm sets and get cols that are in headers_1, but not headers_2
        Args:
            headers_1 (list): list of column headers
            headers_2 (list): list of column headers
        Returns: 
            list: column headers in headers_1 but not headers_2

        """
        return set(headers_1) - set(headers_2)

    def set_dataframe_by_url(
        self, manifest_url: str, manifest_df: pd.DataFrame, out_of_schema_columns: set =None,
    ) -> ps.Spreadsheet:
        """Update Google Sheets using given pandas DataFrame.
        Args:
            manifest_url (str): Google Sheets URL.
            manifest_df (pd.DataFrame): Data frame to "upload".
            out_of_schema_columns (set): Columns that are in downloaded manifest, but not in current schema.
        Returns:
            ps.Spreadsheet: A Google Sheet object.
        """

        # authorize pygsheets to read from the given URL
        gc = ps.authorize(custom_credentials=self.creds)

        # open google sheets and extract first sheet
        # This sheet already contains headers.
        sh = gc.open_by_url(manifest_url)
        wb = sh[0]

        wb.set_dataframe(manifest_df, (1, 1))

        # update validation rules (i.e. no validation rules) for out of schema columns, if any
        # TODO: similarly clear formatting for out of schema columns, if any
        if out_of_schema_columns:
            num_out_of_schema_columns = len(out_of_schema_columns)
            start_col = self._column_to_letter(len(manifest_df.columns) - num_out_of_schema_columns) # find start of out of schema columns
            end_col = self._column_to_letter(len(manifest_df.columns) + 1) # find end of out of schema columns
            wb.set_data_validation(start = start_col, end = end_col, condition_type = None)
        

        # set permissions so that anyone with the link can edit
        sh.share("", role="writer", type="anyone")

        return sh

    def get_dataframe_by_url(self, manifest_url: str) -> pd.DataFrame:
        """Retrieve pandas DataFrame from table in Google Sheets.

        Args:
            manifest_url (str): Google Sheets URL.

        Return:
            pd.DataFrame: Data frame corresponding to table in given URL.
        """

        # authorize pygsheets to read from the given URL
        gc = ps.authorize(custom_credentials=self.creds)

        # open google sheets and extract first sheet
        sh = gc.open_by_url(manifest_url)
        wb = sh[0]

        # get column headers and read it into a dataframe
        manifest_df = wb.get_as_df(hasHeader=True)

        # An empty column is sometimes included
        if "" in manifest_df:
            manifest_df.drop(columns=[""], inplace=True)

        return manifest_df

    def map_annotation_names_to_display_names(
        self, annotations: pd.DataFrame
    ) -> pd.DataFrame:
        """Update columns names to use display names for consistency.

        Args:
            annotations (pd.DataFrame): Annotations table.

        Returns:
            pd.DataFrame: Annotations table with updated column headers.
        """
        # Get list of attribute nodes from data model
        model_nodes = self.graph.nodes

        # Subset annotations to those appearing as a label in the model
        labels = filter(lambda x: x in model_nodes, annotations.columns)

        # Generate a dictionary mapping labels to display names
        label_map = {l: model_nodes[l]["displayName"] for l in labels}

        # Use the above dictionary to rename columns in question
        return annotations.rename(columns=label_map)

    def get_manifest_with_annotations(
        self, annotations: pd.DataFrame, strict: Optional[bool]=None
    ) -> Tuple[ps.Spreadsheet, pd.DataFrame]:
        """Generate manifest, optionally with annotations (if requested).
        Args:
            annotations (pd.DataFrame): Annotations table (can be empty).
            strict (Optional Bool): strictness with which to apply validation rules to google sheets. True, blocks incorrect entries, False, raises a warning
        Returns:
            Tuple[ps.Spreadsheet, pd.DataFrame]: Both the Google Sheet
            URL and the corresponding data frame is returned.
        """
        # Map annotation labels to display names to match manifest columns
        annotations = self.map_annotation_names_to_display_names(annotations)

        # Convert annotations table into dictionary, but maintain order
        annotations_dict_raw = annotations.to_dict(into=OrderedDict)
        annotations_dict = OrderedDict(
            (k, list(v.values())) for k, v in annotations_dict_raw.items()
        )

        # Needs to happen before get_empty_manifest() gets called
        self.additional_metadata = annotations_dict

        # Generate empty manifest using `additional_metadata`
        # With annotations added, regenerate empty manifest
        manifest_url = self.get_empty_manifest(sheet_url=True, strict=strict)
        manifest_df = self.get_dataframe_by_url(manifest_url=manifest_url)

        # Annotations clashing with manifest attributes are skipped
        # during empty manifest generation. For more info, search
        # for `additional_metadata` in `self.get_empty_manifest`.
        # Hence, the shared columns need to be updated separately.
        # This approach assumes that `update_df` returns
        # a data frame whose columns are in the same order
        manifest_df = update_df(manifest_df, annotations)
        manifest_sh = self.set_dataframe_by_url(manifest_url, manifest_df)
        manifest_url = manifest_sh.url

        return manifest_url, manifest_df

    def export_sheet_to_excel(self, title: str = None, manifest_url : str = None, output_location: str = None) -> str:
        """
        export manifest as an Excel spreadsheet and return local file path
        Args:
            title: title of the exported excel spreadsheet
            manifest_url: manifest google sheet url 
            output_location: the location where the exported excel file would live
        return: 
            Export manifest to a desired location. 
        """
        # construct file name
        file_name = title + ".xlsx"
        #if file path exists and it contains a file name: 
        if output_location: 
            if os.path.exists(output_location):
                if Path(output_location).suffix == '.xlsx' or Path(output_location).suffix == '.xls':
                    output_excel_file_path = output_location
                # if users define the location but it doesn't contain a file name, we should add the file name:
                else:
                    output_excel_file_path = os.path.join(output_location, file_name)
    
        # trigger a warning if file path is provided but does not exist
        elif output_location and not os.path.exists(output_location):
            output_excel_file_path = os.path.abspath(os.path.join(os.getcwd(), file_name))
            logger.warning(f'{output_location} does not exist. Using current working directory {output_excel_file_path}')
        # otherwise, use the default location
        else:
            output_excel_file_path = os.path.abspath(os.path.join(os.getcwd(), file_name))
        
        # export the manifest to excel
        export_manifest_drive_service(manifest_url, file_path=output_excel_file_path, mimeType = 'application/vnd.openxmlformats-officedocument.spreadsheetml.sheet')
        
        return output_excel_file_path

    def _handle_output_format_logic(self, output_format: str = None, output_path: str = None, sheet_url: bool = None, empty_manifest_url: str = None, dataframe: pd.DataFrame = None, out_of_schema_columns: set =None):
        """
        Handle the logic between sheet_url parameter and output_format parameter to determine the type of output to return
        Args: 
            output_format: Determines if Google sheet URL, pandas dataframe, or Excel spreadsheet gets returned.
            sheet_url (Will be deprecated): a boolean ; determine if a pandas dataframe or a google sheet url gets return
            empty_manifest_url: Google sheet URL that leads to an empty manifest 
            dataframe: the pandas dataframe that contains the metadata that needs to be populated to an empty manifest
            output_path: Determines the output path of the exported manifest (only relevant if returning an excel spreadsheet)
            out_of_schema_columns (set): Columns that are in downloaded manifest, but not in current schema.
        Return: 
            a pandas dataframe, file path of an excel spreadsheet, or a google sheet URL 
        TODO:
            Depreciate sheet URL and add google_sheet as an output_format choice.
        """

        # if the output type gets set to "dataframe", return a data frame 
        if output_format == "dataframe":
            return dataframe
        
        # if the output type gets set to "excel", return an excel spreadsheet
        elif output_format == "excel":              
            # export manifest url that only contains column headers to Excel
            output_file_path = self.export_sheet_to_excel(title = self.title,
                                                          manifest_url = empty_manifest_url,
                                                          output_location = output_path,
                                                          )

            # populate an excel spreadsheet with the existing dataframe
            self.populate_existing_excel_spreadsheet(output_file_path, dataframe)

            return output_file_path
        
        # Return google sheet if sheet_url flag is raised.
        elif sheet_url:
            manifest_sh = self.set_dataframe_by_url(manifest_url=empty_manifest_url, manifest_df=dataframe, out_of_schema_columns=out_of_schema_columns)
            return manifest_sh.url
        
        # Default return a DataFrame
        else:
            return dataframe

    def get_manifest(
        self, dataset_id: str = None, sheet_url: bool = None, json_schema: str = None, output_format: str = None, output_path: str = None, access_token: str = None, strict: Optional[bool]=None,
    ) -> Union[str, pd.DataFrame]:
        """Gets manifest for a given dataset on Synapse.
           TODO: move this function to class MetadatModel (after MetadataModel is refactored)

        Args:
            dataset_id: Synapse ID of the "dataset" entity on Synapse (for a given center/project).
            sheet_url (Will be deprecated): a boolean ; determine if a pandas dataframe or a google sheet url gets return
            output_format: Determines if Google sheet URL, pandas dataframe, or Excel spreadsheet gets returned.
            output_path: Determines the output path of the exported manifest
            access_token: Token in .synapseConfig. Since we could not pre-load access_token as an environment variable on AWS, we have to add this variable. 

        Returns:
            Googlesheet URL, pandas dataframe, or an Excel spreadsheet 
        """

        # Handle case when no dataset ID is provided
        if not dataset_id:
            manifest_url = self.get_empty_manifest(json_schema_filepath=json_schema, strict=strict, sheet_url=sheet_url)

            # if output_form parameter is set to "excel", return an excel spreadsheet
            if output_format == "excel": 
                output_file_path = self.export_sheet_to_excel(title = self.title, manifest_url = manifest_url, output_location = output_path)
                return output_file_path
            # since we are not going to return an empty dataframe for an empty manifest, here we will just return a google sheet url for all other cases
            else: 
                return manifest_url

        # Otherwise, create manifest using the given dataset
        #TODO: avoid explicitly exposing Synapse store functionality
        # just instantiate a Store class and let it decide at runtime/config
        # the store type
        if access_token: 
            # for getting an existing manifest on AWS
            store = SynapseStorage(access_token=access_token)
        else: 
            store = SynapseStorage()

        # Get manifest file associated with given dataset (if applicable)
        # populate manifest with set of new files (if applicable)
        manifest_record = store.updateDatasetManifestFiles(self.DME, datasetId = dataset_id, store = False)

        # get URL of an empty manifest file created based on schema component
        empty_manifest_url = self.get_empty_manifest(strict=strict, sheet_url=True)

        # Populate empty template with existing manifest
        if manifest_record:
            # TODO: Update or remove the warning in self.__init__() if
            # you change the behavior here based on self.use_annotations
            # Update df with existing manifest. Agnostic to output format
            updated_df, out_of_schema_columns = self._update_dataframe_with_existing_df(empty_manifest_url=empty_manifest_url, existing_df=manifest_record[1])

            # determine the format of manifest
            result = self._handle_output_format_logic(output_format = output_format,
                                                      output_path = output_path,
                                                      sheet_url = sheet_url,
                                                      empty_manifest_url=empty_manifest_url,
                                                      dataframe = updated_df,
                                                      out_of_schema_columns=out_of_schema_columns,
                                                      )
            return result

        # Generate empty template and optionally fill in with annotations
        # if there is no existing manifest and use annotations is set to True, 
        # pull annotations (in reality, annotations should be empty when there is no existing manifest)
        else:
            # Using getDatasetAnnotations() to retrieve file names and subset
            # entities to files and folders (ignoring tables/views)
            annotations = pd.DataFrame()
            if self.use_annotations:
                if self.is_file_based:
                    annotations = store.getDatasetAnnotations(dataset_id)
                    # Update `additional_metadata` and generate manifest
                    manifest_url, manifest_df = self.get_manifest_with_annotations(annotations,strict=strict)
                
                # If the annotations are empty, 
                # ie if there are no annotations to pull or annotations were unable to be pulled because the metadata is not file based, 
                # then create manifest from an empty manifest
                if annotations.empty:
                    empty_manifest_df = self.get_dataframe_by_url(empty_manifest_url)
                    manifest_df = empty_manifest_df

                    logger.warning(f"Annotations were not able to be gathered for the given parameters. This manifest will be generated from an empty manifest.")
                    
            else:
                empty_manifest_df = self.get_dataframe_by_url(empty_manifest_url)
                if self.is_file_based:
                    # for file-based manifest, make sure that entityId column and Filename column still gets filled even though use_annotations gets set to False
                    manifest_df = store.add_entity_id_and_filename(dataset_id,empty_manifest_df)
                else:
                    manifest_df = empty_manifest_df

            # Update df with existing manifest. Agnostic to output format
            updated_df, out_of_schema_columns = self._update_dataframe_with_existing_df(empty_manifest_url=empty_manifest_url, existing_df=manifest_df)

            # determine the format of manifest that gets return 
            result = self._handle_output_format_logic(output_format = output_format,
                                                      output_path = output_path,
                                                      sheet_url = sheet_url,
                                                      empty_manifest_url=empty_manifest_url,
                                                      dataframe = updated_df,
                                                      out_of_schema_columns = out_of_schema_columns,
                                                      )
            return result

    def _get_end_columns(self, current_schema_headers, existing_manifest_headers, out_of_schema_columns):
        """
        Gather columns to be added to the end of the manifest, and ensure entityId is at the end.
        Args:
            current_schema_headers: list, columns in the current manifest schema
            existing_manifest_headers: list, columns in the existing manifest
            out_of_schema_columns: set, columns that are in the existing manifest, but not the current schema
        Returns:
            end_columns: list of columns to be added to the end of the manifest.
        """
        # Identify columns to add to the end of the manifest
        end_columns = list(out_of_schema_columns)
        
        # Make sure want Ids are placed at end of manifest, in given order.
        for id_name in ['Uuid', 'Id', 'entityId']:
            if id_name in end_columns:
                end_columns.remove(id_name)
                end_columns.append(id_name)
        
        # Add entity_id to the end columns if it should be there but isn't
        if 'entityId' in (current_schema_headers or existing_manifest_headers) and 'entityId' not in end_columns:
            end_columns.append('entityId')
        return end_columns

    def _update_dataframe_with_existing_df(self, empty_manifest_url: str, existing_df: pd.DataFrame) -> pd.DataFrame:
        """
        Handle scenario when existing manifest does not match new manifest template due to changes in the data model:
            the sheet column header reflect the latest schema the existing manifest column-set may be outdated
            ensure that, if missing, attributes from the latest schema are added to the column-set of the existing manifest so that the user can modify their data if needed
            to comply with the latest schema.
        Args:
            empty_manifest_url (str): Google Sheet URL with an empty manifest with headers.
            existing_df (Pd.DataFrame): df of an existing manifest

        Returns:
            updated_df (Pd.DataFrame): existing_df with new_columns added.
            out_of_schema_columns (set): Columns that are in downloaded manifest, but not in current schema.
        """

        # Get headers for the current schema and existing manifest df.
        current_schema_headers = list(self.get_dataframe_by_url(manifest_url=empty_manifest_url).columns)
        existing_manifest_headers = list(existing_df.columns)

        # Find columns that exist in the current schema, but are not in the manifest being downloaded.
        new_columns = self._get_missing_columns(current_schema_headers, existing_manifest_headers)

        # Find columns that exist in the manifest being downloaded, but not in the current schema.
        out_of_schema_columns = self._get_missing_columns(existing_manifest_headers, current_schema_headers)

        # clean empty columns if any are present (there should be none)
        # TODO: Remove this line once we start preventing empty column names
        if '' in new_columns:
            new_columns = new_columns.remove('')

        # Copy the df for updating.
        updated_df = existing_df.copy(deep=True)
        
        # update existing manifest w/ missing columns, if any
        if new_columns:
            updated_df = updated_df.assign(
                **dict(zip(new_columns, len(new_columns) * [""]))
            )

        end_columns = self._get_end_columns(current_schema_headers=current_schema_headers,
                                           existing_manifest_headers=existing_manifest_headers,
                                           out_of_schema_columns=out_of_schema_columns)
        
        # sort columns in the updated manifest:
        # match latest schema order
        # move obsolete columns at the end
        updated_df = updated_df[self.sort_manifest_fields(updated_df.columns)]

        # move obsolete columns at the end with entityId at the very end
        updated_df = updated_df[[c for c in updated_df if c not in end_columns] + list(end_columns)]
        return updated_df, out_of_schema_columns

    def _format_new_excel_column(self, worksheet, new_column_index: int, col: str):
        """Add new column to an openpyxl worksheet and format header.
        Args:
            worksheet: openpyxl worksheet
            new_column_index, int: index to add new column
        Return:
            modified worksheet
        """
        # Add column header
        worksheet.cell(row=1, column=new_column_index+1).value = col
        # Format new column header 
        worksheet.cell(row=1, column=new_column_index+1).font = Font(size=8, bold=True, color="FF000000")
        worksheet.cell(row=1, column=new_column_index+1).alignment = Alignment(horizontal="center", vertical="bottom")
        worksheet.cell(row=1, column=new_column_index+1).fill = PatternFill(start_color='FFE0E0E0', end_color='FFE0E0E0', fill_type='solid')
        return worksheet

    def populate_existing_excel_spreadsheet(self, existing_excel_path: str = None, additional_df: pd.DataFrame = None):
        '''Populate an existing excel spreadsheet by using an additional dataframe (to avoid sending metadata directly to Google APIs)
        New columns will be placed at the end of the spreadsheet.
        Args:
            existing_excel_path: path of an existing excel spreadsheet
            additional_df: additional dataframe
        Return: 
            added new dataframe to the existing excel path.
        Note:
            - Done by rows and column as a way to preserve formatting. 
            Doing a complete replacement will remove all conditional formatting and dropdowns.
        '''
        # load workbook
        workbook = load_workbook(existing_excel_path)
        worksheet = workbook.active

        # Add new data to existing excel
        if not additional_df.empty:
            existing_excel_headers = [cell.value for cell in worksheet[1] if cell.value != None]

            new_column_index = len(existing_excel_headers)
            df_columns = additional_df.columns

            # Iteratively fill workbook with contents of additional_df
            for row_num, row_contents in enumerate(dataframe_to_rows(additional_df, index=False, header=False), 2):
                for index, col in enumerate(df_columns):
                    if col in existing_excel_headers:
                        # Get index of column header in existing excel to ensure no values are placed in incorrect spot.
                        existing_column_index = existing_excel_headers.index(col)
                        worksheet.cell(row=row_num, column=existing_column_index+1).value = row_contents[index]
                    else:
                        # Add new col to excel worksheet and format.
                        worksheet = self._format_new_excel_column(worksheet=worksheet, new_column_index=new_column_index, col=col)
                        # Add data to column
                        worksheet.cell(row=row_num, column=new_column_index+1).value = row_contents[index]
                        # Add new column to headers so it can be accounted for.
                        existing_excel_headers.append(col)
                        # Update index for adding new columns.
                        new_column_index+=1                   
        workbook.save(existing_excel_path)

    def populate_manifest_spreadsheet(self, existing_manifest_path: str = None, empty_manifest_url: str = None, return_excel: bool = False, title: str = None):
        """Creates a google sheet manifest based on existing manifest.
        Args:
            existing_manifest_path: the location of the manifest containing metadata presently stored
            empty_manifest_url: the path to a manifest template to be prepopulated with existing's manifest metadata
            return_excel: if true, return an Excel spreadsheet instead of Google sheet
            title: title of output manifest 
        """

        # read existing manifest
        manifest = load_df(existing_manifest_path)
        
        if return_excel: 
            '''if we are returning an Excel spreadsheet, do not populate dataframe to google'''
            # get an empty manifest 
            manifest_url = empty_manifest_url

            # export the manifest to excel
            output_excel_file_path = self.export_sheet_to_excel(manifest_url = manifest_url, title=title)
            
            # populate exported sheet 
            self.populate_existing_excel_spreadsheet(output_excel_file_path, manifest)
            return output_excel_file_path
        else: 
            manifest_sh = self.set_dataframe_by_url(empty_manifest_url, manifest)
            return manifest_sh.url

    def sort_manifest_fields(self, manifest_fields, order="schema"):
        # order manifest fields alphabetically (base order)
        manifest_fields = sorted(manifest_fields)

        if order == "alphabetical":
            # if the order is alphabetical ensure that filename is first, if present
            if "Filename" in manifest_fields:
                manifest_fields.remove("Filename")
                manifest_fields.insert(0, "Filename")

        # order manifest fields based on data-model schema
        if order == "schema":
            if self.DME and self.root:
                # get display names of dependencies
                dependencies_display_names = self.DME.get_node_dependencies(self.root)

                # reorder manifest fields so that root dependencies are first and follow schema order
                manifest_fields = sorted(
                    manifest_fields,
                    key=lambda x: dependencies_display_names.index(x)
                    if x in dependencies_display_names
                    else len(manifest_fields) - 1,
                )
            else:
                raise ValueError(
                    f"Provide valid data model path and valid component from data model."
                )

        # always have entityId as last columnn, if present
        if "entityId" in manifest_fields:
            manifest_fields.remove("entityId")
            manifest_fields.append("entityId")

        return manifest_fields<|MERGE_RESOLUTION|>--- conflicted
+++ resolved
@@ -103,15 +103,7 @@
             raise LookupError(exception_message) 
 
         # Determine whether current data type is file-based
-<<<<<<< HEAD
-        is_file_based = False
-        if self.root:
-            is_file_based = "Filename" in self.DME.get_node_dependencies(self.root)
-        self.is_file_based = is_file_based
-=======
         self.is_file_based = "Filename" in self.sg.get_node_dependencies(self.root)
-
->>>>>>> 606372ef
 
     def _attribute_to_letter(self, attribute, manifest_fields):
         """Map attribute to column letter in a google sheet"""
