--- conflicted
+++ resolved
@@ -486,7 +486,7 @@
                     "majorDimension": "COLUMNS",
                     "values": [values]
                 })
-        
+
         batch_update_values_request_body = {
             # How the input data should be interpreted.
             "valueInputOption": "RAW",
@@ -495,9 +495,9 @@
             "data": data
         }
 
-        response = self.sheet_service.spreadsheets().values().batchUpdate(spreadsheetId=spreadsheet_id, 
+        response = self.sheet_service.spreadsheets().values().batchUpdate(spreadsheetId=spreadsheet_id,
                                                                           body=batch_update_values_request_body).execute()
-        
+
         # end of fix for issue #410
 
         #store all requests to execute at once
@@ -613,11 +613,7 @@
 
             # generating sheet api request to populate a dropdown or a multi selection UI
             if len(req_vals) > 0 and not "list" in validation_rules:
-<<<<<<< HEAD
-                # if more than 10 values in dropdown use ONE_OF_RANGE type of validation since excel and openoffice 
-=======
                 # if more than 0 values in dropdown use ONE_OF_RANGE type of validation since excel and openoffice
->>>>>>> 616d7843
                 # do not support other kinds of data validation for larger number of items (even if individual items are not that many
                 # excel has a total number of characters limit per dropdown...)
                 validation_body = self._get_column_data_validation_values(spreadsheet_id, req_vals, i, validation_type = "ONE_OF_RANGE")
