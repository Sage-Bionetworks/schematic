--- conflicted
+++ resolved
@@ -9,11 +9,7 @@
 from pathlib import Path
 import pygsheets as ps
 from tempfile import NamedTemporaryFile
-<<<<<<< HEAD
 from typing import Dict, List, Optional, Tuple, Union
-=======
-from typing import Dict, List, Tuple, Union, Optional
->>>>>>> 9959ea17
 
 from schematic.schemas.generator import SchemaGenerator
 from schematic.utils.google_api_utils import (
@@ -1247,11 +1243,7 @@
         )
         return required_metadata_fields
 
-<<<<<<< HEAD
-    def get_empty_manifest(self, json_schema_filepath=None, sheet_url=None, strict: Optional[bool]=None):
-=======
-    def get_empty_manifest(self, strict: Optional[bool], json_schema_filepath: str=None):
->>>>>>> 9959ea17
+    def get_empty_manifest(self, strict: Optional[bool], json_schema_filepath: str=None, sheet_url: Optional[bool]=None):
         """Create an empty manifest using specifications from the
         json schema.
         Args:
@@ -1397,14 +1389,8 @@
         self.additional_metadata = annotations_dict
 
         # Generate empty manifest using `additional_metadata`
-<<<<<<< HEAD
         manifest_url = self.get_empty_manifest(sheet_url=sheet_url, strict=strict)
-
         manifest_df = self.get_dataframe_by_url(manifest_url=manifest_url)
-=======
-        manifest_url = self.get_empty_manifest(strict=strict)
-        manifest_df = self.get_dataframe_by_url(manifest_url)
->>>>>>> 9959ea17
 
         # Annotations clashing with manifest attributes are skipped
         # during empty manifest generation. For more info, search
@@ -1539,11 +1525,7 @@
         manifest_record = store.updateDatasetManifestFiles(self.sg, datasetId = dataset_id, store = False)
 
         # get URL of an empty manifest file created based on schema component
-<<<<<<< HEAD
         empty_manifest_url = self.get_empty_manifest(strict=strict, sheet_url=sheet_url)
-=======
-        empty_manifest_url = self.get_empty_manifest(strict=strict)
->>>>>>> 9959ea17
 
         # Populate empty template with existing manifest
         if manifest_record:
@@ -1574,12 +1556,8 @@
 
             # if there are no files with annotations just generate an empty manifest
             if annotations.empty:
-<<<<<<< HEAD
-                manifest_df = self.get_dataframe_by_url(manifest_url=empty_manifest_url)
-=======
                 manifest_url = self.get_empty_manifest(strict=strict)
                 manifest_df = self.get_dataframe_by_url(manifest_url)
->>>>>>> 9959ea17
             else:
                 # Subset columns if no interested in user-defined annotations and there are files present
                 if self.is_file_based and not self.use_annotations:
