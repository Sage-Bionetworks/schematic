import os
import logging
from typing import Dict, List, Tuple, Union
from collections import OrderedDict
from tempfile import NamedTemporaryFile

import pandas as pd
import pygsheets as ps
import json

from schematic.schemas.generator import SchemaGenerator
from schematic.utils.google_api_utils import (
    build_credentials,
    execute_google_api_requests,
    build_service_account_creds,
)
from schematic.utils.df_utils import update_df

#TODO: This module should only be aware of the store interface
# we shouldn't need to expose Synapse functionality explicitly
from schematic.store.synapse import SynapseStorage

from schematic import CONFIG

logger = logging.getLogger(__name__)


class ManifestGenerator(object):
    def __init__(
        self,
        path_to_json_ld: str,  # JSON-LD file to be used for generating the manifest
        title: str = None,  # manifest sheet title
        root: str = None,
        additional_metadata: Dict = None,
        oauth: bool = True,
        use_annotations: bool = False,
    ) -> None:

        if oauth:
            # if user wants to use OAuth for Google authentication
            # use credentials.json and create token.pickle file
            services_creds = build_credentials()
        else:
            # if not oauth then use service account credentials
            services_creds = build_service_account_creds()

        # google service for Sheet API
        self.sheet_service = services_creds["sheet_service"]

        # google service for Drive API
        self.drive_service = services_creds["drive_service"]

        # google service credentials object
        self.creds = services_creds["creds"]

        # schema root
        self.root = root

        # manifest title
        self.title = title
        if self.title is None:
            self.title = f"{self.root} - Manifest"

        # Whether to use existing annotations during manifest generation
        self.use_annotations = use_annotations

        # Warn about limited feature support for `use_annotations`
        if self.use_annotations:
            logger.warning(
                "The `use_annotations` option is currently only supported "
                "when there is no manifest file for the dataset in question."
            )

        # SchemaGenerator() object
        self.sg = SchemaGenerator(path_to_json_ld)

        # additional metadata to add to manifest
        self.additional_metadata = additional_metadata

        # Determine whether current data type is file-based
        is_file_based = False
        if self.root:
            is_file_based = "Filename" in self.sg.get_node_dependencies(self.root)
        self.is_file_based = is_file_based

    def _attribute_to_letter(self, attribute, manifest_fields):
        """Map attribute to column letter in a google sheet"""

        # find index of attribute in manifest field
        column_idx = manifest_fields.index(attribute)

        # return the google sheet letter representation of the column index
        return self._column_to_letter(column_idx)

    def _column_to_letter(self, column):
        """Find google sheet letter representation of a column index integer"""
        character = chr(ord("A") + column % 26)
        remainder = column // 26
        if column >= 26:
            return self._column_to_letter(remainder - 1) + character
        else:
            return character

    def _columns_to_sheet_ranges(self, column_idxs):
        """map a set of column indexes to a set of Google sheet API ranges: each range includes exactly one column"""
        ranges = []

        for column_idx in column_idxs:
            col_range = {
                "startColumnIndex": column_idx,
                "endColumnIndex": column_idx + 1,
            }

            ranges.append(col_range)

        return ranges

    def _column_to_cond_format_eq_rule(
        self, column_idx: int, condition_argument: str, required: bool = False
    ) -> dict:
        """Given a column index and an equality argument (e.g. one of valid values for the given column fields), generate a conditional formatting rule based on a custom formula encoding the logic:

        'if a cell in column idx is equal to condition argument, then set specified formatting'
        """

        col_letter = self._column_to_letter(column_idx)

        if not required:
            bg_color = CONFIG["style"]["google_manifest"].get(
                "opt_bg_color", {"red": 1.0, "green": 1.0, "blue": 0.9019,},
            )
        else:
            bg_color = CONFIG["style"]["google_manifest"].get(
                "req_bg_color", {"red": 0.9215, "green": 0.9725, "blue": 0.9803,},
            )

        boolean_rule = {
            "condition": {
                "type": "CUSTOM_FORMULA",
                "values": [
                    {
                        "userEnteredValue": "=$"
                        + col_letter
                        + '1 = "'
                        + condition_argument
                        + '"'
                    }
                ],
            },
            "format": {"backgroundColor": bg_color},
        }

        return boolean_rule

    def _gdrive_copy_file(self, origin_file_id, copy_title):
        """Copy an existing file.

        Args:
            origin_file_id: ID of the origin file to copy.
            copy_title: Title of the copy.

        Returns:
            The copied file if successful, None otherwise.
        """
        copied_file = {"name": copy_title}

        # return new copy sheet ID
        return (
            self.drive_service.files()
            .copy(fileId=origin_file_id, body=copied_file)
            .execute()["id"]
        )

    def _create_empty_manifest_spreadsheet(self, title):
        if CONFIG["style"]["google_manifest"]["master_template_id"]:

            # if provided with a template manifest google sheet, use it
            spreadsheet_id = self._gdrive_copy_file(
                CONFIG["style"]["google_manifest"]["master_template_id"], title
            )

        else:
            # if no template, create an empty spreadsheet
            spreadsheet = (
                self.sheet_service.spreadsheets()
                .create(body=spreadsheet, fields="spreadsheetId")
                .execute()
            )
            spreadsheet_id = spreadsheet.get("spreadsheetId")

        return spreadsheet_id

    def _get_cell_borders(self, cell_range):

        # set border style request
        color = {
            "red": 226.0 / 255.0,
            "green": 227.0 / 255.0,
            "blue": 227.0 / 255.0,
        }

        border_style_req = {
            "updateBorders": {
                "range": cell_range,
                "top": {"style": "SOLID", "width": 2, "color": color},
                "bottom": {"style": "SOLID", "width": 2, "color": color},
                "left": {"style": "SOLID", "width": 2, "color": color},
                "right": {"style": "SOLID", "width": 2, "color": color},
                "innerHorizontal": {"style": "SOLID", "width": 2, "color": color},
                "innerVertical": {"style": "SOLID", "width": 2, "color": color},
            }
        }

        return border_style_req

    def _set_permissions(self, fileId):
        def callback(request_id, response, exception):
            if exception:
                # Handle error
                logger.error(exception)
            else:
                logger.info(f"Permission Id: {response.get('id')}")

        batch = self.drive_service.new_batch_http_request(callback=callback)

        worldPermission = {"type": "anyone", "role": "writer"}

        batch.add(
            self.drive_service.permissions().create(
                fileId=fileId, body=worldPermission, fields="id",
            )
        )
        batch.execute()

    def _get_column_data_validation_values(
        self,
        spreadsheet_id,
        valid_values,
        column_id,
        validation_type="ONE_OF_LIST",
        custom_ui=True,
        input_message="Choose one from dropdown",
    ):

        strict = CONFIG["style"]["google_manifest"].get("strict_validation", True)

        # get valid values w/o google sheet header
        values = [valid_value["userEnteredValue"] for valid_value in valid_values]

        if validation_type == "ONE_OF_RANGE":

            # store valid values explicitly in workbook at the provided range to use as validation values
            target_col_letter = self._column_to_letter(column_id)
            body = {"majorDimension": "COLUMNS", "values": [values]}
            target_range = (
                "Sheet2!"
                + target_col_letter
                + "2:"
                + target_col_letter
                + str(len(values) + 1)
            )
            valid_values = [{"userEnteredValue": "=" + target_range}]

            response = (
                self.sheet_service.spreadsheets()
                .values()
                .update(
                    spreadsheetId=spreadsheet_id,
                    range=target_range,
                    valueInputOption="RAW",
                    body=body,
                )
                .execute()
            )

        # setup validation data request body
        validation_body = {
            "requests": [
                {
                    "setDataValidation": {
                        "range": {
                            "startRowIndex": 1,
                            "startColumnIndex": column_id,
                            "endColumnIndex": column_id + 1,
                        },
                        "rule": {
                            "condition": {
                                "type": validation_type,
                                "values": valid_values,
                            },
                            "inputMessage": input_message,
                            "strict": strict,
                            "showCustomUi": custom_ui,
                        },
                    }
                }
            ]
        }

        return validation_body

    def _get_valid_values_from_jsonschema_property(self, prop: dict) -> List[str]:
        """Get valid values for a manifest attribute based on the corresponding
        values of node's properties in JSONSchema

        Args:
            prop: node properties - jsonschema dictionary

        Returns:
            List of valid values
        """

        if "enum" in prop:
            return prop["enum"]
        elif "items" in prop:
            return prop["items"]["enum"]
        else:
            return []

    def get_empty_manifest(self, json_schema_filepath=None):
        # TODO: Refactor get_manifest method
        # - abstract function for requirements gathering
        # - abstract google sheet API requests as functions
        # --- specifying row format
        # --- setting valid values in dropdowns for columns/cells
        # --- setting notes/comments to cells

        spreadsheet_id = self._create_empty_manifest_spreadsheet(self.title)

        if not json_schema_filepath:
            # if no json schema is provided; there must be
            # schema explorer defined for schema.org schema
            # o.w. this will throw an error
            # TODO: catch error
            json_schema = self.sg.get_json_schema_requirements(self.root, self.title)
        else:
            with open(json_schema_filepath) as jsonfile:
                json_schema = json.load(jsonfile)

        required_metadata_fields = {}

        # gathering dependency requirements and corresponding allowed values constraints (i.e. valid values) for root node
        for req in json_schema["properties"].keys():
            required_metadata_fields[
                req
            ] = self._get_valid_values_from_jsonschema_property(
                json_schema["properties"][req]
            )
            # the following line may not be needed
            json_schema["properties"][req]["enum"] = required_metadata_fields[req]

        # gathering dependency requirements and allowed value constraints for conditional dependencies if any
        if "allOf" in json_schema:
            for conditional_reqs in json_schema["allOf"]:
                if "required" in conditional_reqs["if"]:
                    for req in conditional_reqs["if"]["required"]:
                        if req in conditional_reqs["if"]["properties"]:
                            if not req in required_metadata_fields:
                                if req in json_schema["properties"]:
                                    required_metadata_fields[
                                        req
                                    ] = self._get_valid_values_from_jsonschema_property(
                                        json_schema["properties"][req]
                                    )
                                else:
                                    required_metadata_fields[
                                        req
                                    ] = self._get_valid_values_from_jsonschema_property(
                                        conditional_reqs["if"]["properties"][req]
                                    )

                    for req in conditional_reqs["then"]["required"]:
                        if not req in required_metadata_fields:
                            if req in json_schema["properties"]:
                                required_metadata_fields[
                                    req
                                ] = self._get_valid_values_from_jsonschema_property(
                                    json_schema["properties"][req]
                                )

        # if additional metadata is provided append columns (if those do not exist already)
        if self.additional_metadata:
            for column in self.additional_metadata.keys():
                if not column in required_metadata_fields:
                    required_metadata_fields[column] = []

        # if 'component' is in column set (see your input jsonld schema for definition of 'component', if the 'component' attribute is present), add the root node as an additional metadata component entry
        if "Component" in required_metadata_fields.keys():
            # check if additional metadata has actually been instantiated in the constructor (it's optional)
            # if not, instantiate it
            if not self.additional_metadata:
                self.additional_metadata = {}

            self.additional_metadata["Component"] = [self.root]

        # adding columns to manifest sheet
        end_col = len(required_metadata_fields.keys())
        end_col_letter = self._column_to_letter(end_col)

        # order columns header (since they are generated based on a json schema, which is a dict)
        ordered_metadata_fields = [list(required_metadata_fields.keys())]

        ordered_metadata_fields[0] = self.sort_manifest_fields(
            ordered_metadata_fields[0]
        )

        body = {"values": ordered_metadata_fields}

        # determining columns range
        end_col = len(required_metadata_fields.keys())
        end_col_letter = self._column_to_letter(end_col)

        range = "Sheet1!A1:" + str(end_col_letter) + "1"

        # adding columns
        self.sheet_service.spreadsheets().values().update(
            spreadsheetId=spreadsheet_id, range=range, valueInputOption="RAW", body=body
        ).execute()

        # adding columns to 2nd sheet that can be used for storing data validation ranges (this avoids limitations on number of dropdown items in excel and openoffice)
        range = "Sheet2!A1:" + str(end_col_letter) + "1"
        self.sheet_service.spreadsheets().values().update(
            spreadsheetId=spreadsheet_id, range=range, valueInputOption="RAW", body=body
        ).execute()

        # format column header row
        header_format_body = {
            "requests": [
                {
                    "repeatCell": {
                        "range": {"startRowIndex": 0, "endRowIndex": 1},
                        "cell": {
                            "userEnteredFormat": {
                                "backgroundColor": {
                                    "red": 224.0 / 255,
                                    "green": 224.0 / 255,
                                    "blue": 224.0 / 255,
                                },
                                "horizontalAlignment": "CENTER",
                                "textFormat": {
                                    "foregroundColor": {
                                        "red": 0.0 / 255,
                                        "green": 0.0 / 255,
                                        "blue": 0.0 / 255,
                                    },
                                    "fontSize": 8,
                                    "bold": True,
                                },
                            }
                        },
                        "fields": "userEnteredFormat(backgroundColor,textFormat,horizontalAlignment)",
                    }
                },
                {
                    "updateSheetProperties": {
                        "properties": {"gridProperties": {"frozenRowCount": 1}},
                        "fields": "gridProperties.frozenRowCount",
                    }
                },
                {
                    "autoResizeDimensions": {
                        "dimensions": {"dimension": "COLUMNS", "startIndex": 0}
                    }
                },
            ]
        }

        response = (
            self.sheet_service.spreadsheets()
            .batchUpdate(spreadsheetId=spreadsheet_id, body=header_format_body)
            .execute()
        )

        # adding additional metadata values if needed
        # adding value-constraints from data model as dropdowns

        # fix for issue #410
        # batch google API request to create metadata template
        data = []

        for i, req in enumerate(ordered_metadata_fields[0]):
            values = required_metadata_fields[req]

            if self.additional_metadata and req in self.additional_metadata:
                values = self.additional_metadata[req]
                target_col_letter = self._column_to_letter(i)

                range_vals = (
                    target_col_letter + "2:" + target_col_letter + str(len(values) + 1)
                )

                data.append(
                    {
                        "range": range_vals,
                        "majorDimension": "COLUMNS",
                        "values": [values],
                    }
                )

        batch_update_values_request_body = {
            # How the input data should be interpreted.
            "valueInputOption": "RAW",
            # The new values to apply to the spreadsheet.
            "data": data,
        }

        response = (
            self.sheet_service.spreadsheets()
            .values()
            .batchUpdate(
                spreadsheetId=spreadsheet_id, body=batch_update_values_request_body
            )
            .execute()
        )

        # end of fix for issue #410

        # store all requests to execute at once
        requests_body = {}
        requests_body["requests"] = []
        for i, req in enumerate(ordered_metadata_fields[0]):
            values = required_metadata_fields[req]

            # adding description to headers
            # this is not executed if only JSON schema is defined
            # TODO: abstract better and document

            # also formatting required columns
            if self.sg.se:

                # get node definition
                note = self.sg.get_node_definition(req)

                notes_body = {
                    "requests": [
                        {
                            "updateCells": {
                                "range": {
                                    "startRowIndex": 0,
                                    "endRowIndex": 1,
                                    "startColumnIndex": i,
                                    "endColumnIndex": i + 1,
                                },
                                "rows": [{"values": [{"note": note}]}],
                                "fields": "note",
                            }
                        }
                    ]
                }

                requests_body["requests"].append(notes_body["requests"])

            # get node validation rules if any
            validation_rules = self.sg.get_node_validation_rules(req)

            # if 'list' in validation rules and valid values are supplied add a note with instructions on
            # adding a list of multiple values
            # TODO: add validation and QC rules "compiler/generator" class elsewhere
            # for now have the list logic here
            if validation_rules:
                if "list" in validation_rules and values:
                    note = "From 'Selection options' menu above, go to 'Select multiple values', check all items that apply, and click 'Save selected values'"
                    notes_body = {
                        "requests": [
                            {
                                "repeatCell": {
                                    "range": {
                                        "startRowIndex": 1,
                                        "startColumnIndex": i,
                                        "endColumnIndex": i + 1,
                                    },
                                    "cell": {"note": note},
                                    "fields": "note",
                                }
                            }
                        ]
                    }

                    requests_body["requests"].append(notes_body["requests"])
                if "list" in validation_rules and not values:
                    note = "Please enter values as a comma separated list. For example: XX, YY, ZZ"
                    notes_body = {
                        "requests": [
                            {
                                "repeatCell": {
                                    "range": {
                                        "startRowIndex": 1,
                                        "startColumnIndex": i,
                                        "endColumnIndex": i + 1,
                                    },
                                    "cell": {"note": note},
                                    "fields": "note",
                                }
                            }
                        ]
                    }

                    requests_body["requests"].append(notes_body["requests"])

            # update background colors so that columns that are required are highlighted
            # check if attribute is required and set a corresponding color
            if req in json_schema["required"]:
                bg_color = CONFIG["style"]["google_manifest"].get(
                    "req_bg_color", {"red": 0.9215, "green": 0.9725, "blue": 0.9803,},
                )

                req_format_body = {
                    "requests": [
                        {
                            "repeatCell": {
                                "range": {
                                    "startColumnIndex": i,
                                    "endColumnIndex": i + 1,
                                },
                                "cell": {
                                    "userEnteredFormat": {"backgroundColor": bg_color}
                                },
                                "fields": "userEnteredFormat(backgroundColor)",
                            }
                        }
                    ]
                }

                requests_body["requests"].append(req_format_body["requests"])

            # adding value-constraints if any
            req_vals = [{"userEnteredValue": value} for value in values if value]

            if not req_vals:
                continue

            # generating sheet api request to populate a dropdown or a multi selection UI
            if len(req_vals) > 0 and not "list" in validation_rules:
                # if more than 0 values in dropdown use ONE_OF_RANGE type of validation since excel and openoffice
                # do not support other kinds of data validation for larger number of items (even if individual items are not that many
                # excel has a total number of characters limit per dropdown...)
                validation_body = self._get_column_data_validation_values(
                    spreadsheet_id, req_vals, i, validation_type="ONE_OF_RANGE"
                )

            elif "list" in validation_rules:
                # if list is in validation rule attempt to create a multi-value
                # selection UI, which requires explicit valid values range in
                # the spreadsheet
                validation_body = self._get_column_data_validation_values(
                    spreadsheet_id,
                    req_vals,
                    i,
                    custom_ui=False,
                    input_message="",
                    validation_type="ONE_OF_RANGE",
                )

            else:
                validation_body = self._get_column_data_validation_values(
                    spreadsheet_id, req_vals, i
                )

            requests_body["requests"].append(validation_body["requests"])

            # generate a conditional format rule for each required value (i.e. valid value)
            # for this field (i.e. if this field is set to a valid value that may require additional
            # fields to be filled in, these additional fields will be formatted in a custom style (e.g. red background)
            for req_val in req_vals:
                # get this required/valid value's node label in schema, based on display name (i.e. shown to the user in a dropdown to fill in)
                req_val = req_val["userEnteredValue"]

                req_val_node_label = self.sg.get_node_label(req_val)
                if not req_val_node_label:
                    # if this node is not in the graph
                    # continue - there are no dependencies for it
                    continue

                # check if this required/valid value has additional dependency attributes
                val_dependencies = self.sg.get_node_dependencies(
                    req_val_node_label, schema_ordered=False
                )

                # prepare request calls
                dependency_formatting_body = {"requests": []}

                if val_dependencies:
                    # if there are additional attribute dependencies find the corresponding
                    # fields that need to be filled in and construct conditional formatting rules
                    # indicating the dependencies need to be filled in

                    # set target ranges for this rule
                    # i.e. dependency attribute columns that will be formatted

                    # find dependency column indexes
                    # note that dependencies values must be in index
                    # TODO: catch value error that shouldn't happen
                    column_idxs = [
                        ordered_metadata_fields[0].index(val_dep)
                        for val_dep in val_dependencies
                    ]

                    # construct ranges based on dependency column indexes
                    rule_ranges = self._columns_to_sheet_ranges(column_idxs)
                    # go over valid value dependencies
                    for j, val_dep in enumerate(val_dependencies):
                        is_required = False

                        if self.sg.is_node_required(val_dep):
                            is_required = True
                        else:
                            is_required = False

                        # construct formatting rule
                        formatting_rule = self._column_to_cond_format_eq_rule(
                            i, req_val, required=is_required
                        )

                        # construct conditional format rule
                        conditional_format_rule = {
                            "addConditionalFormatRule": {
                                "rule": {
                                    "ranges": rule_ranges[j],
                                    "booleanRule": formatting_rule,
                                },
                                "index": 0,
                            }
                        }
                        dependency_formatting_body["requests"].append(
                            conditional_format_rule
                        )

                # check if dependency formatting rules have been added and update sheet if so
                if dependency_formatting_body["requests"]:
                    requests_body["requests"].append(
                        dependency_formatting_body["requests"]
                    )

        # setting cell borders
        cell_range = {
            "sheetId": 0,
            "startRowIndex": 0,
        }
        requests_body["requests"].append(self._get_cell_borders(cell_range))

        execute_google_api_requests(
            self.sheet_service,
            requests_body,
            service_type="batch_update",
            spreadsheet_id=spreadsheet_id,
        )

        # setting up spreadsheet permissions (setup so that anyone with the link can edit)
        self._set_permissions(spreadsheet_id)

        # generating spreadsheet URL
        manifest_url = "https://docs.google.com/spreadsheets/d/" + spreadsheet_id

        # print("========================================================================================================")
        # print("Manifest successfully generated from schema!")
        # print("URL: " + manifest_url)
        # print("========================================================================================================")
        return manifest_url

    def set_dataframe_by_url(
        self, manifest_url: str, manifest_df: pd.DataFrame
    ) -> ps.Spreadsheet:
        """Update Google Sheets using given pandas DataFrame.

        Args:
            manifest_url (str): Google Sheets URL.
            manifest_df (pd.DataFrame): Data frame to "upload".

        Returns:
            ps.Spreadsheet: A Google Sheet object.
        """

        # authorize pygsheets to read from the given URL
        gc = ps.authorize(custom_credentials=self.creds)

        # open google sheets and extract first sheet
        sh = gc.open_by_url(manifest_url)
        wb = sh[0]

        # Handle scenario when existing manifest does not match new
        #       manifest template due to changes in the data model:
        #
        # the sheet column header reflect the latest schema
        # the existing manifest column-set may be outdated
        # ensure that, if missing, attributes from the latest schema are added to the
        # column-set of the existing manifest so that the user can modify their data if needed
        # to comply with the latest schema

        # get headers from existing manifest and sheet 
        wb_header = wb.get_row(1)
        manifest_df_header = manifest_df.columns

        # find missing columns in existing manifest
        new_columns = set(wb_header) - set(manifest_df_header)

        # clean empty columns if any are present (there should be none)
        # TODO: Remove this line once we start preventing empty column names
        if '' in new_columns:
            new_columns = new_columns.remove('')

        # find missing columns present in existing manifest but missing in latest schema
        out_of_schema_columns = set(manifest_df_header) - set(wb_header)

        # update existing manifest w/ missing columns, if any
        if new_columns:
            manifest_df = manifest_df.assign(
                **dict(zip(new_columns, len(new_columns) * [""]))
            )

        # sort columns in the updated manifest:
        # match latest schema order
        # move obsolete columns at the end
        manifest_df = manifest_df[self.sort_manifest_fields(manifest_df.columns)]
<<<<<<< HEAD
        manifest_df = manifest_df[
            [c for c in manifest_df if c not in out_of_schema_columns]
            + list(out_of_schema_columns)
        ]

=======
        manifest_df = manifest_df[[c for c in manifest_df if c not in out_of_schema_columns] + list(out_of_schema_columns)]
    
>>>>>>> 372c1a69
        # The following line sets `valueInputOption = "RAW"` in pygsheets
        sh.default_parse = False

        # update spreadsheet with given manifest starting at top-left cell
        wb.set_dataframe(manifest_df, (1, 1))

        # update validation rules (i.e. no validation rules) for out of schema columns, if any
        # TODO: similarly clear formatting for out of schema columns, if any
<<<<<<< HEAD
        if len(out_of_schema_columns) > 0:
            start_col = self._column_to_letter(
                len(wb_header)
            )  # find start of out of schema columns
            end_col = self._column_to_letter(
                len(manifest_df.columns) + 1
            )  # find end of out of schema columns
            wb.set_data_validation(start=start_col, end=end_col, condition_type=None)
=======
        num_out_of_schema_columns = len(out_of_schema_columns)
        if num_out_of_schema_columns > 0: 
            start_col = self._column_to_letter(len(manifest_df.columns) - num_out_of_schema_columns) # find start of out of schema columns
            end_col = self._column_to_letter(len(manifest_df.columns) + 1) # find end of out of schema columns
       
            wb.set_data_validation(start = start_col, end = end_col, condition_type = None)
>>>>>>> 372c1a69

        # set permissions so that anyone with the link can edit
        sh.share("", role="writer", type="anyone")

        return sh

    def get_dataframe_by_url(self, manifest_url: str) -> pd.DataFrame:
        """Retrieve pandas DataFrame from table in Google Sheets.

        Args:
            manifest_url (str): Google Sheets URL.

        Return:
            pd.DataFrame: Data frame corresponding to table in given URL.
        """

        # authorize pygsheets to read from the given URL
        gc = ps.authorize(custom_credentials=self.creds)

        # open google sheets and extract first sheet
        sh = gc.open_by_url(manifest_url)
        wb = sh[0]

        # get column headers and read it into a dataframe
        manifest_df = wb.get_as_df(hasHeader=True)

        # An empty column is sometimes included
        if "" in manifest_df:
            manifest_df.drop(columns=[""], inplace=True)

        return manifest_df

    def map_annotation_names_to_display_names(
        self, annotations: pd.DataFrame
    ) -> pd.DataFrame:
        """Update columns names to use display names for consistency.

        Args:
            annotations (pd.DataFrame): Annotations table.

        Returns:
            pd.DataFrame: Annotations table with updated column headers.
        """
        # Get list of attribute nodes from data model
        model_nodes = self.sg.se.get_nx_schema().nodes

        # Subset annotations to those appearing as a label in the model
        labels = filter(lambda x: x in model_nodes, annotations.columns)

        # Generate a dictionary mapping labels to display names
        label_map = {l: model_nodes[l]["displayName"] for l in labels}

        # Use the above dictionary to rename columns in question
        return annotations.rename(columns=label_map)

    def get_manifest_with_annotations(
        self, annotations: pd.DataFrame
    ) -> Tuple[ps.Spreadsheet, pd.DataFrame]:
        """Generate manifest, optionally with annotations (if requested).

        Args:
            annotations (pd.DataFrame): Annotations table (can be empty).

        Returns:
            Tuple[ps.Spreadsheet, pd.DataFrame]: Both the Google Sheet
            URL and the corresponding data frame is returned.
        """

        # Map annotation labels to display names to match manifest columns
        annotations = self.map_annotation_names_to_display_names(annotations)

        # Convert annotations table into dictionary, but maintain order
        annotations_dict_raw = annotations.to_dict(into=OrderedDict)
        annotations_dict = OrderedDict(
            (k, list(v.values())) for k, v in annotations_dict_raw.items()
        )

        # Needs to happen before get_empty_manifest() gets called
        self.additional_metadata = annotations_dict

        # Generate empty manifest using `additional_metadata`
        manifest_url = self.get_empty_manifest()
        manifest_df = self.get_dataframe_by_url(manifest_url)

        # Annotations clashing with manifest attributes are skipped
        # during empty manifest generation. For more info, search
        # for `additional_metadata` in `self.get_empty_manifest`.
        # Hence, the shared columns need to be updated separately.
        if self.is_file_based and self.use_annotations:
            # This approach assumes that `update_df` returns
            # a data frame whose columns are in the same order
            manifest_df = update_df(manifest_df, annotations)
            manifest_sh = self.set_dataframe_by_url(manifest_url, manifest_df)
            manifest_url = manifest_sh.url

        return manifest_url, manifest_df

    def get_manifest(
        self, dataset_id: str = None, sheet_url: bool = None, json_schema: str = None
    ) -> Union[str, pd.DataFrame]:
        """Gets manifest for a given dataset on Synapse.
           TODO: move this function to class MetadatModel (after MetadataModel is refactored)

        Args:
            dataset_id: Synapse ID of the "dataset" entity on Synapse (for a given center/project).
            sheet_url: Determines if googlesheet URL or pandas dataframe should be returned.

        Returns:
            Googlesheet URL (if sheet_url is True), or pandas dataframe (if sheet_url is False).
        """

        # Handle case when no dataset ID is provided
        if not dataset_id:
            return self.get_empty_manifest(json_schema_filepath=json_schema)

        # Otherwise, create manifest using the given dataset
        #TODO: avoid explicitly exposing Synapse store functionality
        # just instantiate a Store class and let it decide at runtime/config
        # the store type

        store = SynapseStorage()

        # Get manifest file associated with given dataset (if applicable)
<<<<<<< HEAD
        syn_id_and_path = syn_store.getDatasetManifest(datasetId=dataset_id)

=======
        # populate manifest with set of new files (if applicable)
        manifest_record = store.updateDatasetManifestFiles(datasetId = dataset_id, store = False)
       
>>>>>>> 372c1a69
        # Populate empty template with existing manifest
        if manifest_record:

            # TODO: Update or remove the warning in self.__init__() if
            # you change the behavior here based on self.use_annotations

            # If the sheet URL isn't requested, simply return a pandas DataFrame
            if not sheet_url:
                return manifest_record[1]

            # get URL of an empty manifest file created based on schema component
            empty_manifest_url = self.get_empty_manifest()
            
            # populate empty manifest with content from downloaded/existing manifest
<<<<<<< HEAD
            pop_manifest_url = self.populate_manifest_spreadsheet(
                manifest_data.path, empty_manifest_url
            )

            return pop_manifest_url
=======
            manifest_sh = self.set_dataframe_by_url(empty_manifest_url, manifest_record[1])

            return manifest_sh.url
>>>>>>> 372c1a69

        # Generate empty template and optionally fill in with annotations
        else:
            
            # Using getDatasetAnnotations() to retrieve file names and subset
            # entities to files and folders (ignoring tables/views)
            annotations = pd.DataFrame()
            if self.is_file_based:
                annotations = store.getDatasetAnnotations(dataset_id)

            # if there are no files with annotations just generate an empty manifest
            if annotations.empty:
                manifest_url = self.get_empty_manifest() 
                manifest_df = self.get_dataframe_by_url(manifest_url)
            else:
                # Subset columns if no interested in user-defined annotations and there are files present
                if self.is_file_based and not self.use_annotations:
                    annotations = annotations[["Filename", "eTag", "entityId"]]

                # Update `additional_metadata` and generate manifest
                manifest_url, manifest_df = self.get_manifest_with_annotations(annotations)

            if sheet_url:
                return manifest_url
            else:
                return manifest_df


    def populate_manifest_spreadsheet(self, existing_manifest_path, empty_manifest_url):
        """Creates a google sheet manifest based on existing manifest.

        Args:
            existing_manifest_path: the location of the manifest containing metadata presently stored
            empty_manifest_url: the path to a manifest template to be prepopulated with existing's manifest metadata
        """

        # read existing manifest
        manifest = pd.read_csv(existing_manifest_path).fillna("")

        manifest_sh = self.set_dataframe_by_url(empty_manifest_url, manifest)

        return manifest_sh.url

    def sort_manifest_fields(self, manifest_fields, order="schema"):
        # order manifest fields alphabetically (base order)
        manifest_fields = sorted(manifest_fields)

        if order == "alphabetical":
            # if the order is alphabetical ensure that filename is first, if present
            if "Filename" in manifest_fields:
                manifest_fields.remove("Filename")
                manifest_fields.insert(0, "Filename")

        # order manifest fields based on data-model schema
        if order == "schema":
            if self.sg and self.root:
                # get display names of dependencies
                dependencies_display_names = self.sg.get_node_dependencies(self.root)

                # reorder manifest fields so that root dependencies are first and follow schema order
                manifest_fields = sorted(
                    manifest_fields,
                    key=lambda x: dependencies_display_names.index(x)
                    if x in dependencies_display_names
                    else len(manifest_fields) - 1,
                )
            else:
                raise ValueError(
                    f"Provide valid data model path and valid component from data model."
                )

        # always have entityId as last columnn, if present
        if "entityId" in manifest_fields:
            manifest_fields.remove("entityId")
            manifest_fields.append("entityId")

        return manifest_fields<|MERGE_RESOLUTION|>--- conflicted
+++ resolved
@@ -811,16 +811,8 @@
         # match latest schema order
         # move obsolete columns at the end
         manifest_df = manifest_df[self.sort_manifest_fields(manifest_df.columns)]
-<<<<<<< HEAD
-        manifest_df = manifest_df[
-            [c for c in manifest_df if c not in out_of_schema_columns]
-            + list(out_of_schema_columns)
-        ]
-
-=======
         manifest_df = manifest_df[[c for c in manifest_df if c not in out_of_schema_columns] + list(out_of_schema_columns)]
     
->>>>>>> 372c1a69
         # The following line sets `valueInputOption = "RAW"` in pygsheets
         sh.default_parse = False
 
@@ -829,23 +821,12 @@
 
         # update validation rules (i.e. no validation rules) for out of schema columns, if any
         # TODO: similarly clear formatting for out of schema columns, if any
-<<<<<<< HEAD
-        if len(out_of_schema_columns) > 0:
-            start_col = self._column_to_letter(
-                len(wb_header)
-            )  # find start of out of schema columns
-            end_col = self._column_to_letter(
-                len(manifest_df.columns) + 1
-            )  # find end of out of schema columns
-            wb.set_data_validation(start=start_col, end=end_col, condition_type=None)
-=======
         num_out_of_schema_columns = len(out_of_schema_columns)
         if num_out_of_schema_columns > 0: 
             start_col = self._column_to_letter(len(manifest_df.columns) - num_out_of_schema_columns) # find start of out of schema columns
             end_col = self._column_to_letter(len(manifest_df.columns) + 1) # find end of out of schema columns
        
             wb.set_data_validation(start = start_col, end = end_col, condition_type = None)
->>>>>>> 372c1a69
 
         # set permissions so that anyone with the link can edit
         sh.share("", role="writer", type="anyone")
@@ -969,14 +950,9 @@
         store = SynapseStorage()
 
         # Get manifest file associated with given dataset (if applicable)
-<<<<<<< HEAD
-        syn_id_and_path = syn_store.getDatasetManifest(datasetId=dataset_id)
-
-=======
         # populate manifest with set of new files (if applicable)
         manifest_record = store.updateDatasetManifestFiles(datasetId = dataset_id, store = False)
        
->>>>>>> 372c1a69
         # Populate empty template with existing manifest
         if manifest_record:
 
@@ -991,17 +967,9 @@
             empty_manifest_url = self.get_empty_manifest()
             
             # populate empty manifest with content from downloaded/existing manifest
-<<<<<<< HEAD
-            pop_manifest_url = self.populate_manifest_spreadsheet(
-                manifest_data.path, empty_manifest_url
-            )
-
-            return pop_manifest_url
-=======
             manifest_sh = self.set_dataframe_by_url(empty_manifest_url, manifest_record[1])
 
             return manifest_sh.url
->>>>>>> 372c1a69
 
         # Generate empty template and optionally fill in with annotations
         else:
