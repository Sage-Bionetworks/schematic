--- conflicted
+++ resolved
@@ -106,13 +106,9 @@
         logger.info(
             f"Find the manifest template using this CSV file path: {output_csv}"
         )
-<<<<<<< HEAD
         if output_csv is None:
             click.echo(result.to_csv(index=False))
         else:
             result.to_csv(output_csv, index=False)
-=======
-        result.to_csv(output_csv, index=False)
 
->>>>>>> bd0d71d5
     return result