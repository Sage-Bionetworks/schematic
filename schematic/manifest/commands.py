--- conflicted
+++ resolved
@@ -3,13 +3,9 @@
 import logging
 
 import click
-<<<<<<< HEAD
-import pandas as pd
-=======
 import click_log
 import logging
 import sys
->>>>>>> 58ca5c61
 
 from schematic.manifest.generator import ManifestGenerator
 from schematic.utils.cli_utils import fill_in_from_config, query_dict
@@ -17,11 +13,7 @@
 from schematic import CONFIG
 
 logger = logging.getLogger(__name__)
-<<<<<<< HEAD
-
-=======
 click_log.basic_config(logger)
->>>>>>> 58ca5c61
 
 CONTEXT_SETTINGS = dict(help_option_names=['--help', '-h'])  # help options
 
@@ -49,21 +41,6 @@
 @manifest.command('get', short_help=query_dict(manifest_commands, ("manifest", "get", "short_help")))
 @click_log.simple_verbosity_option(logger)
 # define the optional arguments
-<<<<<<< HEAD
-@click.option('-t', '--title', help='Title of generated manifest file.')
-@click.option('-dt', '--data_type', help='Data type/component from JSON-LD schema to be used for manifest generation.')
-@click.option('-p', '--jsonld', help='Path to JSON-LD schema.')
-@click.option('-d', '--dataset_id', help='SynID of existing dataset on Synapse.')
-@click.option('-s', '--sheet_url', is_flag=True, help='Enable/disable URL generation.')
-@click.option('-o', '--output_csv', help='Where to store CSV manifest template.')
-@click.option('-a', '--use_annotations', is_flag=True, help=(
-    'Prepopulate template with existing annotations associated with dataset files.'
-))
-@click.option('-j', '--json_schema', help='Path to JSON Schema (validation schema).')
-@click.option('-c', '--config', help='Path to schematic configuration file.', required=True)
-def get_manifest(title, data_type, jsonld, dataset_id, sheet_url,
-                 output_csv, use_annotations, json_schema, config):
-=======
 @click.option('-t', '--title', help=query_dict(manifest_commands, ("manifest", "get", "title")))
 @click.option('-dt', '--data_type', help=query_dict(manifest_commands, ("manifest", "get", "data_type")))
 @click.option('-p', '--jsonld', help=query_dict(manifest_commands, ("manifest", "get", "jsonld")))
@@ -73,7 +50,6 @@
 @click.pass_obj
 def get_manifest(ctx, title, data_type, jsonld, 
                  dataset_id, sheet_url, json_schema):
->>>>>>> 58ca5c61
     """
     Running CLI with manifest generation options.
     """
