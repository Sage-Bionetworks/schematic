from datetime import datetime, timedelta
from copy import deepcopy
import os
import uuid  # used to generate unique names for entities
import json
import atexit
import logging
import secrets

# allows specifying explicit variable types
from typing import Dict, List, Tuple, Sequence, Union
from collections import OrderedDict
from tenacity import retry, stop_after_attempt, wait_chain, wait_fixed, retry_if_exception_type

import numpy as np
import pandas as pd
import re
import synapseclient
from time import sleep
from schematic.utils.general import get_dir_size, convert_size, convert_gb_to_bytes
from synapseclient import (
    Synapse,
    File,
    Folder,
    Table,
    Schema,
    EntityViewSchema,
    EntityViewType,
    Column,
    as_table_columns,
)

from synapseclient.table import CsvFileTable
from synapseclient.table import build_table
from synapseclient.annotations import from_synapse_annotations
from synapseclient.core.exceptions import SynapseHTTPError, SynapseAuthenticationError, SynapseUnmetAccessRestrictions
from synapseutils import walk
from synapseutils.copy_functions import changeFileMetaData

import uuid

from schematic_db.synapse.synapse import SynapseConfig
from schematic_db.rdb.synapse_database import SynapseDatabase
from schematic_db.schema.schema import get_key_attribute

from schematic.utils.df_utils import update_df, load_df
from schematic.utils.validate_utils import comma_separated_list_regex, rule_in_rule_list
from schematic.schemas.explorer import SchemaExplorer
from schematic.schemas.generator import SchemaGenerator
from schematic.store.base import BaseStorage
from schematic.exceptions import MissingConfigValueError, AccessCredentialsError

from schematic import CONFIG

logger = logging.getLogger("Synapse storage")

class SynapseStorage(BaseStorage):
    """Implementation of Storage interface for datasets/files stored on Synapse.
    Provides utilities to list files in a specific project; update files annotations, create fileviews, etc.

    TODO: Need to define the interface and rename and/or refactor some of the methods below.
    """

    def __init__(
        self,
        token: str = None,  # optional parameter retrieved from browser cookie
        access_token: str = None,
        input_token: str = None,
        project_scope: List = None,
    ) -> None:
        """Initializes a SynapseStorage object.
        Args:
            syn: an object of type synapseclient.
            token: optional token parameter (typically a 'str') as found in browser cookie upon login to synapse.
            access_token: optional access token (personal or oauth)
            TODO: move away from specific project setup and work with an interface that Synapse specifies (e.g. based on schemas).
        Exceptions:
            KeyError: when the 'storage' config object is missing values for essential keys.
            AttributeError: when the 'storageFileview' attribute (of class SynapseStorage) does not have a value associated with it.
            synapseclient.core.exceptions.SynapseHTTPError: check if the current user has permission to access the Synapse entity.
            ValueError: when Admin fileview cannot be found (describe further).
        Typical usage example:
            syn_store = SynapseStorage()
        """

        self.syn = self.login(token, access_token, input_token)
        self.project_scope = project_scope


        # check if "master_fileview" has been set
        try: 
            self.storageFileview = CONFIG["synapse"]["master_fileview"]
        except KeyError: 
            raise MissingConfigValueError(("synapse", "master_fileview"))

        # check if "manifest_basename" has been set
        try: 
            self.manifest = CONFIG["synapse"]["manifest_basename"]
        except KeyError: 
            raise MissingConfigValueError(("synapse", "manifest_basename"))

        self._query_fileview()

<<<<<<< HEAD
    def _purge_synapse_cache(self, root_dir: str = "/var/www/.synapseCache/"):
        """
        Purge synapse cache if it exceeds 7GB
        Args:
            root_dir: directory of the .synapseCache function
        Returns: 
            if size of cache reaches 7GB, return the number of files that get deleted
            otherwise, return the total remaining space (assuming total ephemeral storage is 20GB on AWS )
        """
        # try clearing the cache
        # scan a directory and check size of files
        cache = self.syn.cache
        if os.path.exists(root_dir):
            # set maximum synapse cache allowed
            # set maximum ephemeral stroage allowed on AWS
            maximum_storage_allowed_cache_gb = 7
            maximum_storage_allowed_cache_bytes = convert_gb_to_bytes(maximum_storage_allowed_cache_gb)
            total_ephemeral_storag_gb = 20
            total_ephemeral_storage_bytes = convert_gb_to_bytes(total_ephemeral_storag_gb)
            nbytes = get_dir_size(root_dir)
            # if 7 GB has already been taken, purge cache before 15 min
            if nbytes >= maximum_storage_allowed_cache_bytes:
                minutes_earlier = datetime.strftime(datetime.utcnow()- timedelta(minutes = 15), '%s')
                num_of_deleted_files = cache.purge(before_date = int(minutes_earlier))
                logger.info(f'{num_of_deleted_files} number of files have been deleted from {root_dir}')
            else:
                remaining_space = total_ephemeral_storage_bytes - nbytes
                converted_space = convert_size(remaining_space)
                logger.info(f'Estimated {remaining_space} bytes (which is approximately {converted_space}) remained in ephemeral storage after calculating size of .synapseCache excluding OS')
=======
    def checkEntityType(self, syn_id): 
        """
        Check the entity type of a synapse entity
        return: type of synapse entity 
        """
        entity = self.syn.get(syn_id)
        type_entity = str(type(entity))

        if type_entity == "<class 'synapseclient.table.EntityViewSchema'>":
            return "asset view"
        elif type_entity == "<class 'synapseclient.entity.Folder'>":
            return "folder"
        elif type_entity == "<class 'synapseclient.entity.File'>":
            return "file"
        elif type_entity == "<class 'synapseclient.entity.Project'>":
            return "project"
        else: 
            return type_entity
>>>>>>> 9e69fb02

    def _query_fileview(self):
        self._purge_synapse_cache()
        try:
            self.storageFileview = CONFIG["synapse"]["master_fileview"]
            self.manifest = CONFIG["synapse"]["manifest_basename"]
            if self.project_scope:
                self.storageFileviewTable = self.syn.tableQuery(
                    f"SELECT * FROM {self.storageFileview} WHERE projectId IN {tuple(self.project_scope + [''])}"
                    ).asDataFrame()
            else:
                # get data in administrative fileview for this pipeline
                self.storageFileviewTable = self.syn.tableQuery(
                    "SELECT * FROM " + self.storageFileview
                ).asDataFrame()

        except AttributeError:
            raise AttributeError("storageFileview attribute has not been set.")
        except SynapseHTTPError:
            raise AccessCredentialsError(self.storageFileview)    

    @staticmethod
    def login(token=None, access_token=None, input_token=None):
        # If no token is provided, try retrieving access token from environment
        if not token and not access_token and not input_token:
            access_token = os.getenv("SYNAPSE_ACCESS_TOKEN")

        # login using a token
        if token:
            syn = synapseclient.Synapse()

            try:
                syn.login(sessionToken=token, silent=True)
            except synapseclient.core.exceptions.SynapseHTTPError:
                raise ValueError("Please make sure you are logged into synapse.org.")
        elif access_token:
            syn = synapseclient.Synapse()
            syn.default_headers["Authorization"] = f"Bearer {access_token}"
        elif input_token: 
            try: 
                syn = synapseclient.Synapse()
                syn.default_headers["Authorization"] = f"Bearer {input_token}"
            except synapseclient.core.exceptions.SynapseHTTPError:
                raise ValueError("No access to resources. Please make sure that your token is correct")
        else:
            # login using synapse credentials provided by user in .synapseConfig (default) file
            syn = synapseclient.Synapse(configPath=CONFIG.SYNAPSE_CONFIG_PATH)
            syn.login(silent=True)
            
        return syn

    def missing_entity_handler(method):
        def wrapper(*args, **kwargs):
            try:
                return method(*args, **kwargs)
            except(SynapseHTTPError) as ex:
                str_message = str(ex).replace("\n","")
                if 'trash' in str_message or 'does not exist' in str_message:
                    logging.warning(str_message)
                    return None
                else:
                    raise ex
        return wrapper


    def getStorageFileviewTable(self):
        """ Returns the storageFileviewTable obtained during initialization.
        """
        return self.storageFileviewTable

    def getPaginatedRestResults(self, currentUserId: str) -> Dict[str, str]:
        """Gets the paginated results of the REST call to Synapse to check what projects the current user has access to.

        Args:
            currentUserId: synapse id for the user whose projects we want to get.

        Returns:
            A dictionary with a next page token and the results.
        """
        all_results = self.syn.restGET(
            "/projects/user/{principalId}".format(principalId=currentUserId)
        )

        while (
            "nextPageToken" in all_results
        ):  # iterate over next page token in results while there is any
            results_token = self.syn.restGET(
                "/projects/user/{principalId}?nextPageToken={nextPageToken}".format(
                    principalId=currentUserId,
                    nextPageToken=all_results["nextPageToken"],
                )
            )
            all_results["results"].extend(results_token["results"])

            if "nextPageToken" in results_token:
                all_results["nextPageToken"] = results_token["nextPageToken"]
            else:
                del all_results["nextPageToken"]

        return all_results

    def getStorageProjects(self, project_scope: List = None) -> List[str]:
        """Gets all storage projects the current user has access to, within the scope of the 'storageFileview' attribute.

        Returns:
            A list of storage projects the current user has access to; the list consists of tuples (projectId, projectName).
        """

        # get the set of all storage Synapse project accessible for this pipeline
        storageProjects = self.storageFileviewTable["projectId"].unique()

        # get the set of storage Synapse project accessible for this user

        # get current user name and user ID
        currentUser = self.syn.getUserProfile()
        currentUserName = currentUser.userName
        currentUserId = currentUser.ownerId

        # get a list of projects from Synapse
        currentUserProjects = self.getPaginatedRestResults(currentUserId)

        # prune results json filtering project id
        currentUserProjects = [
            currentUserProject.get("id")
            for currentUserProject in currentUserProjects["results"]
        ]

        # find set of user projects that are also in this pipeline's storage projects set
        storageProjects = list(set(storageProjects) & set(currentUserProjects))
        
        # Limit projects to scope if specified
        if project_scope:
            storageProjects = list(set(storageProjects) & set(project_scope))

            if not storageProjects:
                raise Warning(
                    f"There are no projects that the user has access to that match the criteria of the specified project scope: {project_scope}"
                )
        
        # prepare a return list of project IDs and names
        projects = []
        for projectId in storageProjects:
            projectName = self.syn.get(projectId, downloadFile=False).name
            projects.append((projectId, projectName))

        sorted_projects_list = sorted(projects, key=lambda tup: tup[0])

        return sorted_projects_list

    def getStorageDatasetsInProject(self, projectId: str) -> List[str]:
        """Gets all datasets in folder under a given storage project that the current user has access to.

        Args:
            projectId: synapse ID of a storage project.

        Returns:
            A list of datasets within the given storage project; the list consists of tuples (datasetId, datasetName).
            None: If the projectId cannot be found on Synapse.
        """

        # select all folders and fetch their names from within the storage project;
        # if folder content type is defined, only select folders that contain datasets
        areDatasets = False
        if "contentType" in self.storageFileviewTable.columns:
            foldersTable = self.storageFileviewTable[
                (self.storageFileviewTable["contentType"] == "dataset")
                & (self.storageFileviewTable["projectId"] == projectId)
            ]
            areDatasets = True
        else:
            foldersTable = self.storageFileviewTable[
                (self.storageFileviewTable["type"] == "folder")
                & (self.storageFileviewTable["parentId"] == projectId)
            ]

        # get an array of tuples (folderId, folderName)
        # some folders are part of datasets; others contain datasets
        # each dataset parent is the project; folders part of a dataset have another folder as a parent
        # to get folders if and only if they contain datasets for each folder
        # check if folder's parent is the project; if so that folder contains a dataset,
        # unless the folder list has already been filtered to dataset folders based on contentType attribute above

        datasetList = []
        folderProperties = ["id", "name"]
        for folder in list(
            foldersTable[folderProperties].itertuples(index=False, name=None)
        ):
            datasetList.append(folder)

        sorted_dataset_list = sorted(datasetList, key=lambda tup: tup[0])

        return sorted_dataset_list

    def getFilesInStorageDataset(
        self, datasetId: str, fileNames: List = None, fullpath: bool = True
    ) -> List[Tuple[str, str]]:
        """Gets all files in a given dataset folder.

        Args:
            datasetId: synapse ID of a storage dataset.
            fileNames: get a list of files with particular names; defaults to None in which case all dataset files are returned (except bookkeeping files, e.g.
            metadata manifests); if fileNames is not None, all files matching the names in the fileNames list are returned if present.
            fullpath: if True return the full path as part of this filename; otherwise return just base filename

        Returns:
            A list of files; the list consists of tuples (fileId, fileName).

        Raises:
            ValueError: Dataset ID not found.
        """

        # select all files within a given storage dataset folder (top level folder in a Synapse storage project or folder marked with contentType = 'dataset')
        walked_path = walk(self.syn, datasetId)

        file_list = []

        # iterate over all results
        for dirpath, dirname, filenames in walked_path:

            # iterate over all files in a folder
            for filename in filenames:

                if (not "manifest" in filename[0] and not fileNames) or (
                    fileNames and filename[0] in fileNames
                ):

                    # don't add manifest to list of files unless it is specified in the list of specified fileNames; return all found files
                    # except the manifest if no fileNames have been specified
                    # TODO: refactor for clarity/maintainability

                    if fullpath:
                        # append directory path to filename
                        filename = (dirpath[0] + "/" + filename[0], filename[1])

                    # add file name file id tuple, rearranged so that id is first and name follows
                    file_list.append(filename[::-1])

        return file_list

    def getDatasetManifest(
        self, datasetId: str, downloadFile: bool = False, newManifestName: str='',
    ) -> List[str]:
        """Gets the manifest associated with a given dataset.

        Args:
            datasetId: synapse ID of a storage dataset.
            downloadFile: boolean argument indicating if manifest file in dataset should be downloaded or not.

        Returns:
            manifest_syn_id (String): Synapse ID of exisiting manifest file.
            manifest_data (synapseclient.entity.File): Synapse entity if downloadFile is True.
            "" (String): No pre-exisiting manifest in dataset.
        """

        # get a list of files containing the manifest for this dataset (if any)
        all_files = self.storageFileviewTable

        manifest_re=re.compile(os.path.basename(self.manifest)+".*.[tc]sv")
        manifest = all_files[
            (all_files['name'].str.contains(manifest_re,regex=True))
            & (all_files["parentId"] == datasetId)
        ]

        manifest = manifest[["id", "name"]]
        censored_regex=re.compile('.*censored.*')
        
        # if there is no pre-exisiting manifest in the specified dataset
        if manifest.empty:
            return ""

        # if there is an exisiting manifest
        else:
            # retrieve data from synapse

            # if a censored manifest exists for this dataset
            censored = manifest['name'].str.contains(censored_regex)
            if any(censored):
                # Try to use uncensored manifest first
                not_censored=~censored
                if any(not_censored):
                    manifest_syn_id=manifest[not_censored]["id"][0]

            #otherwise, use the first (implied only) version that exists
            else:
                manifest_syn_id = manifest["id"][0]


            # if the downloadFile option is set to True
            if downloadFile:
                # enables retrying if user does not have access to uncensored manifest
                while True:
                    # pass synID to synapseclient.Synapse.get() method to download (and overwrite) file to a location
                    try:
                        if 'manifest_folder' in CONFIG['synapse'].keys():
                            manifest_data = self.syn.get(
                                manifest_syn_id,
                                downloadLocation=CONFIG["synapse"]["manifest_folder"],
                                ifcollision="overwrite.local",
                            )
                            break
                        # if no manifest folder is set, download to cache
                        else:
                            manifest_data = self.syn.get(
                                manifest_syn_id,
                            )
                            break
                    # If user does not have access to uncensored manifest, use censored instead
                    except(SynapseUnmetAccessRestrictions):
                            manifest_syn_id=manifest[censored]["id"][0]
                    
                # Rename manifest file if indicated by user.
                if newManifestName:
                    if os.path.exists(manifest_data['path']):
                        # Rename the file we just made to the new name
                        new_manifest_filename = newManifestName + '.csv'
                        new_manifest_path_name = manifest_data['path'].replace(manifest['name'][0], new_manifest_filename)
                        os.rename(manifest_data['path'], new_manifest_path_name)

                        # Update file names/paths in manifest_data
                        manifest_data['name'] = new_manifest_filename
                        manifest_data['filename'] = new_manifest_filename
                        manifest_data['path'] = new_manifest_path_name

                return manifest_data


            return manifest_syn_id

    def getDataTypeFromManifest(self, manifestId:str):
        """Fetch a manifest and return data types of all columns
        Args: 
            manifestId: synapse ID of a manifest
        """
        # get manifest file path 
        manifest_filepath = self.syn.get(manifestId).path

        # load manifest dataframe 
        manifest = load_df(manifest_filepath, preserve_raw_input=False, data_model=False)

        # convert the dataFrame to use best possible dtypes.
        manifest_new = manifest.convert_dtypes()

        # get data types of columns
        result = manifest_new.dtypes.to_frame('dtypes').reset_index()

        # return the result as a dictionary 
        result_dict = result.set_index('index')['dtypes'].astype(str).to_dict()


        return result_dict

    def updateDatasetManifestFiles(self, sg: SchemaGenerator, datasetId: str, store:bool = True) -> Union[Tuple[str, pd.DataFrame], None]:
        """Fetch the names and entity IDs of all current files in dataset in store, if any; update dataset's manifest with new files, if any.

        Args:
            datasetId: synapse ID of a storage dataset.
            store: if set to True store updated manifest in asset store; if set to False
            return a Pandas dataframe containing updated manifest but do not store to asset store


        Returns:
            Synapse ID of updated manifest and Pandas dataframe containing the updated manifest. 
            If there is no existing manifest return None
        """

        # get existing manifest Synapse ID
        manifest_id = self.getDatasetManifest(datasetId)

        # if there is no manifest return None
        if not manifest_id:
            return None

        manifest_filepath = self.syn.get(manifest_id).path
        manifest = load_df(manifest_filepath)

        # get current list of files
        dataset_files = self.getFilesInStorageDataset(datasetId)

        # update manifest with additional filenames, if any
        # note that if there is an existing manifest and there are files in the dataset
        # the columns Filename and entityId are assumed to be present in manifest schema
        # TODO: use idiomatic panda syntax
        if dataset_files:
            new_files = {"Filename": [], "entityId": []}

            # find new files if any
            for file_id, file_name in dataset_files:
                if not file_id in manifest["entityId"].values:
                    new_files["Filename"].append(file_name)
                    new_files["entityId"].append(file_id)

            # update manifest so that it contain new files
            new_files = pd.DataFrame(new_files)
            manifest = (
                pd.concat([manifest, new_files], sort=False)
                .reset_index()
                .drop("index", axis=1)
            )

            # update the manifest file, so that it contains the relevant entity IDs
            if store:
                manifest.to_csv(manifest_filepath, index=False)

                # store manifest and update associated metadata with manifest on Synapse
                manifest_id = self.associateMetadataWithFiles(sg, manifest_filepath, datasetId)

        manifest = manifest.fillna("") 
        
        return manifest_id, manifest

    def getProjectManifests(self, projectId: str) -> List[str]:
        """Gets all metadata manifest files across all datasets in a specified project.

        Returns: A list of datasets per project; metadata manifest Synapse ID for each dataset; and the corresponding schema component of the manifest
                 as a list of tuples, one for each manifest:
                    [
                        (
                            (datasetId, dataName),
                            (manifestId, manifestName),
                            (componentSchemaLabel, componentSchemaLabel) TODO: # get component name from schema
                        ),
                        ...
                    ]

        TODO: Return manifest URI instead of Synapse ID for interoperability with other implementations of a store interface
        """
        component=None
        entity=None
        manifests = []

        datasets = self.getStorageDatasetsInProject(projectId)

        for (datasetId, datasetName) in datasets:
            # encode information about the manifest in a simple list (so that R clients can unpack it)
            # eventually can serialize differently
                
            # Get synID of manifest for a dataset
            manifestId = self.getDatasetManifest(datasetId)

            # If a manifest exists, get the annotations for it, else return base 'manifest' tuple
            if manifestId:
                annotations = self.getFileAnnotations(manifestId)

                # If manifest has annotations specifying component, use that
                if annotations and 'Component' in annotations:
                    component = annotations['Component']
                    entity = self.syn.get(manifestId, downloadFile=False)
                    manifest_name = entity["properties"]["name"]

                # otherwise download the manifest and parse for information
                elif not annotations or 'Component' not in annotations:
                    logging.debug(
                        f"No component annotations have been found for manifest {manifestId}. "
                        "The manifest will be downloaded and parsed instead. "
                        "For increased speed, add component annotations to manifest."
                        )

                    manifest_info = self.getDatasetManifest(datasetId,downloadFile=True)
                    manifest_name = manifest_info["properties"]["name"]
                    manifest_path = manifest_info["path"]

                    manifest_df = load_df(manifest_path)

                    # Get component from component column if it exists
                    if "Component" in manifest_df and not manifest_df["Component"].empty:
                        list(set(manifest_df['Component']))
                        component = list(set(manifest_df["Component"]))

                        #Added to address issues raised during DCA testing
                        if '' in component:
                            component.remove('')

                        if len(component) == 1:
                            component = component[0]
                        elif len(component) > 1:
                            logging.warning(
                            f"Manifest {manifestId} is composed of multiple components. Schematic does not support mulit-component manifests at this time."
                            "Behavior of manifests with multiple components is undefined"
                            )
            else:
                manifest_name = ""
                component = None              
            if component:
                manifest = (
                    (datasetId, datasetName),
                    (manifestId, manifest_name),
                    (component, component),
                )
            elif manifestId:
                logging.debug(f"Manifest {manifestId} does not have an associated Component")
                manifest = (
                    (datasetId, datasetName),
                    (manifestId, manifest_name),
                    ("", ""),
                )
            else:
                manifest = (
                    (datasetId, datasetName),
                    ("", ""),
                    ("", ""),
                )

            if manifest:
                manifests.append(manifest)
                
        return manifests

    def upload_project_manifests_to_synapse(self, projectId: str) -> List[str]:
        """Upload all metadata manifest files across all datasets in a specified project as tables in Synapse.

        Returns: String of all the manifest_table_ids of all the manifests that have been loaded.
        """

        manifests = []
        manifest_loaded = []
        datasets = self.getStorageDatasetsInProject(projectId)

        for (datasetId, datasetName) in datasets:
            # encode information about the manifest in a simple list (so that R clients can unpack it)
            # eventually can serialize differently

            manifest = ((datasetId, datasetName), ("", ""), ("", ""))

            manifest_info = self.getDatasetManifest(datasetId, downloadFile=True)
            if manifest_info:
                manifest_id = manifest_info["properties"]["id"]
                manifest_name = manifest_info["properties"]["name"]
                manifest_path = manifest_info["path"]
                manifest_df = load_df(manifest_path)
                manifest_table_id = uploadDB(manifest, datasetId, datasetName)
                manifest_loaded.append(datasetName)
        return manifest_loaded

    def upload_annotated_project_manifests_to_synapse(self, projectId:str, path_to_json_ld: str, dry_run: bool = False) -> List[str]:
        '''
        Purpose:
            For all manifests in a project, upload them as a table and add annotations manifest csv.
            Assumes the manifest is already present as a CSV in a dataset in the project.

        '''

        sg = SchemaGenerator(path_to_json_ld)
        manifests = []
        manifest_loaded = []
        datasets = self.getStorageDatasetsInProject(projectId)
        for (datasetId, datasetName) in datasets:
            # encode information about the manifest in a simple list (so that R clients can unpack it)
            # eventually can serialize differently

            manifest = ((datasetId, datasetName), ("", ""), ("", ""))
            manifests.append(manifest)

            manifest_info = self.getDatasetManifest(datasetId, downloadFile=True)

            if manifest_info:
                manifest_id = manifest_info["properties"]["id"]
                manifest_name = manifest_info["properties"]["name"]
                manifest_path = manifest_info["path"]
                manifest = ((datasetId, datasetName), (manifest_id, manifest_name), ("", ""))
                if not dry_run:
                    manifest_syn_id = self.associateMetadataWithFiles(sg, manifest_path, datasetId, manifest_record_type='table')
                manifest_loaded.append(manifest)
            
        return manifests, manifest_loaded


    def move_entities_to_new_project(self, projectId: str, newProjectId: str, returnEntities: bool = False, dry_run: bool = False):
        """
        For each manifest csv in a project, look for all the entitiy ids that are associated.
        Look up the entitiy in the files, move the entity to new project.
        """

        manifests = []
        manifest_loaded = []
        datasets = self.getStorageDatasetsInProject(projectId)
        if datasets:
            for (datasetId, datasetName) in datasets:
                # encode information about the manifest in a simple list (so that R clients can unpack it)
                # eventually can serialize differently

                manifest = ((datasetId, datasetName), ("", ""), ("", ""))
                manifests.append(manifest)

                manifest_info = self.getDatasetManifest(datasetId, downloadFile=True)
                if manifest_info:
                    manifest_id = manifest_info["properties"]["id"]
                    manifest_name = manifest_info["properties"]["name"]
                    manifest_path = manifest_info["path"]
                    manifest_df = load_df(manifest_path)

                    manifest = ((datasetId, datasetName), (manifest_id, manifest_name), ("", ""))
                    manifest_loaded.append(manifest)

                    annotation_entities = self.storageFileviewTable[
                            (self.storageFileviewTable['id'].isin(manifest_df['entityId']))
                            & (self.storageFileviewTable['type'] == 'folder')
                        ]['id']

                    if returnEntities:
                        for entityId in annotation_entities: 
                            if not dry_run:
                                self.syn.move(entityId, datasetId)
                            else:
                                logging.info(f"{entityId} will be moved to folder {datasetId}.")
                    else:                
                        # generate project folder
                        archive_project_folder = Folder(projectId+'_archive', parent = newProjectId)
                        archive_project_folder = self.syn.store(archive_project_folder)
        
                        # generate dataset folder
                        dataset_archive_folder = Folder("_".join([datasetId,datasetName,'archive']), parent = archive_project_folder.id)
                        dataset_archive_folder = self.syn.store(dataset_archive_folder)                    

                        for entityId in annotation_entities:
                            # move entities to folder
                            if not dry_run:
                                self.syn.move(entityId, dataset_archive_folder.id)
                            else:
                                logging.info(f"{entityId} will be moved to folder {dataset_archive_folder.id}.")
        else:
            raise LookupError(
                f"No datasets were found in the specified project: {projectId}. Re-check specified master_fileview in CONFIG and retry."
            )
        return manifests, manifest_loaded

    def get_synapse_table(self, synapse_id: str) -> Tuple[pd.DataFrame, CsvFileTable]:
        """Download synapse table as a pd dataframe; return table schema and etags as results too

        Args:
            synapse_id: synapse ID of the table to query
        """

        results = self.syn.tableQuery("SELECT * FROM {}".format(synapse_id))
        df = results.asDataFrame(rowIdAndVersionInIndex=False)

        return df, results

    def _get_tables(self, datasetId: str = None, projectId: str = None) -> List[Table]:
        if projectId:
            project = projectId
        elif datasetId:
            project = self.syn.get(self.getDatasetProject(datasetId))
        
        return list(self.syn.getChildren(project, includeTypes=["table"]))

    def get_table_info(self, datasetId: str = None, projectId: str = None) -> List[str]:
        """Gets the names of the tables in the schema
        Can pass in a synID for a dataset or project
        Returns:
            list[str]: A list of table names
        """
        tables = self._get_tables(datasetId = datasetId, projectId = projectId)
        if tables:
            return {table["name"]: table["id"] for table in tables}
        else: 
            return {None:None}

    @missing_entity_handler
    def uploadDB(self, 
        se: SchemaExplorer, 
        manifest: pd.DataFrame, 
        datasetId: str, 
        table_name: str, 
        restrict: bool = False, 
        useSchemaLabel: bool = True, 
        existingTableId: str = None,
        table_manipulation: str = 'replace',
        ):
        """
        Method to upload a database to an asset store. In synapse, this will upload a metadata table
        
        Args:
            se: schemaExplorer object
            manifest: pd.Df manifest to upload
            datasetId: synID of the dataset for the manifest
            table_name: name of the table to be uploaded
            restrict: bool, whether or not the manifest contains sensitive data that will need additional access restrictions 
            useSchemaLabel: bool whether to use schemaLabel (True) or display label (False)
            existingTableId: str of the synId of the existing table, if one already exists
            table_manipulation: str, 'replace' or 'upsert', in the case where a manifest already exists, should the new metadata replace the existing (replace) or be added to it (upsert)

        Returns:
            manifest_table_id: synID of the uploaded table
            manifest: the original manifset
            table_manifest: manifest formatted appropriately for the table
        
        """
        

        col_schema, table_manifest = self.formatDB(se, manifest, useSchemaLabel)

        manifest_table_id = self.buildDB(datasetId, table_name, col_schema, table_manifest, table_manipulation, restrict)

        return manifest_table_id, manifest, table_manifest

    def formatDB(self, se, manifest, useSchemaLabel):
        """
        Method to format a manifest appropriatly for upload as table
        
        Args:
            se: schemaExplorer object
            manifest: pd.Df manifest to upload
            useSchemaLabel: bool whether to use schemaLabel (True) or display label (False)

        Returns:
            col_schema: schema for table columns: type, size, etc
            table_manifest: formatted manifest
        
        """
        # Rename the manifest columns to display names to match fileview

        blacklist_chars = ['(', ')', '.', ' ', '-']
        manifest_columns = manifest.columns.tolist()

        table_manifest=deepcopy(manifest)

        if useSchemaLabel:
            cols = [
                se.get_class_label_from_display_name(
                    str(col)
                    ).translate({ord(x): '' for x in blacklist_chars})
                for col in manifest_columns
            ]

            cols = list(map(lambda x: x.replace('EntityId', 'entityId'), cols))


            # Reset column names in table manifest
            table_manifest.columns = cols

        #move entity id to end of df
        entity_col = table_manifest.pop('entityId')
        table_manifest.insert(len(table_manifest.columns), 'entityId', entity_col)

        # Get the column schema
        col_schema = as_table_columns(table_manifest)

        # Set uuid column length to 64 (for some reason not being auto set.)
        for i, col in enumerate(col_schema):
            if col['name'] == 'Uuid':
                col_schema[i]['maximumSize'] = 64

        return col_schema, table_manifest

    def buildDB(self,  
        datasetId: str, 
        table_name: str, 
        col_schema: List,
        table_manifest: pd.DataFrame,
        table_manipulation: str,
        restrict: bool = False, 
        ):
        """
        Method to construct the table appropriately: create new table, replace existing, or upsert new into existing
        Calls TableOperations class to execute 
        
        Args:
            datasetId: synID of the dataset for the manifest
            table_name: name of the table to be uploaded
            col_schema: schema for table columns: type, size, etc from `formatDB`
            table_manifest: formatted manifest taht can be uploaded as a table
            table_manipulation: str, 'replace' or 'upsert', in the case where a manifest already exists, should the new metadata replace the existing (replace) or be added to it (upsert)
            restrict: bool, whether or not the manifest contains sensitive data that will need additional access restrictions 

        Returns:
            manifest_table_id: synID of the uploaded table
        
        """
        table_info = self.get_table_info(datasetId = datasetId)
        # Put table manifest onto synapse
        schema = Schema(name=table_name, columns=col_schema, parent=self.getDatasetProject(datasetId))

        
        if not table_manipulation or table_name not in table_info.keys():
            manifest_table_id = TableOperations.createTable(self, tableToLoad=table_manifest, tableName=table_name, datasetId=datasetId, columnTypeDict=col_schema, specifySchema=True, restrict=restrict)
        elif table_name in table_info.keys() and table_info[table_name]:

            if table_manipulation.lower() == 'replace':
                manifest_table_id = TableOperations.replaceTable(self, tableToLoad=table_manifest, tableName=table_name, existingTableId=table_info[table_name], specifySchema = True, datasetId = datasetId, columnTypeDict=col_schema, restrict=restrict)
            elif table_manipulation.lower() == 'upsert':
                manifest_table_id = TableOperations.upsertTable(self, tableToLoad = table_manifest, tableName=table_name, existingTableId=table_info[table_name], datasetId=datasetId)
            elif table_manipulation.lower() == 'update':
                manifest_table_id = TableOperations.updateTable(self, tableToLoad=table_manifest, existingTableId=table_info[table_name], restrict=restrict)



        if table_manipulation and table_manipulation.lower() == 'upsert':
            existing_tables=self.get_table_info(datasetId=datasetId)
            tableId=existing_tables[table_name]
            annos = self.syn.get_annotations(tableId)
            annos['primary_key'] = get_key_attribute(table_manifest['Component'][0])
            annos = self.syn.set_annotations(annos)

        return manifest_table_id


    def uplodad_manifest_file(self, manifest, metadataManifestPath, datasetId, restrict_manifest, component_name = ''):
        # Update manifest to have the new entityId column
        manifest.to_csv(metadataManifestPath, index=False)

        # store manifest to Synapse as a CSV
        # update file name
        file_name_full = metadataManifestPath.split('/')[-1]
        file_extension = file_name_full.split('.')[-1]

        # Differentiate "censored" and "uncensored" manifest
        if "censored" in file_name_full: 
            file_name_new = os.path.basename(CONFIG["synapse"]["manifest_basename"]) + "_" + component_name + "_censored" + '.' + file_extension
        else: 
            file_name_new = os.path.basename(CONFIG["synapse"]["manifest_basename"]) + "_" + component_name + '.' + file_extension

        manifestSynapseFile = File(
            metadataManifestPath,
            description="Manifest for dataset " + datasetId,
            parent=datasetId,
            name=file_name_new
        )

        manifest_synapse_file_id = self.syn.store(manifestSynapseFile, isRestricted = restrict_manifest).id
        changeFileMetaData(syn = self.syn, entity = manifest_synapse_file_id, downloadAs = file_name_new)
        
        return manifest_synapse_file_id

    @missing_entity_handler
    def format_row_annotations(self, se, sg, row, entityId, useSchemaLabel, hideBlanks):
        # prepare metadata for Synapse storage (resolve display name into a name that Synapse annotations support (e.g no spaces, parenthesis)
        # note: the removal of special characters, will apply only to annotation keys; we are not altering the manifest
        # this could create a divergence between manifest column and annotations. this should be ok for most use cases.
        # columns with special characters are outside of the schema
        metadataSyn = {}
        blacklist_chars = ['(', ')', '.', ' ', '-']
        
        for k, v in row.to_dict().items():

            if useSchemaLabel:
                keySyn = se.get_class_label_from_display_name(str(k)).translate({ord(x): '' for x in blacklist_chars})
            else:
                keySyn = str(k)

            # Skip `Filename` and `ETag` columns when setting annotations
            if keySyn in ["Filename", "ETag", "eTag"]:
                continue

            # truncate annotation values to 500 characters if the
            # size of values is greater than equal to 500 characters
            # add an explicit [truncatedByDataCuratorApp] message at the end
            # of every truncated message to indicate that the cell value
            # has been truncated
            if isinstance(v, str) and len(v) >= 500:
                v = v[0:472] + "[truncatedByDataCuratorApp]"

            metadataSyn[keySyn] = v
        
        # set annotation(s) for the various objects/items in a dataset on Synapse
        annos = self.syn.get_annotations(entityId)
        csv_list_regex=comma_separated_list_regex()
        for anno_k, anno_v in metadataSyn.items():
            
            # Remove keys with nan or empty string values from dict of annotations to be uploaded
            # if present on current data annotation
            if hideBlanks and (anno_v == '' or (isinstance(anno_v,float) and np.isnan(anno_v))):
                annos.pop(anno_k) if anno_k in annos.keys() else annos
            # Otherwise save annotation as approrpriate
            else:
                if isinstance(anno_v,float) and np.isnan(anno_v):
                        annos[anno_k] = ""
                elif isinstance(anno_v,str) and re.fullmatch(csv_list_regex, anno_v) and rule_in_rule_list('list', sg.get_node_validation_rules(anno_k)):
                    annos[anno_k] = anno_v.split(",")
                else:
                    annos[anno_k] = anno_v
                
        return annos

    @missing_entity_handler
    def format_manifest_annotations(self, manifest, manifest_synapse_id):
        '''
        Set annotations for the manifest (as a whole) so they can be applied to the manifest table or csv.
        For now just getting the Component.
        '''
        
        entity = self.syn.get(manifest_synapse_id, downloadFile=False)
        is_file = entity.concreteType.endswith(".FileEntity")
        is_table = entity.concreteType.endswith(".TableEntity")

        if is_file:

            # Get file metadata
            metadata = self.getFileAnnotations(manifest_synapse_id)

            # If there is a defined component add it to the metadata.
            if 'Component' in manifest.columns:
                # Gather component information
                component = manifest['Component'].unique()
                
                # Double check that only a single component is listed, else raise an error.
                try:
                    len(component) == 1
                except ValueError as err:
                    raise ValueError(
                        f"Manifest has more than one component. Please check manifest and resubmit."
                    ) from err

                # Add component to metadata
                metadata['Component'] = component[0]
        
        elif is_table:
            # Get table metadata
            metadata = self.getTableAnnotations(manifest_synapse_id)
        
        # Get annotations
        annos = self.syn.get_annotations(manifest_synapse_id)

        # Add metadata to the annotations
        for annos_k, annos_v in metadata.items():
            annos[annos_k] = annos_v

        return annos
    '''
    def annotate_upload_manifest_table(self, manifest, datasetId, metadataManifestPath,
        useSchemaLabel: bool = True, hideBlanks: bool = False, restrict_manifest = False):
        """
        Purpose:
            Works very similarly to associateMetadataWithFiles except takes in the manifest
            rather than the manifest path

        """
        
        # Add uuid for table updates and fill.
        if not "Uuid" in manifest.columns:
            manifest["Uuid"] = ''

        for idx,row in manifest.iterrows():
            if not row["Uuid"]:
                gen_uuid = uuid.uuid4()
                row["Uuid"] = gen_uuid
                manifest.loc[idx, 'Uuid'] = gen_uuid

        # add entityId as a column if not already there or
        # fill any blanks with an empty string.
        if not "entityId" in manifest.columns:
            manifest["entityId"] = ""
        else:
            manifest["entityId"].fillna("", inplace=True)

        # get a schema explorer object to ensure schema attribute names used in manifest are translated to schema labels for synapse annotations
        se = SchemaExplorer()

        # Create table name here.
        if 'Component' in manifest.columns:
            table_name = manifest['Component'][0].lower() + '_synapse_storage_manifest_table'
        else:
            table_name = 'synapse_storage_manifest_table'

        # Upload manifest as a table and get the SynID and manifest
        manifest_synapse_table_id, manifest, table_manifest = self.upload_format_manifest_table(
                                                    se, manifest, datasetId, table_name, restrict = restrict_manifest, useSchemaLabel=useSchemaLabel,)
            
        # Iterate over manifest rows, create Synapse entities and store corresponding entity IDs in manifest if needed
        # also set metadata for each synapse entity as Synapse annotations
        for idx, row in manifest.iterrows():
            if not row["entityId"]:
                # If not using entityIds, fill with manifest_table_id so 
                row["entityId"] = manifest_synapse_table_id
                entityId = ''
            else:
                # get the entity id corresponding to this row
                entityId = row["entityId"]

        # Load manifest to synapse as a CSV File
        manifest_synapse_file_id = self.uplodad_manifest_file(manifest, metadataManifestPath, datasetId, restrict_manifest)
        
        # Get annotations for the file manifest.
        manifest_annotations = self.format_manifest_annotations(manifest, manifest_synapse_file_id)
        
        self.syn.set_annotations(manifest_annotations)

        logger.info("Associated manifest file with dataset on Synapse.")
        
        # Update manifest Synapse table with new entity id column.
        self.make_synapse_table(
            table_to_load = table_manifest,
            dataset_id = datasetId,
            existingTableId = manifest_synapse_table_id,
            table_name = table_name,
            update_col = 'Uuid',
            specify_schema = False,
            )
        
        # Get annotations for the table manifest
        manifest_annotations = self.format_manifest_annotations(manifest, manifest_synapse_table_id)
        self.syn.set_annotations(manifest_annotations)
        return manifest_synapse_table_id
    '''

    def associateMetadataWithFiles(
        self, schemaGenerator: SchemaGenerator, metadataManifestPath: str, datasetId: str, manifest_record_type: str = 'both', 
        useSchemaLabel: bool = True, hideBlanks: bool = False, restrict_manifest = False, table_manipulation: str = 'replace',
    ) -> str:
        """Associate metadata with files in a storage dataset already on Synapse.
        Upload metadataManifest in the storage dataset folder on Synapse as well. Return synapseId of the uploaded manifest file.
        
        If this is a new manifest there could be no Synapse entities associated with the rows of this manifest
        this may be due to data type (e.g. clinical data) being tabular
        and not requiring files; to utilize uniform interfaces downstream
        (i.e. fileviews), a Synapse entity (a folder) is created for each row
        and an entity column is added to the manifest containing the resulting
        entity IDs; a table is also created at present as an additional interface
        for downstream query and interaction with the data.

        Args:
            metadataManifestPath: path to csv containing a validated metadata manifest.
            The manifest should include a column entityId containing synapse IDs of files/entities to be associated with metadata, if that is applicable to the dataset type.
            Some datasets, e.g. clinical data, do not contain file id's, but data is stored in a table: one row per item.
            In this case, the system creates a file on Synapse for each row in the table (e.g. patient, biospecimen) and associates the columnset data as metadata/annotations to his file.
            datasetId: synapse ID of folder containing the dataset
            useSchemaLabel: Default is True - use the schema label. If False, uses the display label from the schema. Attribute display names in the schema must not only include characters that are not accepted by Synapse. Annotation names may only contain: letters, numbers, '_' and '.'.
            manifest_record_type: valid values are 'entity', 'table' or 'both'. Specifies whether to create entity ids and folders for each row in a manifest, a Synapse table to house the entire manifest or do both.
            hideBlanks: Default is false. Boolean flag that does not upload annotation keys with blank values when true. Uploads Annotation keys with empty string values when false.
        Returns:
            manifest_synapse_file_id: SynID of manifest csv uploaded to synapse.

        Raises:
            ValueError: manifest_record_type is not 'entity', 'table' or 'both'
            FileNotFoundError: Manifest file does not exist at provided path.

        """

        # Check that record type provided matches expected input.
        manifest_record_types = ['entity', 'table', 'both']
        try:
            manifest_record_type in manifest_record_types
        except ValueError as err:
            raise ValueError(
                f"manifest_record_type provided: {manifest_record_type}, is not one of the accepted "
                f"types: {manifest_record_types}"
            ) from err

        # read new manifest csv
        try:
            load_args={
                "dtype":"string",
            }
            manifest = load_df(metadataManifestPath, preserve_raw_input = False, **load_args)
        except FileNotFoundError as err:
            raise FileNotFoundError(
                f"No manifest file was found at this path: {metadataManifestPath}"
            ) from err

        # Add uuid for table updates and fill.
        if not "Uuid" in manifest.columns:
            manifest["Uuid"] = ''

        for idx,row in manifest.iterrows():
            if not row["Uuid"]:
                gen_uuid = str(uuid.uuid4())
                row["Uuid"] = gen_uuid
                manifest.loc[idx, 'Uuid'] = gen_uuid

        # add entityId as a column if not already there or
        # fill any blanks with an empty string.
        if not "entityId" in manifest.columns:
            manifest["entityId"] = ""
        else:
            manifest["entityId"].fillna("", inplace=True)

        # get a schema explorer object to ensure schema attribute names used in manifest are translated to schema labels for synapse annotations
        se = SchemaExplorer()

        # Create table name here.
        if 'Component' in manifest.columns:
            component_name = manifest['Component'][0].lower()
            table_name = component_name + '_synapse_storage_manifest_table'
        else:
            component_name = ''
            table_name = 'synapse_storage_manifest_table'

        # If specified, upload manifest as a table and get the SynID and manifest
        if manifest_record_type == 'table' or manifest_record_type == 'both':
            manifest_synapse_table_id, manifest, table_manifest = self.uploadDB(
                                                        se, manifest, datasetId, table_name,  restrict = restrict_manifest, useSchemaLabel=useSchemaLabel,table_manipulation=table_manipulation,)
            
        # Iterate over manifest rows, create Synapse entities and store corresponding entity IDs in manifest if needed
        # also set metadata for each synapse entity as Synapse annotations
        for idx, row in manifest.iterrows():
            if not row["entityId"] and (manifest_record_type == 'entity' or 
                manifest_record_type == 'both'):
                # no entity exists for this row
                # so create one
                rowEntity = Folder(str(uuid.uuid4()), parent=datasetId)
                rowEntity = self.syn.store(rowEntity)
                entityId = rowEntity["id"]
                row["entityId"] = entityId
                manifest.loc[idx, "entityId"] = entityId
            elif not row["entityId"] and manifest_record_type == 'table':
                # If not using entityIds, fill with manifest_table_id so 
                row["entityId"] = manifest_synapse_table_id
                entityId = ''
            else:
                # get the entity id corresponding to this row
                entityId = row["entityId"]

            # Adding annotations to connected files.
            if entityId:
                # Format annotations for Synapse
                annos = self.format_row_annotations(se, schemaGenerator, row, entityId, useSchemaLabel, hideBlanks)

                if annos:
                # Store annotations for an entity folder
                    self.syn.set_annotations(annos)

        # Load manifest to synapse as a CSV File
        manifest_synapse_file_id = self.uplodad_manifest_file(manifest, metadataManifestPath, datasetId, restrict_manifest, component_name = component_name)
        
        # Set annotations for the file manifest.
        manifest_annotations = self.format_manifest_annotations(manifest, manifest_synapse_file_id)
        self.syn.set_annotations(manifest_annotations)

        logger.info("Associated manifest file with dataset on Synapse.")
        
        if manifest_record_type == 'table' or manifest_record_type == 'both':
            # Update manifest Synapse table with new entity id column.
            
            manifest_synapse_table_id, manifest, table_manifest = self.uploadDB(
                                                                    se, manifest, datasetId, table_name,  restrict = restrict_manifest, useSchemaLabel=useSchemaLabel,table_manipulation='update',)

            # Set annotations for the table manifest
            manifest_annotations = self.format_manifest_annotations(manifest, manifest_synapse_table_id)
            self.syn.set_annotations(manifest_annotations)

        return manifest_synapse_file_id

    def getTableAnnotations(self, table_id:str):
        """Generate dictionary of annotations for the given Synapse file.
        Synapse returns all custom annotations as lists since they
        can contain multiple values. In all cases, the values will
        be converted into strings and concatenated with ", ".

        Args:
            fileId (str): Synapse ID for dataset file.

        Returns:
            dict: Annotations as comma-separated strings.
        """
        try:
            entity = self.syn.get(table_id, downloadFile=False)
            is_table = entity.concreteType.endswith(".TableEntity")
            annotations_raw = entity.annotations
        except SynapseHTTPError:
            # If an error occurs with retrieving entity, skip it
            # This could be caused by a temporary file view that
            # was deleted since its ID was retrieved
            is_file, is_table = False, False

        # Skip anything that isn't a file or folder
        if not (is_table):
            return None

        annotations = self.getEntityAnnotations(table_id, entity, annotations_raw)

        return annotations

    def getFileAnnotations(self, fileId: str) -> Dict[str, str]:
        """Generate dictionary of annotations for the given Synapse file.
        Synapse returns all custom annotations as lists since they
        can contain multiple values. In all cases, the values will
        be converted into strings and concatenated with ", ".

        Args:
            fileId (str): Synapse ID for dataset file.

        Returns:
            dict: Annotations as comma-separated strings.
        """

        # Get entity metadata, including annotations
        try:
            entity = self.syn.get(fileId, downloadFile=False)
            is_file = entity.concreteType.endswith(".FileEntity")
            is_folder = entity.concreteType.endswith(".Folder")
            annotations_raw = entity.annotations
        except SynapseHTTPError:
            # If an error occurs with retrieving entity, skip it
            # This could be caused by a temporary file view that
            # was deleted since its ID was retrieved
            is_file, is_folder = False, False

        # Skip anything that isn't a file or folder
        if not (is_file or is_folder):
            return None

        annotations = self.getEntityAnnotations(fileId, entity, annotations_raw)

        return annotations

    def getEntityAnnotations(self, fileId, entity, annotations_raw):
        # Extract annotations from their lists and stringify. For example:
        # {'YearofBirth': [1980], 'author': ['bruno', 'milen', 'sujay']}
        annotations = dict()
        for key, vals in annotations_raw.items():
            if isinstance(vals, list) and len(vals) == 1:
                annotations[key] = str(vals[0])
            else:
                annotations[key] = ", ".join(str(v) for v in vals)

        # Add the file entity ID and eTag, which weren't lists
        assert fileId == entity.id, (
            "For some reason, the Synapse ID in the response doesn't match"
            "the Synapse ID sent in the request (via synapseclient)."
        )
        annotations["entityId"] = fileId
        annotations["eTag"] = entity.etag

        return annotations

    def getDatasetAnnotations(
        self, datasetId: str, fill_na: bool = True, force_batch: bool = False
    ) -> pd.DataFrame:
        """Generate table for annotations across all files in given dataset.

        Args:
            datasetId (str): Synapse ID for dataset folder.
            fill_na (bool): Whether to replace missing values with
                blank strings.
            force_batch (bool): Whether to force the function to use
                the batch mode, which uses a file view to retrieve
                annotations for a given dataset. Default to False
                unless there are more than 50 files in the dataset.

        Returns:
            pd.DataFrame: Table of annotations.
        """
        # Get all files in given dataset
        dataset_files = self.getFilesInStorageDataset(datasetId)

        # if there are no dataset files, there are no annotations
        # return None
        if not dataset_files:
            return pd.DataFrame()

        dataset_files_map = dict(dataset_files)
        dataset_file_ids, _ = list(zip(*dataset_files))

        # Get annotations for each file from Step 1
        # Batch mode
        try_batch = len(dataset_files) >= 50 or force_batch
        if try_batch:
            try:
                logger.info("Trying batch mode for retrieving Synapse annotations")
                table = self.getDatasetAnnotationsBatch(datasetId, dataset_file_ids)
            except (SynapseAuthenticationError, SynapseHTTPError):
                logger.info(
                    f"Unable to create a temporary file view bound to {datasetId}. "
                    "Defaulting to slower iterative retrieval of annotations."
                )
                # Default to the slower non-batch method
                logger.info("Batch mode failed (probably due to permission error)")
                try_batch = False

        # Non-batch mode
        if not try_batch:
            logger.info("Using slower (non-batch) sequential mode")
            records = [self.getFileAnnotations(i) for i in dataset_file_ids]
            # Remove any annotations for non-file/folders (stored as None)
            records = filter(None, records)
            table = pd.DataFrame.from_records(records)

        # Add filenames for the files that "survived" annotation retrieval
        filenames = [dataset_files_map[i] for i in table["entityId"]]

        if 'Filename' not in table.columns:
            table.insert(0, "Filename", filenames)

        # Ensure that entityId and eTag are at the end
        entity_ids = table.pop("entityId")
        etags = table.pop("eTag")
        table.insert(len(table.columns), "entityId", entity_ids)
        table.insert(len(table.columns), "eTag", etags)

        # Missing values are filled in with empty strings for Google Sheets
        if fill_na:
            table.fillna("", inplace=True)

        # Force all values as strings
        return table.astype(str)

    def raise_final_error(retry_state):
        return retry_state.outcome.result()

    @retry(stop = stop_after_attempt(5), 
            wait = wait_chain(*[wait_fixed(10) for i in range (2)] + 
                    [wait_fixed(15) for i in range(2)] + 
                    [wait_fixed(20)]),
            retry=retry_if_exception_type(LookupError),
            retry_error_callback = raise_final_error)

    def checkIfinAssetView(self, syn_id) -> str:
        # get data in administrative fileview for this pipeline
        assetViewTable = self.getStorageFileviewTable()
        all_files = list(assetViewTable["id"])
        if syn_id in all_files: 
            return True
        else: 
            return False

    def getDatasetProject(self, datasetId: str) -> str:
        """Get parent project for a given dataset ID.

        Args:
            datasetId (str): Synapse entity ID (folder or project).

        Raises:
            ValueError: Raised if Synapse ID cannot be retrieved
            by the user or if it doesn't appear in the file view.

        Returns:
            str: The Synapse ID for the parent project.
        """


        # Subset main file view
        dataset_index = self.storageFileviewTable["id"] == datasetId
        dataset_row = self.storageFileviewTable[dataset_index]

        # Return `projectId` for given row if only one found
        if len(dataset_row) == 1:
            dataset_project = dataset_row["projectId"].values[0]
            return dataset_project

        # Otherwise, check if already project itself
        try:
            syn_object = self.syn.get(datasetId)
            if syn_object.properties["concreteType"].endswith("Project"):
                return datasetId
        except SynapseHTTPError:
            raise PermissionError(
                f"The given dataset ({datasetId}) isn't accessible with this "
                "user. This might be caused by a typo in the dataset Synapse ID."
            )

        # If not, then assume dataset not in file view
        raise LookupError (
            f"The given dataset ({datasetId}) doesn't appear in the "
            f"configured file view ({self.storageFileview}). This might "
            "mean that the file view's scope needs to be updated."
        )     

    def getDatasetAnnotationsBatch(
        self, datasetId: str, dataset_file_ids: Sequence[str] = None
    ) -> pd.DataFrame:
        """Generate table for annotations across all files in given dataset.
        This function uses a temporary file view to generate a table
        instead of iteratively querying for individual entity annotations.
        This function is expected to run much faster than
        `self.getDatasetAnnotationsBatch` on large datasets.

        Args:
            datasetId (str): Synapse ID for dataset folder.
            dataset_file_ids (Sequence[str]): List of Synapse IDs
                for dataset files/folders used to subset the table.

        Returns:
            pd.DataFrame: Table of annotations.
        """
        # Create data frame from annotations file view
        with DatasetFileView(datasetId, self.syn) as fileview:
            table = fileview.query()

        if dataset_file_ids:
            table = table.loc[table.index.intersection(dataset_file_ids)]

        table = table.reset_index(drop=True)

        return table

    def _get_table_schema_by_cname(self, table_schema):

        # assume no duplicate column names in the table
        table_schema_by_cname = {}

        for col_record in table_schema:

            #TODO clean up dictionary for compactness (e.g. remove redundant 'name' key)
            table_schema_by_cname[col_record["name"]] = col_record

        return table_schema_by_cname

class TableOperations:
    """
    Object to hold functions for various table operations specific to the Synapse Asset Store.
    
    Currently implement operations are:
    createTable: upload a manifest as a new table when none exist
    replaceTable: replace a metadata in a table from one manifest with metadata from another manifest
    updateTable: add a column to a table that already exists on synapse

    Operations currently in development are:
    upsertTable: add metadata from a manifest to an existing table that contains metadata from another manifest
    """


    def createTable(synStore, tableToLoad: pd.DataFrame = None, tableName: str = None, datasetId: str = None, columnTypeDict: dict = None, specifySchema: bool = True, restrict: bool = False):
        """
        Method to create a table from a metadata manifest and upload it to synapse
        
        Args:
            tableToLoad: manifest formatted appropriately for the table
            tableName: name of the table to be uploaded
            datasetId: synID of the dataset for the manifest
            columnTypeDict: dictionary schema for table columns: type, size, etc
            specifySchema: to specify a specific schema for the table format          
            restrict: bool, whether or not the manifest contains sensitive data that will need additional access restrictions 
            

        Returns:
            table.schema.id: synID of the newly created table
        """

        datasetEntity = synStore.syn.get(datasetId, downloadFile = False)
        datasetName = datasetEntity.name
        table_schema_by_cname = synStore._get_table_schema_by_cname(columnTypeDict) 

        if not tableName:
            tableName = datasetName + 'table'
        datasetParentProject = synStore.getDatasetProject(datasetId)
        if specifySchema:
            if columnTypeDict == {}:
                logger.error("Did not provide a columnTypeDict.")
            #create list of columns:
            cols = []
            for col in tableToLoad.columns:
                if col in table_schema_by_cname:
                    col_type = table_schema_by_cname[col]['columnType']
                    max_size = table_schema_by_cname[col]['maximumSize'] if 'maximumSize' in table_schema_by_cname[col].keys() else 100
                    max_list_len = 250
                    if max_size and max_list_len:
                        cols.append(Column(name=col, columnType=col_type, 
                            maximumSize=max_size, maximumListLength=max_list_len))
                    elif max_size:
                        cols.append(Column(name=col, columnType=col_type, 
                            maximumSize=max_size))
                    else:
                        cols.append(Column(name=col, columnType=col_type))
                else:
                    #TODO add warning that the given col was not found and it's max size is set to 100
                    cols.append(Column(name=col, columnType='STRING', maximumSize=100))
            schema = Schema(name=tableName, columns=cols, parent=datasetParentProject)
            table = Table(schema, tableToLoad)
            table = synStore.syn.store(table, isRestricted = restrict)
            return table.schema.id
        else:
            # For just uploading the tables to synapse using default
            # column types.
            table = build_table(tableName, datasetParentProject, tableToLoad)
            table = synStore.syn.store(table, isRestricted = restrict)
            return table.schema.id

    def replaceTable(synStore, tableToLoad: pd.DataFrame = None, tableName: str = None, existingTableId: str = None, specifySchema: bool = True, datasetId: str = None, columnTypeDict: dict = None, restrict: bool = False):
        """
        Method to replace an existing table on synapse with metadata from a new manifest
        
        Args:
            tableToLoad: manifest formatted appropriately for the table
            tableName: name of the table to be uploaded
            existingTableId: synId of the existing table to be replaced
            specifySchema: to infer a schema for the table format      
            datasetId: synID of the dataset for the manifest    
            columnTypeDict: dictionary schema for table columns: type, size, etc
            restrict: bool, whether or not the manifest contains sensitive data that will need additional access restrictions 
            

        Returns:
           existingTableId: synID of the already existing table that had its metadata replaced
        """
        datasetEntity = synStore.syn.get(datasetId, downloadFile = False)
        datasetName = datasetEntity.name
        table_schema_by_cname = synStore._get_table_schema_by_cname(columnTypeDict) 
        existing_table, existing_results = synStore.get_synapse_table(existingTableId)
        # remove rows
        synStore.syn.delete(existing_results)
        # wait for row deletion to finish on synapse before getting empty table
        sleep(10)
        
        # removes all current columns
        current_table = synStore.syn.get(existingTableId)
        current_columns = synStore.syn.getTableColumns(current_table)
        for col in current_columns:
            current_table.removeColumn(col)

        if not tableName:
            tableName = datasetName + 'table'
        
        # Process columns according to manifest entries
        table_schema_by_cname = synStore._get_table_schema_by_cname(columnTypeDict) 
        datasetParentProject = synStore.getDatasetProject(datasetId)
        if specifySchema:
            if columnTypeDict == {}:
                logger.error("Did not provide a columnTypeDict.")
            #create list of columns:
            cols = []
            
            for col in tableToLoad.columns:
                
                if col in table_schema_by_cname:
                    col_type = table_schema_by_cname[col]['columnType']
                    max_size = table_schema_by_cname[col]['maximumSize'] if 'maximumSize' in table_schema_by_cname[col].keys() else 100
                    max_list_len = 250
                    if max_size and max_list_len:
                        cols.append(Column(name=col, columnType=col_type, 
                            maximumSize=max_size, maximumListLength=max_list_len))
                    elif max_size:
                        cols.append(Column(name=col, columnType=col_type, 
                            maximumSize=max_size))
                    else:
                        cols.append(Column(name=col, columnType=col_type))
                else:
                    
                    #TODO add warning that the given col was not found and it's max size is set to 100
                    cols.append(Column(name=col, columnType='STRING', maximumSize=100))
            
            # adds new columns to schema
            for col in cols:
                current_table.addColumn(col)
            synStore.syn.store(current_table, isRestricted = restrict)

            # wait for synapse store to finish
            sleep(1)

            # build schema and table from columns and store with necessary restrictions
            schema = Schema(name=tableName, columns=cols, parent=datasetParentProject)
            schema.id = existingTableId
            table = Table(schema, tableToLoad, etag = existing_results.etag)
            table = synStore.syn.store(table, isRestricted = restrict)
        else:
            logging.error("Must specify a schema for table replacements")

        # remove system metadata from manifest
        existing_table.drop(columns = ['ROW_ID', 'ROW_VERSION'], inplace = True)
        return existingTableId
    
    def upsertTable(synStore, tableToLoad: pd.DataFrame = None, tableName: str = None, existingTableId: str = None,  datasetId: str = None):
        """
        Method to upsert rows from a new manifest into an existing table on synapse
        For upsert functionality to work, primary keys must follow the naming convention of <componenet>_id        
        `-tm upsert` should be used for initial table uploads if users intend to upsert into them at a later time; using 'upsert' at creation will generate the metadata necessary for upsert functionality.
        Currently it is required to use -dl/--use_display_label with table upserts.
        

        Args:
            tableToLoad: manifest formatted appropriately for the table
            tableName: name of the table to be uploaded
            existingTableId: synId of the existing table to be replaced     
            datasetId: synID of the dataset for the manifest    
            columnTypeDict: dictionary schema for table columns: type, size, etc
            

        Returns:
           existingTableId: synID of the already existing table that had its metadata replaced
        """
        config = synStore.syn.getConfigFile(CONFIG.SYNAPSE_CONFIG_PATH)

        if config.has_option('authentication', 'username') and config.has_option('authentication', 'authtoken'):
            synConfig = SynapseConfig(config.get('authentication', 'username'), config.get('authentication', 'authtoken'), synStore.getDatasetProject(datasetId) )
        else:
            raise KeyError(
                "Username or authtoken credentials missing in .synapseConfig"
            )

        synapseDB = SynapseDatabase(synConfig)
        synapseDB.upsert_table_rows(table_name=tableName, data=tableToLoad)

        return existingTableId

    def updateTable(synStore, tableToLoad: pd.DataFrame = None, existingTableId: str = None,  update_col: str = 'Uuid',  restrict: bool = False):
        """
        Method to update an existing table with a new column
        
        Args:
            tableToLoad: manifest formatted appropriately for the table, that contains the new column
            existingTableId: synId of the existing table to be replaced
            updateCol: column to index the old and new tables on
            restrict: bool, whether or not the manifest contains sensitive data that will need additional access restrictions 
            

        Returns:
           existingTableId: synID of the already existing table that had its metadata replaced
        """
        existing_table, existing_results = synStore.get_synapse_table(existingTableId)
        
        tableToLoad = update_df(existing_table, tableToLoad, update_col)
        # store table with existing etag data and impose restrictions as appropriate
        synStore.syn.store(Table(existingTableId, tableToLoad, etag = existing_results.etag), isRestricted = restrict)

        return existingTableId


class DatasetFileView:
    """Helper class to create temporary dataset file views.
    This class can be used in conjunction with a 'with' statement.
    This will ensure that the file view is deleted automatically.
    See SynapseStorage.getDatasetAnnotationsBatch for example usage.
    """

    def __init__(
        self,
        datasetId: str,
        synapse: Synapse,
        name: str = None,
        temporary: bool = True,
        parentId: str = None,
    ) -> None:
        """Create a file view scoped to a dataset folder.

        Args:
            datasetId (str): Synapse ID for a dataset folder/project.
            synapse (Synapse): Used for Synapse requests.
            name (str): Name of the file view (temporary or not).
            temporary (bool): Whether to delete the file view on exit
                of either a 'with' statement or Python entirely.
            parentId (str, optional): Synapse ID specifying where to
                store the file view. Defaults to datasetId.
        """

        self.datasetId = datasetId
        self.synapse = synapse
        self.is_temporary = temporary

        if name is None:
            self.name = f"schematic annotation file view for {self.datasetId}"

        if self.is_temporary:
            uid = secrets.token_urlsafe(5)
            self.name = f"{self.name} - UID {uid}"

        # TODO: Allow a DCC admin to configure a "universal parent"
        #       Such as a Synapse project writeable by everyone.
        self.parentId = datasetId if parentId is None else parentId

        # TODO: Create local sharing setting to hide from everyone else
        view_schema = EntityViewSchema(
            name=self.name,
            parent=self.parentId,
            scopes=self.datasetId,
            includeEntityTypes=[EntityViewType.FILE, EntityViewType.FOLDER],
            addDefaultViewColumns=False,
            addAnnotationColumns=True,
        )

        # TODO: Handle failure due to insufficient permissions by
        #       creating a temporary new project to store view
        self.view_schema = self.synapse.store(view_schema)

        # These are filled in after calling `self.query()`
        self.results = None
        self.table = None

        # Ensure deletion of the file view (last resort)
        if self.is_temporary:
            atexit.register(self.delete)

    def __enter__(self):
        """Return file view when entering 'with' statement."""
        return self

    def __exit__(self, exc_type, exc_value, traceback):
        """Delete file view when exiting 'with' statement."""
        if self.is_temporary:
            self.delete()

    def delete(self):
        """Delete the file view on Synapse without deleting local table."""
        if self.view_schema is not None:
            self.synapse.delete(self.view_schema)
            self.view_schema = None

    def query(self, tidy=True, force=False):
        """Retrieve file view as a data frame (raw format sans index)."""
        if self.table is None or force:
            fileview_id = self.view_schema["id"]
            self.results = self.synapse.tableQuery(f"select * from {fileview_id}")
            self.table = self.results.asDataFrame(rowIdAndVersionInIndex=False)
        if tidy:
            self.tidy_table()
        return self.table

    def tidy_table(self):
        """Convert raw file view data frame into more usable format."""
        assert self.table is not None, "Must call `self.query()` first."
        self._fix_default_columns()
        self._fix_list_columns()
        self._fix_int_columns()
        return self.table

    def _fix_default_columns(self):
        """Rename default columns to match schematic expectations."""

        # Drop ROW_VERSION column if present
        if "ROW_VERSION" in self.table:
            del self.table["ROW_VERSION"]

        # Rename id column to entityId and set as data frame index
        if "ROW_ID" in self.table:
            self.table["entityId"] = "syn" + self.table["ROW_ID"].astype(str)
            self.table = self.table.set_index("entityId", drop=False)
            del self.table["ROW_ID"]

        # Rename ROW_ETAG column to eTag and place at end of data frame
        if "ROW_ETAG" in self.table:
            row_etags = self.table.pop("ROW_ETAG")
            self.table.insert(len(self.table.columns), "eTag", row_etags)

        return self.table

    def _get_columns_of_type(self, types):
        """Helper function to get list of columns of a given type(s)."""
        matching_columns = []
        for header in self.results.headers:
            if header.columnType in types:
                matching_columns.append(header.name)
        return matching_columns

    def _fix_list_columns(self):
        """Fix formatting of list-columns."""
        list_types = {"STRING_LIST", "INTEGER_LIST", "BOOLEAN_LIST"}
        list_columns = self._get_columns_of_type(list_types)
        for col in list_columns:
            self.table[col] = self.table[col].apply(lambda x: ", ".join(x))
        return self.table

    def _fix_int_columns(self):
        """Ensure that integer-columns are actually integers."""
        int_columns = self._get_columns_of_type({"INTEGER"})
        for col in int_columns:
            # Coercing to string because NaN is a floating point value
            # and cannot exist alongside integers in a column
            to_int_fn = lambda x: "" if np.isnan(x) else str(int(x))
            self.table[col] = self.table[col].apply(to_int_fn)
        return self.table<|MERGE_RESOLUTION|>--- conflicted
+++ resolved
@@ -101,7 +101,6 @@
 
         self._query_fileview()
 
-<<<<<<< HEAD
     def _purge_synapse_cache(self, root_dir: str = "/var/www/.synapseCache/"):
         """
         Purge synapse cache if it exceeds 7GB
@@ -131,7 +130,6 @@
                 remaining_space = total_ephemeral_storage_bytes - nbytes
                 converted_space = convert_size(remaining_space)
                 logger.info(f'Estimated {remaining_space} bytes (which is approximately {converted_space}) remained in ephemeral storage after calculating size of .synapseCache excluding OS')
-=======
     def checkEntityType(self, syn_id): 
         """
         Check the entity type of a synapse entity
@@ -150,7 +148,6 @@
             return "project"
         else: 
             return type_entity
->>>>>>> 9e69fb02
 
     def _query_fileview(self):
         self._purge_synapse_cache()
