"""Synapse storage class"""

import atexit
from copy import deepcopy
from dataclasses import dataclass
import logging
import numpy as np
import pandas as pd
import os
import re
import secrets
import shutil
import synapseclient
<<<<<<< HEAD
from synapseclient.api import get_entity_id_bundle2
=======
>>>>>>> 64aba90d
import uuid  # used to generate unique names for entities

from tenacity import (
    retry,
    stop_after_attempt,
    wait_chain,
    wait_fixed,
    retry_if_exception_type,
)
from time import sleep

# allows specifying explicit variable types
<<<<<<< HEAD
from typing import Dict, List, Tuple, Sequence, Union, Optional, Any, Set
=======
from typing import Dict, List, Tuple, Sequence, Union, Optional
>>>>>>> 64aba90d

from synapseclient import (
    Synapse,
    File,
    Folder,
    Table,
    Schema,
    EntityViewSchema,
    EntityViewType,
    Column,
    as_table_columns,
)
from synapseclient.entity import File
from synapseclient.table import CsvFileTable, build_table, Schema
from synapseclient.core.exceptions import (
    SynapseHTTPError,
    SynapseAuthenticationError,
    SynapseUnmetAccessRestrictions,
    SynapseHTTPError,
)
import synapseutils

from schematic_db.rdb.synapse_database import SynapseDatabase

from schematic.schemas.data_model_graph import DataModelGraphExplorer

from schematic.utils.df_utils import update_df, load_df, col_in_dataframe
from schematic.utils.validate_utils import comma_separated_list_regex, rule_in_rule_list

# entity_type_mapping, get_dir_size, create_temp_folder, check_synapse_cache_size, and clear_synapse_cache functions are used for AWS deployment
# Please do not remove these import statements
from schematic.utils.general import (
    entity_type_mapping,
    get_dir_size,
    create_temp_folder,
    check_synapse_cache_size,
    clear_synapse_cache,
)

from schematic.utils.schema_utils import get_class_label_from_display_name

from schematic.store.base import BaseStorage
from schematic.exceptions import AccessCredentialsError
from schematic.configuration.configuration import CONFIG
<<<<<<< HEAD
from synapseclient.models.annotations import Annotations
import asyncio
from dataclasses import asdict

logger = logging.getLogger("Synapse storage")

=======
from opentelemetry import trace

logger = logging.getLogger("Synapse storage")

tracer = trace.get_tracer("Schematic")

>>>>>>> 64aba90d

@dataclass
class ManifestDownload(object):
    """
    syn: an object of type synapseclient.
    manifest_id: id of a manifest
    """

    syn: synapseclient.Synapse
    manifest_id: str

    def _download_manifest_to_folder(self) -> File:
        """
        try downloading a manifest to local cache or a given folder
        manifest
        Return:
            manifest_data: A Synapse file entity of the downloaded manifest
        """
        if "SECRETS_MANAGER_SECRETS" in os.environ:
            temporary_manifest_storage = "/var/tmp/temp_manifest_download"
            # clear out all the existing manifests
            if os.path.exists(temporary_manifest_storage):
                shutil.rmtree(temporary_manifest_storage)
            # create a new directory to store manifest
            if not os.path.exists(temporary_manifest_storage):
                os.mkdir(temporary_manifest_storage)
            # create temporary folders for storing manifests
            download_location = create_temp_folder(temporary_manifest_storage)
        else:
            download_location = CONFIG.manifest_folder
        manifest_data = self.syn.get(
            self.manifest_id,
            downloadLocation=download_location,
            ifcollision="overwrite.local",
        )
        return manifest_data

    def _entity_type_checking(self) -> str:
        """
        check the entity type of the id that needs to be downloaded
        Return:
             if the entity type is wrong, raise an error
        """
        # check the type of entity
        entity_type = entity_type_mapping(self.syn, self.manifest_id)
        if entity_type != "file":
            logger.error(
                f"You are using entity type: {entity_type}. Please provide a file ID"
            )

    @staticmethod
    def download_manifest(
        self, newManifestName: str = "", manifest_df: pd.DataFrame = pd.DataFrame()
    ) -> Union[str, File]:
        """
        Download a manifest based on a given manifest id.
        Args:
            newManifestName(optional): new name of a manifest that gets downloaded.
            manifest_df(optional): a dataframe containing name and id of manifests in a given asset view
        Return:
            manifest_data: synapse entity file object
        """

        # enables retrying if user does not have access to uncensored manifest
        # pass synID to synapseclient.Synapse.get() method to download (and overwrite) file to a location
        manifest_data = ""

        # check entity type
        self._entity_type_checking()

        # download a manifest
        try:
            manifest_data = self._download_manifest_to_folder()
        except (SynapseUnmetAccessRestrictions, SynapseAuthenticationError):
            # if there's an error getting an uncensored manifest, try getting the censored manifest
            if not manifest_df.empty:
                censored_regex = re.compile(".*censored.*")
                censored = manifest_df["name"].str.contains(censored_regex)
                new_manifest_id = manifest_df[censored]["id"][0]
                self.manifest_id = new_manifest_id
                try:
                    manifest_data = self._download_manifest_to_folder()
                except (
                    SynapseUnmetAccessRestrictions,
                    SynapseAuthenticationError,
                ) as e:
                    raise PermissionError(
                        "You don't have access to censored and uncensored manifests in this dataset."
                    ) from e
            else:
                logger.error(
                    f"You don't have access to the requested resource: {self.manifest_id}"
                )

        if newManifestName and os.path.exists(manifest_data.get("path")):
            # Rename the file we just made to the new name
            new_manifest_filename = newManifestName + ".csv"

            # get location of existing manifest. The manifest that will be renamed should live in the same folder as existing manifest.
            parent_folder = os.path.dirname(manifest_data.get("path"))

            new_manifest_path_name = os.path.join(parent_folder, new_manifest_filename)
            os.rename(manifest_data["path"], new_manifest_path_name)

            # Update file names/paths in manifest_data
            manifest_data["name"] = new_manifest_filename
            manifest_data["filename"] = new_manifest_filename
            manifest_data["path"] = new_manifest_path_name
        return manifest_data


class SynapseStorage(BaseStorage):
    """Implementation of Storage interface for datasets/files stored on Synapse.
    Provides utilities to list files in a specific project; update files annotations, create fileviews, etc.

    TODO: Need to define the interface and rename and/or refactor some of the methods below.
    """

    def __init__(
        self,
        token: Optional[str] = None,  # optional parameter retrieved from browser cookie
        access_token: Optional[str] = None,
        project_scope: Optional[list] = None,
        synapse_cache_path: Optional[str] = None,
    ) -> None:
        """Initializes a SynapseStorage object.

        Args:
            token (Optional[str], optional):
              Optional token parameter as found in browser cookie upon login to synapse.
              Defaults to None.
            access_token (Optional[list], optional):
              Optional access token (personal or oauth).
              Defaults to None.
            project_scope (Optional[list], optional): Defaults to None.
            synapse_cache_path (Optional[str], optional):
              Location of synapse cache.
              Defaults to None.
        """
        self.syn = self.login(synapse_cache_path, token, access_token)
        self.project_scope = project_scope
        self.storageFileview = CONFIG.synapse_master_fileview_id
        self.manifest = CONFIG.synapse_manifest_basename
        self.root_synapse_cache = self.syn.cache.cache_root_dir
        self._query_fileview()

    def _purge_synapse_cache(
        self, maximum_storage_allowed_cache_gb: int = 1, minute_buffer: int = 15
    ) -> None:
        """
        Purge synapse cache if it exceeds a certain size. Default to 1GB.
        Args:
            maximum_storage_allowed_cache_gb (int): the maximum storage allowed
              before purging cache. Default is 1 GB.
            minute_buffer (int): All files created this amount of time or older will be deleted
        """
        # try clearing the cache
        # scan a directory and check size of files
        if os.path.exists(self.root_synapse_cache):
            maximum_storage_allowed_cache_bytes = maximum_storage_allowed_cache_gb * (
                1024**3
            )
            nbytes = get_dir_size(self.root_synapse_cache)
            dir_size_bytes = check_synapse_cache_size(directory=self.root_synapse_cache)
            # if 1 GB has already been taken, purge cache before 15 min
            if dir_size_bytes >= maximum_storage_allowed_cache_bytes:
                num_of_deleted_files = clear_synapse_cache(
                    self.syn.cache, minutes=minute_buffer
                )
                logger.info(
                    f"{num_of_deleted_files}  files have been deleted from {self.root_synapse_cache}"
                )
            else:
                # on AWS, OS takes around 14-17% of our ephemeral storage (20GiB)
                # instead of guessing how much space that we left, print out .synapseCache here
                logger.info(f"the total size of .synapseCache is: {nbytes} bytes")

<<<<<<< HEAD
=======
    @tracer.start_as_current_span("SynapseStorage::_query_fileview")
>>>>>>> 64aba90d
    def _query_fileview(self):
        self._purge_synapse_cache()
        try:
            self.storageFileview = CONFIG.synapse_master_fileview_id
            self.manifest = CONFIG.synapse_manifest_basename
            if self.project_scope:
                self.storageFileviewTable = self.syn.tableQuery(
                    f"SELECT * FROM {self.storageFileview} WHERE projectId IN {tuple(self.project_scope + [''])}"
                ).asDataFrame()
            else:
                # get data in administrative fileview for this pipeline
                self.storageFileviewTable = self.syn.tableQuery(
                    "SELECT * FROM " + self.storageFileview
                ).asDataFrame()
        except SynapseHTTPError:
            raise AccessCredentialsError(self.storageFileview)

    @staticmethod
    def login(
        synapse_cache_path: Optional[str] = None,
        token: Optional[str] = None,
        access_token: Optional[str] = None,
    ) -> synapseclient.Synapse:
        """Login to Synapse

        Args:
            token (Optional[str], optional): A Synapse token. Defaults to None.
            access_token (Optional[str], optional): A synapse access token. Defaults to None.
            synapse_cache_path (Optional[str]): location of synapse cache

        Raises:
            ValueError: If unable to login with token
            ValueError: If unable to loging with access token

        Returns:
            synapseclient.Synapse: A Synapse object that is logged in
        """
        # If no token is provided, try retrieving access token from environment
        if not token and not access_token:
            access_token = os.getenv("SYNAPSE_ACCESS_TOKEN")

        # login using a token
        if token:
            syn = synapseclient.Synapse(cache_root_dir=synapse_cache_path)
            try:
                syn.login(sessionToken=token, silent=True)
            except SynapseHTTPError as exc:
                raise ValueError(
                    "Please make sure you are logged into synapse.org."
                ) from exc
        elif access_token:
            try:
                syn = synapseclient.Synapse(cache_root_dir=synapse_cache_path)
                syn.default_headers["Authorization"] = f"Bearer {access_token}"
            except SynapseHTTPError as exc:
                raise ValueError(
                    "No access to resources. Please make sure that your token is correct"
                ) from exc
        else:
            # login using synapse credentials provided by user in .synapseConfig (default) file
            syn = synapseclient.Synapse(
                configPath=CONFIG.synapse_configuration_path,
                cache_root_dir=synapse_cache_path,
            )
            syn.login(silent=True)
        return syn

    def missing_entity_handler(method):
        def wrapper(*args, **kwargs):
            try:
                return method(*args, **kwargs)
            except SynapseHTTPError as ex:
                str_message = str(ex).replace("\n", "")
                if "trash" in str_message or "does not exist" in str_message:
                    logging.warning(str_message)
                    return None
                else:
                    raise ex

        return wrapper

    def getStorageFileviewTable(self):
        """Returns the storageFileviewTable obtained during initialization."""
        return self.storageFileviewTable

    def getPaginatedRestResults(self, currentUserId: str) -> Dict[str, str]:
        """Gets the paginated results of the REST call to Synapse to check what projects the current user has access to.

        Args:
            currentUserId: synapse id for the user whose projects we want to get.

        Returns:
            A dictionary with a next page token and the results.
        """
        all_results = self.syn.restGET(
            "/projects/user/{principalId}".format(principalId=currentUserId)
        )

        while (
            "nextPageToken" in all_results
        ):  # iterate over next page token in results while there is any
            results_token = self.syn.restGET(
                "/projects/user/{principalId}?nextPageToken={nextPageToken}".format(
                    principalId=currentUserId,
                    nextPageToken=all_results["nextPageToken"],
                )
            )
            all_results["results"].extend(results_token["results"])

            if "nextPageToken" in results_token:
                all_results["nextPageToken"] = results_token["nextPageToken"]
            else:
                del all_results["nextPageToken"]

        return all_results

    def getStorageProjects(self, project_scope: List = None) -> list[tuple[str, str]]:
        """Gets all storage projects the current user has access to, within the scope of the 'storageFileview' attribute.

        Returns:
            A list of storage projects the current user has access to; the list consists of tuples (projectId, projectName).
        """

        # get the set of all storage Synapse project accessible for this pipeline
        storageProjects = self.storageFileviewTable["projectId"].unique()

        # get the set of storage Synapse project accessible for this user

        # get current user name and user ID
        currentUser = self.syn.getUserProfile()
        currentUserName = currentUser.userName
        currentUserId = currentUser.ownerId

        # get a list of projects from Synapse
        currentUserProjects = self.getPaginatedRestResults(currentUserId)

        # prune results json filtering project id
        currentUserProjects = [
            currentUserProject.get("id")
            for currentUserProject in currentUserProjects["results"]
        ]

        # find set of user projects that are also in this pipeline's storage projects set
        storageProjects = list(set(storageProjects) & set(currentUserProjects))

        # Limit projects to scope if specified
        if project_scope:
            storageProjects = list(set(storageProjects) & set(project_scope))

            if not storageProjects:
                raise Warning(
                    f"There are no projects that the user has access to that match the criteria of the specified project scope: {project_scope}"
                )

        # prepare a return list of project IDs and names
        projects = []
        for projectId in storageProjects:
            projectName = self.syn.get(projectId, downloadFile=False).name
            projects.append((projectId, projectName))

        sorted_projects_list = sorted(projects, key=lambda tup: tup[0])

        return sorted_projects_list

<<<<<<< HEAD
=======
    @tracer.start_as_current_span("SynapseStorage::getStorageDatasetsInProject")
>>>>>>> 64aba90d
    def getStorageDatasetsInProject(self, projectId: str) -> list[tuple[str, str]]:
        """Gets all datasets in folder under a given storage project that the current user has access to.

        Args:
            projectId: synapse ID of a storage project.

        Returns:
            A list of datasets within the given storage project; the list consists of tuples (datasetId, datasetName).
            None: If the projectId cannot be found on Synapse.
        """

        # select all folders and fetch their names from within the storage project;
        # if folder content type is defined, only select folders that contain datasets
        areDatasets = False
        if "contentType" in self.storageFileviewTable.columns:
            foldersTable = self.storageFileviewTable[
                (self.storageFileviewTable["contentType"] == "dataset")
                & (self.storageFileviewTable["projectId"] == projectId)
            ]
            areDatasets = True
        else:
            foldersTable = self.storageFileviewTable[
                (self.storageFileviewTable["type"] == "folder")
                & (self.storageFileviewTable["parentId"] == projectId)
            ]

        # get an array of tuples (folderId, folderName)
        # some folders are part of datasets; others contain datasets
        # each dataset parent is the project; folders part of a dataset have another folder as a parent
        # to get folders if and only if they contain datasets for each folder
        # check if folder's parent is the project; if so that folder contains a dataset,
        # unless the folder list has already been filtered to dataset folders based on contentType attribute above

        datasetList = []
        folderProperties = ["id", "name"]
        for folder in list(
            foldersTable[folderProperties].itertuples(index=False, name=None)
        ):
            datasetList.append(folder)

        sorted_dataset_list = sorted(datasetList, key=lambda tup: tup[0])

        return sorted_dataset_list

<<<<<<< HEAD
=======
    @tracer.start_as_current_span("SynapseStorage::getFilesInStorageDataset")
>>>>>>> 64aba90d
    def getFilesInStorageDataset(
        self, datasetId: str, fileNames: List = None, fullpath: bool = True
    ) -> List[Tuple[str, str]]:
        """Gets all files in a given dataset folder.

        Args:
            datasetId: synapse ID of a storage dataset.
            fileNames: get a list of files with particular names; defaults to None in which case all dataset files are returned (except bookkeeping files, e.g.
            metadata manifests); if fileNames is not None, all files matching the names in the fileNames list are returned if present.
            fullpath: if True return the full path as part of this filename; otherwise return just base filename

        Returns:
            A list of files; the list consists of tuples (fileId, fileName).

        Raises:
            ValueError: Dataset ID not found.
        """
        # select all files within a given storage dataset folder (top level folder in a Synapse storage project or folder marked with contentType = 'dataset')
        walked_path = synapseutils.walk(
            self.syn, datasetId, includeTypes=["folder", "file"]
        )

        file_list = []

        # iterate over all results
        for dirpath, dirname, filenames in walked_path:
            # iterate over all files in a folder
            for filename in filenames:
                if (not "manifest" in filename[0] and not fileNames) or (
                    fileNames and filename[0] in fileNames
                ):
                    # don't add manifest to list of files unless it is specified in the list of specified fileNames; return all found files
                    # except the manifest if no fileNames have been specified
                    # TODO: refactor for clarity/maintainability

                    if fullpath:
                        # append directory path to filename
                        filename = (dirpath[0] + "/" + filename[0], filename[1])

                    # add file name file id tuple, rearranged so that id is first and name follows
                    file_list.append(filename[::-1])

        return file_list

    def _get_manifest_id(self, manifest: pd.DataFrame) -> str:
        """If both censored and uncensored manifests are present, return uncensored manifest; if only one manifest is present, return manifest id of that manifest; if more than two manifests are present, return the manifest id of the first one.
        Args:
        manifest: a dataframe contains name and id of manifests in a given asset view

        Return:
        manifest_syn_id: id of a given censored or uncensored manifest
        """
        censored_regex = re.compile(".*censored.*")
        censored = manifest["name"].str.contains(censored_regex)
        if any(censored):
            # Try to use uncensored manifest first
            not_censored = ~censored
            if any(not_censored):
                manifest_syn_id = manifest[not_censored]["id"].iloc[0]
            # if only censored manifests are available, just use the first censored manifest
            else:
                manifest_syn_id = manifest["id"].iloc[0]

        # otherwise, use the first (implied only) version that exists
        else:
            manifest_syn_id = manifest["id"].iloc[0]

        return manifest_syn_id

<<<<<<< HEAD
=======
    @tracer.start_as_current_span("SynapseStorage::getDatasetManifest")
>>>>>>> 64aba90d
    def getDatasetManifest(
        self,
        datasetId: str,
        downloadFile: bool = False,
        newManifestName: str = "",
    ) -> Union[str, File]:
        """Gets the manifest associated with a given dataset.

        Args:
            datasetId: synapse ID of a storage dataset.
            downloadFile: boolean argument indicating if manifest file in dataset should be downloaded or not.
            newManifestName: new name of a manifest that gets downloaded

        Returns:
            manifest_syn_id (String): Synapse ID of exisiting manifest file.
            manifest_data (synapseclient.entity.File): Synapse entity if downloadFile is True.
            "" (String): No pre-exisiting manifest in dataset.
        """
        manifest_data = ""

        # get a list of files containing the manifest for this dataset (if any)
        all_files = self.storageFileviewTable

        # construct regex based on manifest basename in the config
        manifest_re = re.compile(os.path.basename(self.manifest) + ".*.[tc]sv")

        # search manifest based on given manifest basename regex above
        # and return a dataframe containing name and id of manifests in a given asset view
        manifest = all_files[
            (all_files["name"].str.contains(manifest_re, regex=True))
            & (all_files["parentId"] == datasetId)
        ]

        manifest = manifest[["id", "name"]]

        # if there is no pre-exisiting manifest in the specified dataset
        if manifest.empty:
            logger.warning(
                f"Could not find a manifest that fits basename {self.manifest} in asset view and dataset {datasetId}"
            )
            return ""

        # if there is an exisiting manifest
        else:
            manifest_syn_id = self._get_manifest_id(manifest)
            if downloadFile:
                md = ManifestDownload(self.syn, manifest_id=manifest_syn_id)
                manifest_data = ManifestDownload.download_manifest(
                    md, newManifestName=newManifestName, manifest_df=manifest
                )
                ## TO DO: revisit how downstream code handle manifest_data. If the downstream code would break when manifest_data is an empty string,
                ## then we should catch the error here without returning an empty string.
                if not manifest_data:
                    logger.debug(
                        f"No manifest data returned. Please check if you have successfully downloaded manifest: {manifest_syn_id}"
                    )
                return manifest_data
            return manifest_syn_id

    def getDataTypeFromManifest(self, manifestId: str):
        """Fetch a manifest and return data types of all columns
        Args:
            manifestId: synapse ID of a manifest
        """
        # get manifest file path
        manifest_filepath = self.syn.get(manifestId).path

        # load manifest dataframe
        manifest = load_df(
            manifest_filepath,
            preserve_raw_input=False,
            data_model=False,
        )

        # convert the dataFrame to use best possible dtypes.
        manifest_new = manifest.convert_dtypes()

        # get data types of columns
        result = manifest_new.dtypes.to_frame("dtypes").reset_index()

        # return the result as a dictionary
        result_dict = result.set_index("index")["dtypes"].astype(str).to_dict()

        return result_dict

    def _get_files_metadata_from_dataset(
        self, datasetId: str, only_new_files: bool, manifest: pd.DataFrame = None
    ) -> Optional[dict]:
        """retrieve file ids under a particular datasetId

        Args:
            datasetId (str): a dataset id
            only_new_files (bool): if only adding new files that are not already exist
            manifest (pd.DataFrame): metadata manifest dataframe. Default to None.

        Returns:
            a dictionary that contains filename and entityid under a given datasetId or None if there is nothing under a given dataset id are not available
        """
        dataset_files = self.getFilesInStorageDataset(datasetId)
        if dataset_files:
            dataset_file_names_id_dict = self._get_file_entityIds(
                dataset_files, only_new_files=only_new_files, manifest=manifest
            )
            return dataset_file_names_id_dict
        else:
            return None

    def add_entity_id_and_filename(
        self, datasetId: str, manifest: pd.DataFrame
    ) -> pd.DataFrame:
        """add entityid and filename column to an existing manifest assuming entityId column is not already present

        Args:
            datasetId (str): dataset syn id
            manifest (pd.DataFrame): existing manifest dataframe, assuming this dataframe does not have an entityId column and Filename column is present but completely empty

        Returns:
            pd.DataFrame: returns a pandas dataframe
        """
        # get file names and entity ids of a given dataset
        dataset_files_dict = self._get_files_metadata_from_dataset(
            datasetId, only_new_files=False
        )

        if dataset_files_dict:
            # turn manifest dataframe back to a dictionary for operation
            manifest_dict = manifest.to_dict("list")

            # update Filename column
            # add entityId column to the end
            manifest_dict.update(dataset_files_dict)

            # if the component column exists in existing manifest, fill up that column
            if "Component" in manifest_dict.keys():
                manifest_dict["Component"] = manifest_dict["Component"] * max(
                    1, len(manifest_dict["Filename"])
                )

            # turn dictionary back to a dataframe
            manifest_df_index = pd.DataFrame.from_dict(manifest_dict, orient="index")
            manifest_df_updated = manifest_df_index.transpose()

            # fill na with empty string
            manifest_df_updated = manifest_df_updated.fillna("")

            # drop index
            manifest_df_updated = manifest_df_updated.reset_index(drop=True)

            return manifest_df_updated
        else:
            return manifest

    def fill_in_entity_id_filename(
        self, datasetId: str, manifest: pd.DataFrame
    ) -> Tuple[List, pd.DataFrame]:
        """fill in Filename column and EntityId column. EntityId column and Filename column will be created if not already present.

        Args:
            datasetId (str): dataset syn id
            manifest (pd.DataFrame): existing manifest dataframe.

        Returns:
            Tuple[List, pd.DataFrame]: a list of synIds that are under a given datasetId folder and updated manifest dataframe
        """
        # get dataset file names and entity id as a list of tuple
        dataset_files = self.getFilesInStorageDataset(datasetId)

        # update manifest with additional filenames, if any
        # note that if there is an existing manifest and there are files in the dataset
        # the columns Filename and entityId are assumed to be present in manifest schema
        # TODO: use idiomatic panda syntax
        if dataset_files:
            new_files = self._get_file_entityIds(
                dataset_files=dataset_files, only_new_files=True, manifest=manifest
            )
<<<<<<< HEAD
=======

>>>>>>> 64aba90d
            # update manifest so that it contains new dataset files
            new_files = pd.DataFrame(new_files)
            manifest = (
                pd.concat([manifest, new_files], sort=False)
                .reset_index()
                .drop("index", axis=1)
            )

        manifest = manifest.fillna("")
        return dataset_files, manifest

<<<<<<< HEAD
=======
    @tracer.start_as_current_span("SynapseStorage::updateDatasetManifestFiles")
>>>>>>> 64aba90d
    def updateDatasetManifestFiles(
        self, dmge: DataModelGraphExplorer, datasetId: str, store: bool = True
    ) -> Union[Tuple[str, pd.DataFrame], None]:
        """Fetch the names and entity IDs of all current files in dataset in store, if any; update dataset's manifest with new files, if any.

        Args:
            dmge: DataModelGraphExplorer Instance
            datasetId: synapse ID of a storage dataset.
            store: if set to True store updated manifest in asset store; if set to False
            return a Pandas dataframe containing updated manifest but do not store to asset store


        Returns:
            Synapse ID of updated manifest and Pandas dataframe containing the updated manifest.
            If there is no existing manifest return None
        """

        # get existing manifest Synapse ID
        manifest_id = self.getDatasetManifest(datasetId)

        # if there is no manifest return None
        if not manifest_id:
            return None

        manifest_filepath = self.syn.get(manifest_id).path
        manifest = load_df(manifest_filepath)

        # update manifest with additional filenames, if any
        # note that if there is an existing manifest and there are files in the dataset
        # the columns Filename and entityId are assumed to be present in manifest schema
        # TODO: use idiomatic panda syntax

        dataset_files, manifest = self.fill_in_entity_id_filename(datasetId, manifest)
        if dataset_files:
            # update the manifest file, so that it contains the relevant entity IDs
            if store:
                manifest.to_csv(manifest_filepath, index=False)

                # store manifest and update associated metadata with manifest on Synapse
                manifest_id = self.associateMetadataWithFiles(
                    dmge, manifest_filepath, datasetId
                )

        return manifest_id, manifest

    def _get_file_entityIds(
        self,
        dataset_files: List,
        only_new_files: bool = False,
        manifest: pd.DataFrame = None,
    ):
        """
        Get a dictionary of files in a dataset. Either files that are not in the current manifest or all files

        Args:
            manifest: metadata manifest
            dataset_file: List of all files in a dataset
            only_new_files: boolean to control whether only new files are returned or all files in the dataset
        Returns:
            files: dictionary of file names and entityIDs, with scope as specified by `only_new_files`
        """
        files = {"Filename": [], "entityId": []}

        if only_new_files:
            if manifest is None:
                raise UnboundLocalError(
                    "No manifest was passed in, a manifest is required when `only_new_files` is True."
                )

            # find new files (that are not in the current manifest) if any
            for file_id, file_name in dataset_files:
                if not file_id in manifest["entityId"].values:
                    files["Filename"].append(file_name)
                    files["entityId"].append(file_id)
        else:
            # get all files
            for file_id, file_name in dataset_files:
                files["Filename"].append(file_name)
                files["entityId"].append(file_id)

        return files

<<<<<<< HEAD
=======
    @tracer.start_as_current_span("SynapseStorage::getProjectManifests")
>>>>>>> 64aba90d
    def getProjectManifests(
        self, projectId: str
    ) -> list[tuple[tuple[str, str], tuple[str, str], tuple[str, str]]]:
        """Gets all metadata manifest files across all datasets in a specified project.

        Returns: A list of datasets per project; metadata manifest Synapse ID for each dataset; and the corresponding schema component of the manifest
                 as a list of tuples, one for each manifest:
                    [
                        (
                            (datasetId, dataName),
                            (manifestId, manifestName),
                            (componentSchemaLabel, componentSchemaLabel) TODO: # get component name from schema
                        ),
                        ...
                    ]

        TODO: Return manifest URI instead of Synapse ID for interoperability with other implementations of a store interface
        """
        component = None
        entity = None
        manifests = []

        datasets = self.getStorageDatasetsInProject(projectId)

        for datasetId, datasetName in datasets:
            # encode information about the manifest in a simple list (so that R clients can unpack it)
            # eventually can serialize differently

            # Get synID of manifest for a dataset
            manifestId = self.getDatasetManifest(datasetId)

            # If a manifest exists, get the annotations for it, else return base 'manifest' tuple
            if manifestId:
                annotations = self.getFileAnnotations(manifestId)

                # If manifest has annotations specifying component, use that
                if annotations and "Component" in annotations:
                    component = annotations["Component"]
                    entity = self.syn.get(manifestId, downloadFile=False)
                    manifest_name = entity["properties"]["name"]

                # otherwise download the manifest and parse for information
                elif not annotations or "Component" not in annotations:
                    logging.debug(
                        f"No component annotations have been found for manifest {manifestId}. "
                        "The manifest will be downloaded and parsed instead. "
                        "For increased speed, add component annotations to manifest."
                    )

                    manifest_info = self.getDatasetManifest(
                        datasetId, downloadFile=True
                    )
                    manifest_name = manifest_info["properties"].get("name", "")

                    if not manifest_name:
                        logger.error(f"Failed to download manifests from {datasetId}")

                    manifest_path = manifest_info["path"]

                    manifest_df = load_df(manifest_path)

                    # Get component from component column if it exists
                    if (
                        "Component" in manifest_df
                        and not manifest_df["Component"].empty
                    ):
                        list(set(manifest_df["Component"]))
                        component = list(set(manifest_df["Component"]))

                        # Added to address issues raised during DCA testing
                        if "" in component:
                            component.remove("")

                        if len(component) == 1:
                            component = component[0]
                        elif len(component) > 1:
                            logging.warning(
                                f"Manifest {manifestId} is composed of multiple components. Schematic does not support mulit-component manifests at this time."
                                "Behavior of manifests with multiple components is undefined"
                            )
            else:
                manifest_name = ""
                component = None
            if component:
                manifest = (
                    (datasetId, datasetName),
                    (manifestId, manifest_name),
                    (component, component),
                )
            elif manifestId:
                logging.debug(
                    f"Manifest {manifestId} does not have an associated Component"
                )
                manifest = (
                    (datasetId, datasetName),
                    (manifestId, manifest_name),
                    ("", ""),
                )
            else:
                manifest = (
                    (datasetId, datasetName),
                    ("", ""),
                    ("", ""),
                )

            if manifest:
                manifests.append(manifest)

        return manifests

    def upload_project_manifests_to_synapse(
        self, dmge: DataModelGraphExplorer, projectId: str
    ) -> List[str]:
        """Upload all metadata manifest files across all datasets in a specified project as tables in Synapse.

        Returns: String of all the manifest_table_ids of all the manifests that have been loaded.
        """

        manifests = []
        manifest_loaded = []
        datasets = self.getStorageDatasetsInProject(projectId)

        for datasetId, datasetName in datasets:
            # encode information about the manifest in a simple list (so that R clients can unpack it)
            # eventually can serialize differently

            manifest = ((datasetId, datasetName), ("", ""), ("", ""))

            manifest_info = self.getDatasetManifest(datasetId, downloadFile=True)
            if manifest_info:
                manifest_id = manifest_info["properties"]["id"]
                manifest_name = manifest_info["properties"]["name"]
                manifest_path = manifest_info["path"]
                manifest_df = load_df(manifest_path)
                manifest_table_id = uploadDB(
                    dmge=dmge,
                    manifest=manifest,
                    datasetId=datasetId,
                    table_name=datasetName,
                )
                manifest_loaded.append(datasetName)
        return manifest_loaded

    def upload_annotated_project_manifests_to_synapse(
        self, projectId: str, path_to_json_ld: str, dry_run: bool = False
    ) -> List[str]:
        """
        Purpose:
            For all manifests in a project, upload them as a table and add annotations manifest csv.
            Assumes the manifest is already present as a CSV in a dataset in the project.

        """
        # Instantiate DataModelParser
        data_model_parser = DataModelParser(path_to_data_model=path_to_json_ld)
        # Parse Model
        parsed_data_model = data_model_parser.parse_model()

        # Instantiate DataModelGraph
        data_model_grapher = DataModelGraph(parsed_data_model)

        # Generate graph
        graph_data_model = data_model_grapher.generate_data_model_graph()

        # Instantiate DataModelGraphExplorer
        dmge = DataModelGraphExplorer(graph_data_model)

        manifests = []
        manifest_loaded = []
        datasets = self.getStorageDatasetsInProject(projectId)
        for datasetId, datasetName in datasets:
            # encode information about the manifest in a simple list (so that R clients can unpack it)
            # eventually can serialize differently

            manifest = ((datasetId, datasetName), ("", ""), ("", ""))
            manifests.append(manifest)

            manifest_info = self.getDatasetManifest(datasetId, downloadFile=True)

            if manifest_info:
                manifest_id = manifest_info["properties"]["id"]
                manifest_name = manifest_info["properties"]["name"]
                manifest_path = manifest_info["path"]
                manifest = (
                    (datasetId, datasetName),
                    (manifest_id, manifest_name),
                    ("", ""),
                )
                if not dry_run:
                    manifest_syn_id = self.associateMetadataWithFiles(
                        dmge, manifest_path, datasetId, manifest_record_type="table"
                    )
                manifest_loaded.append(manifest)

        return manifests, manifest_loaded

    def move_entities_to_new_project(
        self,
        projectId: str,
        newProjectId: str,
        returnEntities: bool = False,
        dry_run: bool = False,
    ):
        """
        For each manifest csv in a project, look for all the entitiy ids that are associated.
        Look up the entitiy in the files, move the entity to new project.
        """

        manifests = []
        manifest_loaded = []
        datasets = self.getStorageDatasetsInProject(projectId)
        if datasets:
            for datasetId, datasetName in datasets:
                # encode information about the manifest in a simple list (so that R clients can unpack it)
                # eventually can serialize differently

                manifest = ((datasetId, datasetName), ("", ""), ("", ""))
                manifests.append(manifest)

                manifest_info = self.getDatasetManifest(datasetId, downloadFile=True)
                if manifest_info:
                    manifest_id = manifest_info["properties"]["id"]
                    manifest_name = manifest_info["properties"]["name"]
                    manifest_path = manifest_info["path"]
                    manifest_df = load_df(manifest_path)

                    manifest = (
                        (datasetId, datasetName),
                        (manifest_id, manifest_name),
                        ("", ""),
                    )
                    manifest_loaded.append(manifest)

                    annotation_entities = self.storageFileviewTable[
                        (self.storageFileviewTable["id"].isin(manifest_df["entityId"]))
                        & (self.storageFileviewTable["type"] == "folder")
                    ]["id"]

                    if returnEntities:
                        for entityId in annotation_entities:
                            if not dry_run:
                                self.syn.move(entityId, datasetId)
                            else:
                                logging.info(
                                    f"{entityId} will be moved to folder {datasetId}."
                                )
                    else:
                        # generate project folder
                        archive_project_folder = Folder(
                            projectId + "_archive", parent=newProjectId
                        )
                        archive_project_folder = self.syn.store(archive_project_folder)

                        # generate dataset folder
                        dataset_archive_folder = Folder(
                            "_".join([datasetId, datasetName, "archive"]),
                            parent=archive_project_folder.id,
                        )
                        dataset_archive_folder = self.syn.store(dataset_archive_folder)

                        for entityId in annotation_entities:
                            # move entities to folder
                            if not dry_run:
                                self.syn.move(entityId, dataset_archive_folder.id)
                            else:
                                logging.info(
                                    f"{entityId} will be moved to folder {dataset_archive_folder.id}."
                                )
        else:
            raise LookupError(
                f"No datasets were found in the specified project: {projectId}. Re-check specified master_fileview in CONFIG and retry."
            )
        return manifests, manifest_loaded

    def get_synapse_table(self, synapse_id: str) -> Tuple[pd.DataFrame, CsvFileTable]:
        """Download synapse table as a pd dataframe; return table schema and etags as results too

        Args:
            synapse_id: synapse ID of the table to query
        """

        results = self.syn.tableQuery("SELECT * FROM {}".format(synapse_id))
        df = results.asDataFrame(rowIdAndVersionInIndex=False)

        return df, results

    def _get_tables(self, datasetId: str = None, projectId: str = None) -> List[Table]:
        if projectId:
            project = projectId
        elif datasetId:
            project = self.syn.get(self.getDatasetProject(datasetId))

        return list(self.syn.getChildren(project, includeTypes=["table"]))

    def get_table_info(self, datasetId: str = None, projectId: str = None) -> List[str]:
        """Gets the names of the tables in the schema
        Can pass in a synID for a dataset or project
        Returns:
            list[str]: A list of table names
        """
        tables = self._get_tables(datasetId=datasetId, projectId=projectId)
        if tables:
            return {table["name"]: table["id"] for table in tables}
        else:
            return {None: None}

    @missing_entity_handler
<<<<<<< HEAD
=======
    @tracer.start_as_current_span("SynapseStorage::uploadDB")
>>>>>>> 64aba90d
    def uploadDB(
        self,
        dmge: DataModelGraphExplorer,
        manifest: pd.DataFrame,
        datasetId: str,
        table_name: str,
        restrict: bool = False,
        table_manipulation: str = "replace",
        table_column_names: str = "class_label",
    ):
        """
        Method to upload a database to an asset store. In synapse, this will upload a metadata table

        Args:
            dmge: DataModelGraphExplorer object
            manifest: pd.Df manifest to upload
            datasetId: synID of the dataset for the manifest
            table_name: name of the table to be uploaded
            restrict: bool, whether or not the manifest contains sensitive data that will need additional access restrictions
            existingTableId: str of the synId of the existing table, if one already exists
            table_manipulation: str, 'replace' or 'upsert', in the case where a manifest already exists, should the new metadata replace the existing (replace) or be added to it (upsert)
            table_column_names: (str): display_name/display_label/class_label (default). Sets labeling style for table column names. display_name will use the raw display name as the column name. class_label will format the display
                name as upper camelcase, and strip blacklisted characters, display_label will strip blacklisted characters including spaces, to retain
                display label formatting.
        Returns:
            manifest_table_id: synID of the uploaded table
            manifest: the original manifset
            table_manifest: manifest formatted appropriately for the table

        """

        col_schema, table_manifest = self.formatDB(
            dmge=dmge, manifest=manifest, table_column_names=table_column_names
        )

        manifest_table_id = self.buildDB(
            datasetId,
            table_name,
            col_schema,
            table_manifest,
            table_manipulation,
            dmge,
            restrict,
        )

        return manifest_table_id, manifest, table_manifest

<<<<<<< HEAD
=======
    @tracer.start_as_current_span("SynapseStorage::formatDB")
>>>>>>> 64aba90d
    def formatDB(self, dmge, manifest, table_column_names):
        """
        Method to format a manifest appropriatly for upload as table

        Args:
            dmge: DataModelGraphExplorer object
            manifest: pd.Df manifest to upload
            table_column_names: (str): display_name/display_label/class_label (default). Sets labeling style for table column names. display_name will use the raw display name as the column name. class_label will format the display
                name as upper camelcase, and strip blacklisted characters, display_label will strip blacklisted characters including spaces, to retain
                display label formatting.
        Returns:
            col_schema: schema for table columns: type, size, etc
            table_manifest: formatted manifest

        """
        # Rename the manifest columns to display names to match fileview

        blacklist_chars = ["(", ")", ".", " ", "-"]
        manifest_columns = manifest.columns.tolist()

        table_manifest = deepcopy(manifest)

        if table_column_names == "display_name":
            cols = table_manifest.columns

        elif table_column_names == "display_label":
            cols = [
                str(col).translate({ord(x): "" for x in blacklist_chars})
                for col in manifest_columns
            ]

        elif table_column_names == "class_label":
            cols = [
                get_class_label_from_display_name(str(col)).translate(
                    {ord(x): "" for x in blacklist_chars}
                )
                for col in manifest_columns
            ]
        else:
            ValueError(
                f"The provided table_column_name: {table_column_names} is not valid, please resubmit with an allowed value only."
            )

        cols = list(map(lambda x: x.replace("EntityId", "entityId"), cols))

        # Reset column names in table manifest
        table_manifest.columns = cols

        # move entity id to end of df
        entity_col = table_manifest.pop("entityId")
        table_manifest.insert(len(table_manifest.columns), "entityId", entity_col)

        # Get the column schema
        col_schema = as_table_columns(table_manifest)

        # Set Id column length to 64 (for some reason not being auto set.)
        for i, col in enumerate(col_schema):
            if col["name"].lower() == "id":
                col_schema[i]["maximumSize"] = 64

        return col_schema, table_manifest

<<<<<<< HEAD
=======
    @tracer.start_as_current_span("SynapseStorage::buildDB")
>>>>>>> 64aba90d
    def buildDB(
        self,
        datasetId: str,
        table_name: str,
        col_schema: List,
        table_manifest: pd.DataFrame,
        table_manipulation: str,
        dmge: DataModelGraphExplorer,
        restrict: bool = False,
    ):
        """
        Method to construct the table appropriately: create new table, replace existing, or upsert new into existing
        Calls TableOperations class to execute

        Args:
            datasetId: synID of the dataset for the manifest
            table_name: name of the table to be uploaded
            col_schema: schema for table columns: type, size, etc from `formatDB`
            table_manifest: formatted manifest that can be uploaded as a table
            table_manipulation: str, 'replace' or 'upsert', in the case where a manifest already exists, should the new metadata replace the existing (replace) or be added to it (upsert)
            restrict: bool, whether or not the manifest contains sensitive data that will need additional access restrictions

        Returns:
            manifest_table_id: synID of the uploaded table

        """
        table_info = self.get_table_info(datasetId=datasetId)
        # Put table manifest onto synapse
        schema = Schema(
            name=table_name,
            columns=col_schema,
            parent=self.getDatasetProject(datasetId),
        )

        if table_name in table_info:
            existingTableId = table_info[table_name]
        else:
            existingTableId = None

        tableOps = TableOperations(
            synStore=self,
            tableToLoad=table_manifest,
            tableName=table_name,
            datasetId=datasetId,
            existingTableId=existingTableId,
            restrict=restrict,
        )

        if not table_manipulation or table_name not in table_info.keys():
            manifest_table_id = tableOps.createTable(
                columnTypeDict=col_schema,
                specifySchema=True,
            )
        elif table_name in table_info.keys() and table_info[table_name]:
            if table_manipulation.lower() == "replace":
                manifest_table_id = tableOps.replaceTable(
                    specifySchema=True,
                    columnTypeDict=col_schema,
                )
            elif table_manipulation.lower() == "upsert":
                manifest_table_id = tableOps.upsertTable(
                    dmge=dmge,
                )
            elif table_manipulation.lower() == "update":
                manifest_table_id = tableOps.updateTable()

        if table_manipulation and table_manipulation.lower() == "upsert":
            existing_tables = self.get_table_info(datasetId=datasetId)
            tableId = existing_tables[table_name]
            annos = self.syn.get_annotations(tableId)
            annos["primary_key"] = table_manifest["Component"][0] + "_id"
            annos = self.syn.set_annotations(annos)

        return manifest_table_id

<<<<<<< HEAD
=======
    @tracer.start_as_current_span("SynapseStorage::upload_manifest_file")
>>>>>>> 64aba90d
    def upload_manifest_file(
        self,
        manifest,
        metadataManifestPath,
        datasetId,
        restrict_manifest,
        component_name="",
    ):
        # Update manifest to have the new entityId column
        manifest.to_csv(metadataManifestPath, index=False)

        # store manifest to Synapse as a CSV
        # update file name
        file_name_full = metadataManifestPath.split("/")[-1]
        file_extension = file_name_full.split(".")[-1]

        # Differentiate "censored" and "uncensored" manifest
        if "censored" in file_name_full:
            file_name_new = (
                os.path.basename(CONFIG.synapse_manifest_basename)
                + "_"
                + component_name
                + "_censored"
                + "."
                + file_extension
            )
        else:
            file_name_new = (
                os.path.basename(CONFIG.synapse_manifest_basename)
                + "_"
                + component_name
                + "."
                + file_extension
            )

        manifestSynapseFile = File(
            metadataManifestPath,
            description="Manifest for dataset " + datasetId,
            parent=datasetId,
            name=file_name_new,
        )
        manifest_synapse_file_id = self.syn.store(
            manifestSynapseFile, isRestricted=restrict_manifest
        ).id

        synapseutils.copy_functions.changeFileMetaData(
            syn=self.syn,
            entity=manifest_synapse_file_id,
            downloadAs=file_name_new,
            forceVersion=False,
        )

        return manifest_synapse_file_id

<<<<<<< HEAD
    async def get_async_annotation(self, synapse_id: str) -> Dict[str, Any]:
        """get annotations asynchronously

        Args:
            synapse_id (str): synapse id of the entity that the annotation belongs

        Returns:
            Dict[str, Any]: The requested entity bundle matching
            <https://rest-docs.synapse.org/rest/org/sagebionetworks/repo/model/entitybundle/v2/EntityBundle.html>
        """
        return await get_entity_id_bundle2(
            entity_id=synapse_id,
            request={"includeAnnotations": True},
            synapse_client=self.syn,
        )

    async def store_async_annotation(self, annotation_dict: dict) -> Annotations:
        """store annotation in an async way

        Args:
            annotation_dict (dict): annotation in a dictionary format

        Returns:
            Annotations: The stored annotations.
        """
        annotation_data = Annotations.from_dict(
            synapse_annotations=annotation_dict["annotations"]["annotations"]
        )
        annotation_class = Annotations(
            annotations=annotation_data,
            etag=annotation_dict["annotations"]["etag"],
            id=annotation_dict["annotations"]["id"],
        )
        return await annotation_class.store_async(self.syn)

    @missing_entity_handler
    async def format_row_annotations(
=======
    @missing_entity_handler
    def format_row_annotations(
>>>>>>> 64aba90d
        self, dmge, row, entityId: str, hideBlanks: bool, annotation_keys: str
    ):
        # prepare metadata for Synapse storage (resolve display name into a name that Synapse annotations support (e.g no spaces, parenthesis)
        # note: the removal of special characters, will apply only to annotation keys; we are not altering the manifest
        # this could create a divergence between manifest column and annotations. this should be ok for most use cases.
        # columns with special characters are outside of the schema
        metadataSyn = {}
        blacklist_chars = ["(", ")", ".", " ", "-"]

        for k, v in row.to_dict().items():
            if annotation_keys == "display_label":
                keySyn = str(k).translate({ord(x): "" for x in blacklist_chars})
            elif annotation_keys == "class_label":
                keySyn = get_class_label_from_display_name(str(k)).translate(
                    {ord(x): "" for x in blacklist_chars}
                )

            # Skip `Filename` and `ETag` columns when setting annotations
            if keySyn in ["Filename", "ETag", "eTag"]:
                continue

            # truncate annotation values to 500 characters if the
            # size of values is greater than equal to 500 characters
            # add an explicit [truncatedByDataCuratorApp] message at the end
            # of every truncated message to indicate that the cell value
            # has been truncated
            if isinstance(v, str) and len(v) >= 500:
                v = v[0:472] + "[truncatedByDataCuratorApp]"

            metadataSyn[keySyn] = v
        # set annotation(s) for the various objects/items in a dataset on Synapse
<<<<<<< HEAD
        annos = await self.get_async_annotation(entityId)

=======
        annos = self.syn.get_annotations(entityId)
>>>>>>> 64aba90d
        csv_list_regex = comma_separated_list_regex()
        for anno_k, anno_v in metadataSyn.items():
            # Remove keys with nan or empty string values from dict of annotations to be uploaded
            # if present on current data annotation
            if hideBlanks and (
                anno_v == "" or (isinstance(anno_v, float) and np.isnan(anno_v))
            ):
                annos.pop(anno_k) if anno_k in annos.keys() else annos
            # Otherwise save annotation as approrpriate
            else:
                if isinstance(anno_v, float) and np.isnan(anno_v):
                    annos[anno_k] = ""
                elif (
                    isinstance(anno_v, str)
                    and re.fullmatch(csv_list_regex, anno_v)
                    and rule_in_rule_list(
                        "list", dmge.get_node_validation_rules(anno_k)
                    )
                ):
                    annos[anno_k] = anno_v.split(",")
                else:
                    annos[anno_k] = anno_v

        return annos

    @missing_entity_handler
<<<<<<< HEAD
=======
    @tracer.start_as_current_span("SynapseStorage::format_manifest_annotations")
>>>>>>> 64aba90d
    def format_manifest_annotations(self, manifest, manifest_synapse_id):
        """
        Set annotations for the manifest (as a whole) so they can be applied to the manifest table or csv.
        For now just getting the Component.
        """

        entity = self.syn.get(manifest_synapse_id, downloadFile=False)
        is_file = entity.concreteType.endswith(".FileEntity")
        is_table = entity.concreteType.endswith(".TableEntity")

        if is_file:
            # Get file metadata
            metadata = self.getFileAnnotations(manifest_synapse_id)

            # If there is a defined component add it to the metadata.
            if "Component" in manifest.columns:
                # Gather component information
                component = manifest["Component"].unique()

                # Double check that only a single component is listed, else raise an error.
                try:
                    len(component) == 1
                except ValueError as err:
                    raise ValueError(
                        f"Manifest has more than one component. Please check manifest and resubmit."
                    ) from err

                # Add component to metadata
                metadata["Component"] = component[0]

        elif is_table:
            # Get table metadata
            metadata = self.getTableAnnotations(manifest_synapse_id)

        # Get annotations
        annos = self.syn.get_annotations(manifest_synapse_id)

        # Add metadata to the annotations
        for annos_k, annos_v in metadata.items():
            annos[annos_k] = annos_v

        return annos

    '''
    def annotate_upload_manifest_table(self, manifest, datasetId, metadataManifestPath,
        useSchemaLabel: bool = True, hideBlanks: bool = False, restrict_manifest = False):
        """
        Purpose:
            Works very similarly to associateMetadataWithFiles except takes in the manifest
            rather than the manifest path

        """
        
        # Add uuid for table updates and fill.
        if not "Uuid" in manifest.columns:
            manifest["Uuid"] = ''

        for idx,row in manifest.iterrows():
            if not row["Uuid"]:
                gen_uuid = uuid.uuid4()
                row["Uuid"] = gen_uuid
                manifest.loc[idx, 'Uuid'] = gen_uuid

        # add entityId as a column if not already there or
        # fill any blanks with an empty string.
        if not "entityId" in manifest.columns:
            manifest["entityId"] = ""
        else:
            manifest["entityId"].fillna("", inplace=True)

        # get a DataModelGraphExplorer object to ensure schema attribute names used in manifest are translated to schema labels for synapse annotations
        dmge = DataModelGraphExplorer()

        # Create table name here.
        if 'Component' in manifest.columns:
            table_name = manifest['Component'][0].lower() + '_synapse_storage_manifest_table'
        else:
            table_name = 'synapse_storage_manifest_table'

        # Upload manifest as a table and get the SynID and manifest
        manifest_synapse_table_id, manifest, table_manifest = self.upload_format_manifest_table(
                                                    dmge, manifest, datasetId, table_name, restrict = restrict_manifest, useSchemaLabel=useSchemaLabel,)
            
        # Iterate over manifest rows, create Synapse entities and store corresponding entity IDs in manifest if needed
        # also set metadata for each synapse entity as Synapse annotations
        for idx, row in manifest.iterrows():
            if not row["entityId"]:
                # If not using entityIds, fill with manifest_table_id so 
                row["entityId"] = manifest_synapse_table_id
                entityId = ''
            else:
                # get the entity id corresponding to this row
                entityId = row["entityId"]

        # Load manifest to synapse as a CSV File
        manifest_synapse_file_id = self.upload_manifest_file(manifest, metadataManifestPath, datasetId, restrict_manifest)
        
        # Get annotations for the file manifest.
        manifest_annotations = self.format_manifest_annotations(manifest, manifest_synapse_file_id)
        
        self.syn.set_annotations(manifest_annotations)

        logger.info("Associated manifest file with dataset on Synapse.")
        
        # Update manifest Synapse table with new entity id column.
        self.make_synapse_table(
            table_to_load = table_manifest,
            dataset_id = datasetId,
            existingTableId = manifest_synapse_table_id,
            table_name = table_name,
            update_col = 'Uuid',
            specify_schema = False,
            )
        
        # Get annotations for the table manifest
        manifest_annotations = self.format_manifest_annotations(manifest, manifest_synapse_table_id)
        self.syn.set_annotations(manifest_annotations)
        return manifest_synapse_table_id
    '''

    def _read_manifest(self, metadataManifestPath: str) -> pd.DataFrame:
        """Helper function to read in provided manifest as a pandas DataFrame for subsequent downstream processing.
        Args:
            metadataManifestPath (str): path where manifest is stored
        Returns:
            manifest(pd.DataFrame): Manifest loaded as a pandas dataframe
        Raises:
            FileNotFoundError: Manifest file does not exist at provided path.
        """
        # read new manifest csv
        try:
            load_args = {
                "dtype": "string",
            }
            manifest = load_df(
                metadataManifestPath,
                preserve_raw_input=False,
                allow_na_values=False,
                **load_args,
            )
        except FileNotFoundError as err:
            raise FileNotFoundError(
                f"No manifest file was found at this path: {metadataManifestPath}"
            ) from err
        return manifest

    def _add_id_columns_to_manifest(
        self, manifest: pd.DataFrame, dmge: DataModelGraphExplorer
    ):
        """Helper function to add id and entityId columns to the manifest if they do not already exist, Fill id values per row.
        Args:
            Manifest loaded as a pd.Dataframe
        Returns (pd.DataFrame):
            Manifest df with new Id and EntityId columns (and UUID values) if they were not already present.
        """

        # Add Id for table updates and fill.
        if not col_in_dataframe("Id", manifest):
            # See if schema has `Uuid` column specified
            try:
                uuid_col_in_schema = dmge.is_class_in_schema(
                    "Uuid"
                ) or dmge.is_class_in_schema("uuid")
            except KeyError:
                uuid_col_in_schema = False

            # Rename `Uuid` column if it wasn't specified in the schema
            if col_in_dataframe("Uuid", manifest) and not uuid_col_in_schema:
                manifest.rename(columns={"Uuid": "Id"}, inplace=True)
            # If no `Uuid` column exists or it is specified in the schema, create a new `Id` column
            else:
                manifest["Id"] = ""

        # Retrieve the ID column name (id, Id and ID) are treated the same.
        id_col_name = [col for col in manifest.columns if col.lower() == "id"][0]

        # Check if values have been added to the Id coulumn, if not add a UUID so value in the row is not blank.
        for idx, row in manifest.iterrows():
            if not row[id_col_name]:
                gen_uuid = str(uuid.uuid4())
                row[id_col_name] = gen_uuid
                manifest.loc[idx, id_col_name] = gen_uuid

        # add entityId as a column if not already there or
        # fill any blanks with an empty string.
        if not col_in_dataframe("entityId", manifest):
            manifest["entityId"] = ""
        else:
            manifest["entityId"].fillna("", inplace=True)

        return manifest

    def _generate_table_name(self, manifest):
        """Helper function to generate a table name for upload to synapse.
        Args:
            Manifest loaded as a pd.Dataframe
        Returns:
            table_name (str): Name of the table to load
            component_name (str): Name of the manifest component (if applicable)
        """
        # Create table name here.
        if "Component" in manifest.columns:
            component_name = manifest["Component"][0].lower()
            table_name = component_name + "_synapse_storage_manifest_table"
        else:
            component_name = ""
            table_name = "synapse_storage_manifest_table"
        return table_name, component_name

<<<<<<< HEAD
=======
    @tracer.start_as_current_span("SynapseStorage::_add_annotations")
    def _add_annotations(
        self,
        dmge,
        row,
        entityId: str,
        hideBlanks: bool,
        annotation_keys: str,
    ):
        """Helper function to format and add annotations to entities in Synapse.
        Args:
            dmge: DataModelGraphExplorer object,
            row: current row of manifest being processed
            entityId (str): synapseId of entity to add annotations to
            hideBlanks: Boolean flag that does not upload annotation keys with blank values when true. Uploads Annotation keys with empty string values when false.
            annotation_keys:  (str) display_label/class_label(default), Determines labeling syle for annotation keys. class_label will format the display
                name as upper camelcase, and strip blacklisted characters, display_label will strip blacklisted characters including spaces, to retain
                display label formatting while ensuring the label is formatted properly for Synapse annotations.
        Returns:
            Annotations are added to entities in Synapse, no return.
        """
        # Format annotations for Synapse
        annos = self.format_row_annotations(
            dmge, row, entityId, hideBlanks, annotation_keys
        )

        if annos:
            # Store annotations for an entity folder
            self.syn.set_annotations(annos)
        return

>>>>>>> 64aba90d
    def _create_entity_id(self, idx, row, manifest, datasetId):
        """Helper function to generate an entityId and add it to the appropriate row in the manifest.
        Args:
            row: current row of manifest being processed
            manifest (pd.DataFrame): loaded df containing user supplied data.
            datasetId (str): synapse ID of folder containing the dataset

        Returns:
            manifest (pd.DataFrame): manifest with entityId added to the appropriate row
            entityId (str): Generated Entity Id.

        """
        rowEntity = Folder(str(uuid.uuid4()), parent=datasetId)
        rowEntity = self.syn.store(rowEntity)
        entityId = rowEntity["id"]
        row["entityId"] = entityId
        manifest.loc[idx, "entityId"] = entityId
        return manifest, entityId

<<<<<<< HEAD
    async def _process_store_annos(self, requests: Set[asyncio.Task]) -> None:
        """Process annotations and store them on synapse asynchronously

        Args:
            requests (Set[asyncio.Task]): a set of tasks of formatting annotations created by format_row_annotations function in previous step

        Raises:
            RuntimeError: raise a run time error if a task failed to complete
        """
        while requests:
            done_tasks, pending_tasks = await asyncio.wait(
                requests, return_when=asyncio.FIRST_COMPLETED
            )
            requests = pending_tasks

            for completed_task in done_tasks:
                try:
                    annos = completed_task.result()

                    if isinstance(annos, Annotations):
                        annos_dict = asdict(annos)
                        entity_id = annos_dict["id"]
                        logger.info(f"Successfully stored annotations for {entity_id}")
                    else:
                        entity_id = annos["EntityId"]
                        logger.info(
                            f"Obtained and processed annotations for {entity_id} entity"
                        )
                        if annos:
                            requests.add(
                                asyncio.create_task(
                                    self.store_async_annotation(annotation_dict=annos)
                                )
                            )
                except Exception as e:
                    raise RuntimeError(f"failed with { repr(e) }.") from e

    async def add_annotations_to_entities_files(
=======
    @tracer.start_as_current_span("SynapseStorage::add_annotations_to_entities_files")
    def add_annotations_to_entities_files(
>>>>>>> 64aba90d
        self,
        dmge,
        manifest,
        manifest_record_type: str,
        datasetId: str,
        hideBlanks: bool,
        manifest_synapse_table_id="",
        annotation_keys: str = "class_label",
    ):
        """Depending on upload type add Ids to entityId row. Add anotations to connected files.
        Args:
            dmge: DataModelGraphExplorer Object
            manifest (pd.DataFrame): loaded df containing user supplied data.
            manifest_record_type: valid values are 'entity', 'table' or 'both'. Specifies whether to create entity ids and folders for each row in a manifest, a Synapse table to house the entire manifest or do both.
            datasetId (str): synapse ID of folder containing the dataset
            hideBlanks (bool): Default is false -Boolean flag that does not upload annotation keys with blank values when true. Uploads Annotation keys with empty string values when false.
            manifest_synapse_table_id (str): Default is an empty string ''.
            annotation_keys: (str) display_label/class_label(default), Determines labeling syle for annotation keys. class_label will format the display
                name as upper camelcase, and strip blacklisted characters, display_label will strip blacklisted characters including spaces, to retain
                display label formatting while ensuring the label is formatted properly for Synapse annotations.
        Returns:
            manifest (pd.DataFrame): modified to add entitiyId as appropriate

        """

        # Expected behavior is to annotate files if `Filename` is present and if file_annotations_upload is set to True regardless of `-mrt` setting
        if "filename" in [col.lower() for col in manifest.columns]:
            # get current list of files and store as dataframe
            dataset_files = self.getFilesInStorageDataset(datasetId)
            files_and_entityIds = self._get_file_entityIds(
                dataset_files=dataset_files, only_new_files=False
            )
            file_df = pd.DataFrame(files_and_entityIds)

            # Merge dataframes to add entityIds
            manifest = manifest.merge(
                file_df, how="left", on="Filename", suffixes=["_x", None]
            ).drop("entityId_x", axis=1)

        # Fill `entityId` for each row if missing and annotate entity as appropriate
<<<<<<< HEAD
        requests = set()
=======
>>>>>>> 64aba90d
        for idx, row in manifest.iterrows():
            if not row["entityId"] and (
                manifest_record_type == "file_and_entities"
                or manifest_record_type == "table_file_and_entities"
            ):
                manifest, entityId = self._create_entity_id(
                    idx, row, manifest, datasetId
                )
            elif not row["entityId"] and manifest_record_type == "table_and_file":
                # If not using entityIds, fill with manifest_table_id so
                row["entityId"] = manifest_synapse_table_id
                manifest.loc[idx, "entityId"] = manifest_synapse_table_id
                entityId = ""
            else:
                # get the file id of the file to annotate, collected in above step.
                entityId = row["entityId"]

            # Adding annotations to connected files.
            if entityId:
<<<<<<< HEAD
                # Format annotations for Synapse
                annos_task = asyncio.create_task(
                    self.format_row_annotations(
                        dmge, row, entityId, hideBlanks, annotation_keys
                    )
                )
                requests.add(annos_task)
        await self._process_store_annos(requests)
        return manifest

=======
                self._add_annotations(dmge, row, entityId, hideBlanks, annotation_keys)
                logger.info(f"Added annotations to entity: {entityId}")
        return manifest

    @tracer.start_as_current_span("SynapseStorage::upload_manifest_as_table")
>>>>>>> 64aba90d
    def upload_manifest_as_table(
        self,
        dmge: DataModelGraphExplorer,
        manifest: pd.DataFrame,
        metadataManifestPath: str,
        datasetId: str,
        table_name: str,
        component_name: str,
        restrict: bool,
        manifest_record_type: str,
        hideBlanks: bool,
        table_manipulation: str,
        table_column_names: str,
        annotation_keys: str,
        file_annotations_upload: bool = True,
    ):
        """Upload manifest to Synapse as a table and csv.
        Args:
            dmge: DataModelGraphExplorer object
            manifest (pd.DataFrame): loaded df containing user supplied data.
            metadataManifestPath: path to csv containing a validated metadata manifest.
            datasetId (str): synapse ID of folder containing the dataset
            table_name (str): Generated to name the table being uploaded.
            component_name (str): Name of the component manifest that is currently being uploaded.
            restrict (bool): Flag for censored data.
            manifest_record_type (str): valid values are 'entity', 'table' or 'both'. Specifies whether to create entity ids and folders for each row in a manifest, a Synapse table to house the entire manifest or do both.
            hideBlanks (bool): Default is False -Boolean flag that does not upload annotation keys with blank values when true. Uploads Annotation keys with empty string values when false.
            table_malnipulation (str): Specify the way the manifest tables should be store as on Synapse when one with the same name already exists. Options are 'replace' and 'upsert'.
            table_column_names: (str): display_name/display_label/class_label (default). Sets labeling style for table column names. display_name will use the raw display name as the column name. class_label will format the display
                name as upper camelcase, and strip blacklisted characters, display_label will strip blacklisted characters including spaces, to retain
                display label formatting.
            annotation_keys: (str) display_label/class_label (default), Sets labeling syle for annotation keys. class_label will format the display
                name as upper camelcase, and strip blacklisted characters, display_label will strip blacklisted characters including spaces, to retain
                display label formatting while ensuring the label is formatted properly for Synapse annotations.
            file_annotations_upload (bool): Default to True. If false, do not add annotations to files.
        Return:
            manifest_synapse_file_id: SynID of manifest csv uploaded to synapse.
        """
        # Upload manifest as a table, get the ID and updated manifest.
        manifest_synapse_table_id, manifest, table_manifest = self.uploadDB(
            dmge=dmge,
            manifest=manifest,
            datasetId=datasetId,
            table_name=table_name,
            restrict=restrict,
            table_manipulation=table_manipulation,
            table_column_names=table_column_names,
        )

        if file_annotations_upload:
<<<<<<< HEAD
            manifest = asyncio.run(
                self.add_annotations_to_entities_files(
                    dmge,
                    manifest,
                    manifest_record_type,
                    datasetId,
                    hideBlanks,
                    manifest_synapse_table_id,
                    annotation_keys,
                )
=======
            manifest = self.add_annotations_to_entities_files(
                dmge,
                manifest,
                manifest_record_type,
                datasetId,
                hideBlanks,
                manifest_synapse_table_id,
                annotation_keys,
>>>>>>> 64aba90d
            )
        # Load manifest to synapse as a CSV File
        manifest_synapse_file_id = self.upload_manifest_file(
            manifest,
            metadataManifestPath,
            datasetId,
            restrict,
            component_name=component_name,
        )

        # Set annotations for the file manifest.
        manifest_annotations = self.format_manifest_annotations(
            manifest, manifest_synapse_file_id
        )
        self.syn.set_annotations(manifest_annotations)
        logger.info("Associated manifest file with dataset on Synapse.")

        # Update manifest Synapse table with new entity id column.
        manifest_synapse_table_id, manifest, table_manifest = self.uploadDB(
            dmge=dmge,
            manifest=manifest,
            datasetId=datasetId,
            table_name=table_name,
            restrict=restrict,
            table_manipulation="update",
            table_column_names=table_column_names,
        )

        # Set annotations for the table manifest
        manifest_annotations = self.format_manifest_annotations(
            manifest, manifest_synapse_table_id
        )
        self.syn.set_annotations(manifest_annotations)
        return manifest_synapse_file_id

<<<<<<< HEAD
=======
    @tracer.start_as_current_span("SynapseStorage::upload_manifest_as_csv")
>>>>>>> 64aba90d
    def upload_manifest_as_csv(
        self,
        dmge,
        manifest,
        metadataManifestPath,
        datasetId,
        restrict,
        manifest_record_type,
        hideBlanks,
        component_name,
        annotation_keys: str,
        file_annotations_upload: bool = True,
    ):
        """Upload manifest to Synapse as a csv only.
        Args:
            dmge: DataModelGraphExplorer object
            manifest (pd.DataFrame): loaded df containing user supplied data.
            metadataManifestPath: path to csv containing a validated metadata manifest.
            datasetId (str): synapse ID of folder containing the dataset
            restrict (bool): Flag for censored data.
            manifest_record_type: valid values are 'entity', 'table' or 'both'. Specifies whether to create entity ids and folders for each row in a manifest, a Synapse table to house the entire manifest or do both.
            hideBlanks (bool): Default is False -Boolean flag that does not upload annotation keys with blank values when true. Uploads Annotation keys with empty string values when false.
            annotation_keys: (str) display_label/class_label (default), Sets labeling syle for annotation keys. class_label will format the display
                name as upper camelcase, and strip blacklisted characters, display_label will strip blacklisted characters including spaces, to retain
                display label formatting while ensuring the label is formatted properly for Synapse annotations.
            file_annotations_upload (bool): Default to True. If false, do not add annotations to files.
        Return:
            manifest_synapse_file_id (str): SynID of manifest csv uploaded to synapse.
        """
        if file_annotations_upload:
<<<<<<< HEAD
            manifest = asyncio.run(
                self.add_annotations_to_entities_files(
                    dmge,
                    manifest,
                    manifest_record_type,
                    datasetId,
                    hideBlanks,
                    annotation_keys=annotation_keys,
                )
=======
            manifest = self.add_annotations_to_entities_files(
                dmge,
                manifest,
                manifest_record_type,
                datasetId,
                hideBlanks,
                annotation_keys=annotation_keys,
>>>>>>> 64aba90d
            )

        # Load manifest to synapse as a CSV File
        manifest_synapse_file_id = self.upload_manifest_file(
            manifest,
            metadataManifestPath,
            datasetId,
            restrict,
            component_name=component_name,
        )

        # Set annotations for the file manifest.
        manifest_annotations = self.format_manifest_annotations(
            manifest, manifest_synapse_file_id
        )
        self.syn.set_annotations(manifest_annotations)

        logger.info("Associated manifest file with dataset on Synapse.")

        return manifest_synapse_file_id

<<<<<<< HEAD
=======
    @tracer.start_as_current_span("SynapseStorage::upload_manifest_combo")
>>>>>>> 64aba90d
    def upload_manifest_combo(
        self,
        dmge,
        manifest,
        metadataManifestPath,
        datasetId,
        table_name,
        component_name,
        restrict,
        manifest_record_type,
        hideBlanks,
        table_manipulation,
        table_column_names: str,
        annotation_keys: str,
        file_annotations_upload: bool = True,
    ):
        """Upload manifest to Synapse as a table and CSV with entities.
        Args:
            dmge: DataModelGraphExplorer object
            manifest (pd.DataFrame): loaded df containing user supplied data.
            metadataManifestPath: path to csv containing a validated metadata manifest.
            datasetId (str): synapse ID of folder containing the dataset
            table_name (str): Generated to name the table being uploaded.
            component_name (str): Name of the component manifest that is currently being uploaded.
            restrict (bool): Flag for censored data.
            manifest_record_type: valid values are 'entity', 'table' or 'both'. Specifies whether to create entity ids and folders for each row in a manifest, a Synapse table to house the entire manifest or do both.
            hideBlanks (bool): Default is False -Boolean flag that does not upload annotation keys with blank values when true. Uploads Annotation keys with empty string values when false.
            table_malnipulation (str): Specify the way the manifest tables should be store as on Synapse when one with the same name already exists. Options are 'replace' and 'upsert'.
            table_column_names: (str): display_name/display_label/class_label (default). Sets labeling style for table column names. display_name will use the raw display name as the column name. class_label will format the display
                name as upper camelcase, and strip blacklisted characters, display_label will strip blacklisted characters including spaces, to retain
                display label formatting.
            annotation_keys: (str) display_label/class_label (default), Sets labeling syle for annotation keys. class_label will format the display
                name as upper camelcase, and strip blacklisted characters, display_label will strip blacklisted characters including spaces, to retain
                display label formatting while ensuring the label is formatted properly for Synapse annotations.
            file_annotations_upload (bool): Default to True. If false, do not add annotations to files.
        Return:
            manifest_synapse_file_id (str): SynID of manifest csv uploaded to synapse.
        """
        manifest_synapse_table_id, manifest, table_manifest = self.uploadDB(
            dmge=dmge,
            manifest=manifest,
            datasetId=datasetId,
            table_name=table_name,
            restrict=restrict,
            table_manipulation=table_manipulation,
            table_column_names=table_column_names,
        )

        if file_annotations_upload:
<<<<<<< HEAD
            manifest = asyncio.run(
                self.add_annotations_to_entities_files(
                    dmge,
                    manifest,
                    manifest_record_type,
                    datasetId,
                    hideBlanks,
                    manifest_synapse_table_id,
                    annotation_keys=annotation_keys,
                )
=======
            manifest = self.add_annotations_to_entities_files(
                dmge,
                manifest,
                manifest_record_type,
                datasetId,
                hideBlanks,
                manifest_synapse_table_id,
                annotation_keys=annotation_keys,
>>>>>>> 64aba90d
            )

        # Load manifest to synapse as a CSV File
        manifest_synapse_file_id = self.upload_manifest_file(
            manifest, metadataManifestPath, datasetId, restrict, component_name
        )

        # Set annotations for the file manifest.
        manifest_annotations = self.format_manifest_annotations(
            manifest, manifest_synapse_file_id
        )
        self.syn.set_annotations(manifest_annotations)
        logger.info("Associated manifest file with dataset on Synapse.")

        # Update manifest Synapse table with new entity id column.
        manifest_synapse_table_id, manifest, table_manifest = self.uploadDB(
            dmge=dmge,
            manifest=manifest,
            datasetId=datasetId,
            table_name=table_name,
            restrict=restrict,
            table_manipulation="update",
            table_column_names=table_column_names,
        )

        # Set annotations for the table manifest
        manifest_annotations = self.format_manifest_annotations(
            manifest, manifest_synapse_table_id
        )
        self.syn.set_annotations(manifest_annotations)
        return manifest_synapse_file_id

<<<<<<< HEAD
=======
    @tracer.start_as_current_span("SynapseStorage::associateMetadataWithFiles")
>>>>>>> 64aba90d
    def associateMetadataWithFiles(
        self,
        dmge: DataModelGraphExplorer,
        metadataManifestPath: str,
        datasetId: str,
        manifest_record_type: str = "table_file_and_entities",
        hideBlanks: bool = False,
        restrict_manifest=False,
        table_manipulation: str = "replace",
        table_column_names: str = "class_label",
        annotation_keys: str = "class_label",
        file_annotations_upload: bool = True,
    ) -> str:
        """Associate metadata with files in a storage dataset already on Synapse.
        Upload metadataManifest in the storage dataset folder on Synapse as well. Return synapseId of the uploaded manifest file.

        If this is a new manifest there could be no Synapse entities associated with the rows of this manifest
        this may be due to data type (e.g. clinical data) being tabular
        and not requiring files; to utilize uniform interfaces downstream
        (i.e. fileviews), a Synapse entity (a folder) is created for each row
        and an entity column is added to the manifest containing the resulting
        entity IDs; a table is also created at present as an additional interface
        for downstream query and interaction with the data.

        Args:
            dmge: DataModelGraphExplorer Object
            metadataManifestPath: path to csv containing a validated metadata manifest.
            The manifest should include a column entityId containing synapse IDs of files/entities to be associated with metadata, if that is applicable to the dataset type.
            Some datasets, e.g. clinical data, do not contain file id's, but data is stored in a table: one row per item.
            In this case, the system creates a file on Synapse for each row in the table (e.g. patient, biospecimen) and associates the columnset data as metadata/annotations to his file.
            datasetId: synapse ID of folder containing the dataset
            manifest_record_type: Default value is 'table_file_and_entities'. valid values are 'file_only', 'file_and_entities', 'table_and_file' or 'table_file_and_entities'. 'file_and_entities' will store the manifest as a csv and create Synapse files for each row in the manifest.'table_and_file' will store the manifest as a table and a csv on Synapse. 'file_only' will store the manifest as a csv only on Synapse. 'table_file_and_entities' will perform the options file_with_entites and table in combination.
            hideBlanks: Default is false. Boolean flag that does not upload annotation keys with blank values when true. Uploads Annotation keys with empty string values when false.
            restrict_manifest (bool): Default is false. Flag for censored data.
            table_malnipulation (str): Default is 'replace'. Specify the way the manifest tables should be store as on Synapse when one with the same name already exists. Options are 'replace' and 'upsert'.
            table_column_names: (str): display_name/display_label/class_label (default). Sets labeling style for table column names. display_name will use the raw display name as the column name. class_label will format the display
                name as upper camelcase, and strip blacklisted characters, display_label will strip blacklisted characters including spaces, to retain
                display label formatting.
            annotation_keys: (str) display_label/class_label (default), Sets labeling syle for annotation keys. class_label will format the display
                name as upper camelcase, and strip blacklisted characters, display_label will strip blacklisted characters including spaces, to retain
                display label formatting while ensuring the label is formatted properly for Synapse annotations.
        Returns:
            manifest_synapse_file_id: SynID of manifest csv uploaded to synapse.
        """
        # Read new manifest CSV:
        manifest = self._read_manifest(metadataManifestPath)
        manifest = self._add_id_columns_to_manifest(manifest, dmge)

        table_name, component_name = self._generate_table_name(manifest)

        # Upload manifest to synapse based on user input (manifest_record_type)
        if manifest_record_type == "file_only":
            manifest_synapse_file_id = self.upload_manifest_as_csv(
                dmge,
                manifest,
                metadataManifestPath,
                datasetId=datasetId,
                restrict=restrict_manifest,
                hideBlanks=hideBlanks,
                manifest_record_type=manifest_record_type,
                component_name=component_name,
                annotation_keys=annotation_keys,
                file_annotations_upload=file_annotations_upload,
            )
        elif manifest_record_type == "table_and_file":
            manifest_synapse_file_id = self.upload_manifest_as_table(
                dmge,
                manifest,
                metadataManifestPath,
                datasetId=datasetId,
                table_name=table_name,
                component_name=component_name,
                restrict=restrict_manifest,
                hideBlanks=hideBlanks,
                manifest_record_type=manifest_record_type,
                table_manipulation=table_manipulation,
                table_column_names=table_column_names,
                annotation_keys=annotation_keys,
                file_annotations_upload=file_annotations_upload,
            )
        elif manifest_record_type == "file_and_entities":
            manifest_synapse_file_id = self.upload_manifest_as_csv(
                dmge,
                manifest,
                metadataManifestPath,
                datasetId=datasetId,
                restrict=restrict_manifest,
                hideBlanks=hideBlanks,
                manifest_record_type=manifest_record_type,
                component_name=component_name,
                annotation_keys=annotation_keys,
                file_annotations_upload=file_annotations_upload,
            )
        elif manifest_record_type == "table_file_and_entities":
            manifest_synapse_file_id = self.upload_manifest_combo(
                dmge,
                manifest,
                metadataManifestPath,
                datasetId=datasetId,
                table_name=table_name,
                component_name=component_name,
                restrict=restrict_manifest,
                hideBlanks=hideBlanks,
                manifest_record_type=manifest_record_type,
                table_manipulation=table_manipulation,
                table_column_names=table_column_names,
                annotation_keys=annotation_keys,
                file_annotations_upload=file_annotations_upload,
            )
        else:
            raise ValueError("Please enter a valid manifest_record_type.")
        return manifest_synapse_file_id

    def getTableAnnotations(self, table_id: str):
        """Generate dictionary of annotations for the given Synapse file.
        Synapse returns all custom annotations as lists since they
        can contain multiple values. In all cases, the values will
        be converted into strings and concatenated with ", ".

        Args:
            fileId (str): Synapse ID for dataset file.

        Returns:
            dict: Annotations as comma-separated strings.
        """
        try:
            entity = self.syn.get(table_id, downloadFile=False)
            is_table = entity.concreteType.endswith(".TableEntity")
            annotations_raw = entity.annotations
        except SynapseHTTPError:
            # If an error occurs with retrieving entity, skip it
            # This could be caused by a temporary file view that
            # was deleted since its ID was retrieved
            is_file, is_table = False, False

        # Skip anything that isn't a file or folder
        if not (is_table):
            return None

        annotations = self.getEntityAnnotations(table_id, entity, annotations_raw)

        return annotations

    def getFileAnnotations(self, fileId: str) -> Dict[str, str]:
        """Generate dictionary of annotations for the given Synapse file.
        Synapse returns all custom annotations as lists since they
        can contain multiple values. In all cases, the values will
        be converted into strings and concatenated with ", ".

        Args:
            fileId (str): Synapse ID for dataset file.

        Returns:
            dict: Annotations as comma-separated strings.
        """

        # Get entity metadata, including annotations
        try:
            entity = self.syn.get(fileId, downloadFile=False)
            is_file = entity.concreteType.endswith(".FileEntity")
            is_folder = entity.concreteType.endswith(".Folder")
            annotations_raw = entity.annotations
        except SynapseHTTPError:
            # If an error occurs with retrieving entity, skip it
            # This could be caused by a temporary file view that
            # was deleted since its ID was retrieved
            is_file, is_folder = False, False

        # Skip anything that isn't a file or folder
        if not (is_file or is_folder):
            return None

        annotations = self.getEntityAnnotations(fileId, entity, annotations_raw)

        return annotations

    def getEntityAnnotations(self, fileId, entity, annotations_raw):
        # Extract annotations from their lists and stringify. For example:
        # {'YearofBirth': [1980], 'author': ['bruno', 'milen', 'sujay']}
        annotations = dict()
        for key, vals in annotations_raw.items():
            if isinstance(vals, list) and len(vals) == 1:
                annotations[key] = str(vals[0])
            else:
                annotations[key] = ", ".join(str(v) for v in vals)

        # Add the file entity ID and eTag, which weren't lists
        assert fileId == entity.id, (
            "For some reason, the Synapse ID in the response doesn't match"
            "the Synapse ID sent in the request (via synapseclient)."
        )
        annotations["entityId"] = fileId
        annotations["eTag"] = entity.etag

        return annotations

    def getDatasetAnnotations(
        self, datasetId: str, fill_na: bool = True, force_batch: bool = False
    ) -> pd.DataFrame:
        """Generate table for annotations across all files in given dataset.

        Args:
            datasetId (str): Synapse ID for dataset folder.
            fill_na (bool): Whether to replace missing values with
                blank strings.
            force_batch (bool): Whether to force the function to use
                the batch mode, which uses a file view to retrieve
                annotations for a given dataset. Default to False
                unless there are more than 50 files in the dataset.

        Returns:
            pd.DataFrame: Table of annotations.
        """
        # Get all files in given dataset
        dataset_files = self.getFilesInStorageDataset(datasetId)

        # if there are no dataset files, there are no annotations
        # return None
        if not dataset_files:
            return pd.DataFrame()

        dataset_files_map = dict(dataset_files)
        dataset_file_ids, _ = list(zip(*dataset_files))

        # Get annotations for each file from Step 1
        # Batch mode
        try_batch = len(dataset_files) >= 50 or force_batch
        if try_batch:
            try:
                logger.info("Trying batch mode for retrieving Synapse annotations")
                table = self.getDatasetAnnotationsBatch(datasetId, dataset_file_ids)
            except (SynapseAuthenticationError, SynapseHTTPError):
                logger.info(
                    f"Unable to create a temporary file view bound to {datasetId}. "
                    "Defaulting to slower iterative retrieval of annotations."
                )
                # Default to the slower non-batch method
                logger.info("Batch mode failed (probably due to permission error)")
                try_batch = False

        # Non-batch mode
        if not try_batch:
            logger.info("Using slower (non-batch) sequential mode")
            records = [self.getFileAnnotations(i) for i in dataset_file_ids]
            # Remove any annotations for non-file/folders (stored as None)
            records = filter(None, records)
            table = pd.DataFrame.from_records(records)

        # Add filenames for the files that "survived" annotation retrieval
        filenames = [dataset_files_map[i] for i in table["entityId"]]

        if "Filename" not in table.columns:
            table.insert(0, "Filename", filenames)

        # Ensure that entityId and eTag are at the end
        entity_ids = table.pop("entityId")
        etags = table.pop("eTag")
        table.insert(len(table.columns), "entityId", entity_ids)
        table.insert(len(table.columns), "eTag", etags)

        # Missing values are filled in with empty strings for Google Sheets
        if fill_na:
            table.fillna("", inplace=True)

        # Force all values as strings
        return table.astype(str)

    def raise_final_error(retry_state):
        return retry_state.outcome.result()

    def checkIfinAssetView(self, syn_id) -> str:
        # get data in administrative fileview for this pipeline
        assetViewTable = self.getStorageFileviewTable()
        all_files = list(assetViewTable["id"])
        if syn_id in all_files:
            return True
        else:
            return False

    @retry(
        stop=stop_after_attempt(5),
        wait=wait_chain(
            *[wait_fixed(10) for i in range(2)]
            + [wait_fixed(15) for i in range(2)]
            + [wait_fixed(20)]
        ),
        retry=retry_if_exception_type(LookupError),
        retry_error_callback=raise_final_error,
    )
    def getDatasetProject(self, datasetId: str) -> str:
        """Get parent project for a given dataset ID.

        Args:
            datasetId (str): Synapse entity ID (folder or project).

        Raises:
            ValueError: Raised if Synapse ID cannot be retrieved
            by the user or if it doesn't appear in the file view.

        Returns:
            str: The Synapse ID for the parent project.
        """

        # Subset main file view
        dataset_index = self.storageFileviewTable["id"] == datasetId
        dataset_row = self.storageFileviewTable[dataset_index]

        # re-query if no datasets found
        if dataset_row.empty:
            sleep(5)
            self._query_fileview()
            # Subset main file view
            dataset_index = self.storageFileviewTable["id"] == datasetId
            dataset_row = self.storageFileviewTable[dataset_index]

        # Return `projectId` for given row if only one found
        if len(dataset_row) == 1:
            dataset_project = dataset_row["projectId"].values[0]
            return dataset_project

        # Otherwise, check if already project itself
        try:
            syn_object = self.syn.get(datasetId)
            if syn_object.properties["concreteType"].endswith("Project"):
                return datasetId
        except SynapseHTTPError:
            raise PermissionError(
                f"The given dataset ({datasetId}) isn't accessible with this "
                "user. This might be caused by a typo in the dataset Synapse ID."
            )

        # If not, then assume dataset not in file view
        raise LookupError(
            f"The given dataset ({datasetId}) doesn't appear in the "
            f"configured file view ({self.storageFileview}). This might "
            "mean that the file view's scope needs to be updated."
        )

    def getDatasetAnnotationsBatch(
        self, datasetId: str, dataset_file_ids: Sequence[str] = None
    ) -> pd.DataFrame:
        """Generate table for annotations across all files in given dataset.
        This function uses a temporary file view to generate a table
        instead of iteratively querying for individual entity annotations.
        This function is expected to run much faster than
        `self.getDatasetAnnotationsBatch` on large datasets.

        Args:
            datasetId (str): Synapse ID for dataset folder.
            dataset_file_ids (Sequence[str]): List of Synapse IDs
                for dataset files/folders used to subset the table.

        Returns:
            pd.DataFrame: Table of annotations.
        """
        # Create data frame from annotations file view
        with DatasetFileView(datasetId, self.syn) as fileview:
            table = fileview.query()

        if dataset_file_ids:
            table = table.loc[table.index.intersection(dataset_file_ids)]

        table = table.reset_index(drop=True)

        return table

    def _get_table_schema_by_cname(self, table_schema):
        # assume no duplicate column names in the table
        table_schema_by_cname = {}

        for col_record in table_schema:
            # TODO clean up dictionary for compactness (e.g. remove redundant 'name' key)
            table_schema_by_cname[col_record["name"]] = col_record

        return table_schema_by_cname


class TableOperations:
    """
    Object to hold functions for various table operations specific to the Synapse Asset Store.

    Currently implement operations are:
    createTable: upload a manifest as a new table when none exist
    replaceTable: replace a metadata in a table from one manifest with metadata from another manifest
    updateTable: add a column to a table that already exists on synapse

    Operations currently in development are:
    upsertTable: add metadata from a manifest to an existing table that contains metadata from another manifest
    """

    def __init__(
        self,
        synStore: SynapseStorage,
        tableToLoad: pd.DataFrame = None,
        tableName: str = None,
        datasetId: str = None,
        existingTableId: str = None,
        restrict: bool = False,
    ):
        """
        Class governing table operations (creation, replacement, upserts, updates) in schematic

        tableToLoad: manifest formatted appropriately for the table
        tableName: name of the table to be uploaded
        datasetId: synID of the dataset for the manifest
        existingTableId: synId of the table currently exising on synapse (if there is one)
        restrict: bool, whether or not the manifest contains sensitive data that will need additional access restrictions

        """
        self.synStore = synStore
        self.tableToLoad = tableToLoad
        self.tableName = tableName
        self.datasetId = datasetId
        self.existingTableId = existingTableId
        self.restrict = restrict

    def createTable(
        self,
        columnTypeDict: dict = None,
        specifySchema: bool = True,
    ):
        """
        Method to create a table from a metadata manifest and upload it to synapse

        Args:
            columnTypeDict: dictionary schema for table columns: type, size, etc
            specifySchema: to specify a specific schema for the table format

        Returns:
            table.schema.id: synID of the newly created table
        """

        datasetEntity = self.synStore.syn.get(self.datasetId, downloadFile=False)
        datasetName = datasetEntity.name
        table_schema_by_cname = self.synStore._get_table_schema_by_cname(columnTypeDict)

        if not self.tableName:
            self.tableName = datasetName + "table"
        datasetParentProject = self.synStore.getDatasetProject(self.datasetId)
        if specifySchema:
            if columnTypeDict == {}:
                logger.error("Did not provide a columnTypeDict.")
            # create list of columns:
            cols = []
            for col in self.tableToLoad.columns:
                if col in table_schema_by_cname:
                    col_type = table_schema_by_cname[col]["columnType"]
                    max_size = (
                        table_schema_by_cname[col]["maximumSize"]
                        if "maximumSize" in table_schema_by_cname[col].keys()
                        else 100
                    )
                    max_list_len = 250
                    if max_size and max_list_len:
                        cols.append(
                            Column(
                                name=col,
                                columnType=col_type,
                                maximumSize=max_size,
                                maximumListLength=max_list_len,
                            )
                        )
                    elif max_size:
                        cols.append(
                            Column(name=col, columnType=col_type, maximumSize=max_size)
                        )
                    else:
                        cols.append(Column(name=col, columnType=col_type))
                else:
                    # TODO add warning that the given col was not found and it's max size is set to 100
                    cols.append(Column(name=col, columnType="STRING", maximumSize=100))
            schema = Schema(
                name=self.tableName, columns=cols, parent=datasetParentProject
            )
            table = Table(schema, self.tableToLoad)
            table = self.synStore.syn.store(table, isRestricted=self.restrict)
            return table.schema.id
        else:
            # For just uploading the tables to synapse using default
            # column types.
            table = build_table(self.tableName, datasetParentProject, self.tableToLoad)
            table = self.synStore.syn.store(table, isRestricted=self.restrict)
            return table.schema.id

    def replaceTable(
        self,
        specifySchema: bool = True,
        columnTypeDict: dict = None,
    ):
        """
        Method to replace an existing table on synapse with metadata from a new manifest

        Args:
            specifySchema: to infer a schema for the table format
            columnTypeDict: dictionary schema for table columns: type, size, etc

        Returns:
           existingTableId: synID of the already existing table that had its metadata replaced
        """
        datasetEntity = self.synStore.syn.get(self.datasetId, downloadFile=False)
        datasetName = datasetEntity.name
        table_schema_by_cname = self.synStore._get_table_schema_by_cname(columnTypeDict)
        existing_table, existing_results = self.synStore.get_synapse_table(
            self.existingTableId
        )
        # remove rows
        self.synStore.syn.delete(existing_results)
        # wait for row deletion to finish on synapse before getting empty table
        sleep(10)

        # removes all current columns
        current_table = self.synStore.syn.get(self.existingTableId)
        current_columns = self.synStore.syn.getTableColumns(current_table)
        for col in current_columns:
            current_table.removeColumn(col)

        if not self.tableName:
            self.tableName = datasetName + "table"

        # Process columns according to manifest entries
        table_schema_by_cname = self.synStore._get_table_schema_by_cname(columnTypeDict)
        datasetParentProject = self.synStore.getDatasetProject(self.datasetId)
        if specifySchema:
            if columnTypeDict == {}:
                logger.error("Did not provide a columnTypeDict.")
            # create list of columns:
            cols = []

            for col in self.tableToLoad.columns:
                if col in table_schema_by_cname:
                    col_type = table_schema_by_cname[col]["columnType"]
                    max_size = (
                        table_schema_by_cname[col]["maximumSize"]
                        if "maximumSize" in table_schema_by_cname[col].keys()
                        else 100
                    )
                    max_list_len = 250
                    if max_size and max_list_len:
                        cols.append(
                            Column(
                                name=col,
                                columnType=col_type,
                                maximumSize=max_size,
                                maximumListLength=max_list_len,
                            )
                        )
                    elif max_size:
                        cols.append(
                            Column(name=col, columnType=col_type, maximumSize=max_size)
                        )
                    else:
                        cols.append(Column(name=col, columnType=col_type))
                else:
                    # TODO add warning that the given col was not found and it's max size is set to 100
                    cols.append(Column(name=col, columnType="STRING", maximumSize=100))

            # adds new columns to schema
            for col in cols:
                current_table.addColumn(col)
            self.synStore.syn.store(current_table, isRestricted=self.restrict)

            # wait for synapse store to finish
            sleep(1)

            # build schema and table from columns and store with necessary restrictions
            schema = Schema(
                name=self.tableName, columns=cols, parent=datasetParentProject
            )
            schema.id = self.existingTableId
            table = Table(schema, self.tableToLoad, etag=existing_results.etag)
            table = self.synStore.syn.store(table, isRestricted=self.restrict)
        else:
            logging.error("Must specify a schema for table replacements")

        # remove system metadata from manifest
        existing_table.drop(columns=["ROW_ID", "ROW_VERSION"], inplace=True)
        return self.existingTableId

    def _get_auth_token(
        self,
    ):
        authtoken = None

        # Get access token from environment variable if available
        # Primarily useful for testing environments, with other possible usefulness for containers
        env_access_token = os.getenv("SYNAPSE_ACCESS_TOKEN")
        if env_access_token:
            authtoken = env_access_token
            return authtoken

        # Get token from authorization header
        # Primarily useful for API endpoint functionality
        if "Authorization" in self.synStore.syn.default_headers:
            authtoken = self.synStore.syn.default_headers["Authorization"].split(
                "Bearer "
            )[-1]
            return authtoken

        # retrive credentials from synapse object
        # Primarily useful for local users, could only be stored here when a .synapseConfig file is used, but including to be safe
        synapse_object_creds = self.synStore.syn.credentials
        if hasattr(synapse_object_creds, "_token"):
            authtoken = synapse_object_creds.secret

        # Try getting creds from .synapseConfig file if it exists
        # Primarily useful for local users. Seems to correlate with credentials stored in synaspe object when logged in
        if os.path.exists(CONFIG.synapse_configuration_path):
            config = self.synStore.syn.getConfigFile(CONFIG.synapse_configuration_path)

            # check which credentials are provided in file
            if config.has_option("authentication", "authtoken"):
                authtoken = config.get("authentication", "authtoken")

        # raise error if required credentials are not found
        if not authtoken:
            raise NameError(
                "authtoken credentials could not be found in the environment, synapse object, or the .synapseConfig file"
            )

        return authtoken

    def upsertTable(self, dmge: DataModelGraphExplorer):
        """
        Method to upsert rows from a new manifest into an existing table on synapse
        For upsert functionality to work, primary keys must follow the naming convention of <componenet>_id
        `-tm upsert` should be used for initial table uploads if users intend to upsert into them at a later time; using 'upsert' at creation will generate the metadata necessary for upsert functionality.
        Currently it is required to use -dl/--use_display_label with table upserts.


        Args:
            dmge: DataModelGraphExplorer instance

        Returns:
           existingTableId: synID of the already existing table that had its metadata replaced
        """

        authtoken = self._get_auth_token()

        synapseDB = SynapseDatabase(
            auth_token=authtoken,
            project_id=self.synStore.getDatasetProject(self.datasetId),
        )

        try:
            # Try performing upsert
            synapseDB.upsert_table_rows(
                table_name=self.tableName, data=self.tableToLoad
            )
        except SynapseHTTPError as ex:
            # If error is raised because Table has old `Uuid` column and not new `Id` column, then handle and re-attempt upload
            if "Id is not a valid column name or id" in str(ex):
                self._update_table_uuid_column(dmge)
                synapseDB.upsert_table_rows(
                    table_name=self.tableName, data=self.tableToLoad
                )
            # Raise if other error
            else:
                raise ex

        return self.existingTableId

    def _update_table_uuid_column(
        self,
        dmge: DataModelGraphExplorer,
    ) -> None:
        """Removes the `Uuid` column when present, and relpaces with an `Id` column
        Used to enable backwards compatability for manifests using the old `Uuid` convention

        Args:
            dmge: DataModelGraphExplorer instance

        Returns:
            None
        """

        # Get the columns of the schema
        schema = self.synStore.syn.get(self.existingTableId)
        cols = self.synStore.syn.getTableColumns(schema)

        # Iterate through columns until `Uuid` column is found
        for col in cols:
            if col.name.lower() == "uuid":
                # See if schema has `Uuid` column specified
                try:
                    uuid_col_in_schema = dmge.is_class_in_schema(col.name)
                except KeyError:
                    uuid_col_in_schema = False

                # If there is, then create a new `Id` column from scratch
                if uuid_col_in_schema:
                    new_col = Column(columnType="STRING", maximumSize=64, name="Id")
                    schema.addColumn(new_col)
                    schema = self.synStore.syn.store(schema)
                # If there is not, then use the old `Uuid` column as a basis for the new `Id` column
                else:
                    # Build ColumnModel that will be used for new column
                    id_column = Column(
                        name="Id",
                        columnType="STRING",
                        maximumSize=64,
                        defaultValue=None,
                        maximumListLength=1,
                    )
                    new_col_response = self.synStore.syn.store(id_column)

                    # Define columnChange body
                    columnChangeDict = {
                        "concreteType": "org.sagebionetworks.repo.model.table.TableSchemaChangeRequest",
                        "entityId": self.existingTableId,
                        "changes": [
                            {
                                "oldColumnId": col["id"],
                                "newColumnId": new_col_response["id"],
                            }
                        ],
                    }

                    self.synStore.syn._async_table_update(
                        table=self.existingTableId,
                        changes=[columnChangeDict],
                        wait=False,
                    )
                break

        return

    def updateTable(
        self,
        update_col: str = "Id",
    ):
        """
        Method to update an existing table with a new column

        Args:
            updateCol: column to index the old and new tables on

        Returns:
           existingTableId: synID of the already existing table that had its metadata replaced
        """
        existing_table, existing_results = self.synStore.get_synapse_table(
            self.existingTableId
        )

        self.tableToLoad = update_df(existing_table, self.tableToLoad, update_col)
        # store table with existing etag data and impose restrictions as appropriate
        self.synStore.syn.store(
            Table(self.existingTableId, self.tableToLoad, etag=existing_results.etag),
            isRestricted=self.restrict,
        )

        return self.existingTableId


class DatasetFileView:
    """Helper class to create temporary dataset file views.
    This class can be used in conjunction with a 'with' statement.
    This will ensure that the file view is deleted automatically.
    See SynapseStorage.getDatasetAnnotationsBatch for example usage.
    """

    def __init__(
        self,
        datasetId: str,
        synapse: Synapse,
        name: str = None,
        temporary: bool = True,
        parentId: str = None,
    ) -> None:
        """Create a file view scoped to a dataset folder.

        Args:
            datasetId (str): Synapse ID for a dataset folder/project.
            synapse (Synapse): Used for Synapse requests.
            name (str): Name of the file view (temporary or not).
            temporary (bool): Whether to delete the file view on exit
                of either a 'with' statement or Python entirely.
            parentId (str, optional): Synapse ID specifying where to
                store the file view. Defaults to datasetId.
        """

        self.datasetId = datasetId
        self.synapse = synapse
        self.is_temporary = temporary

        if name is None:
            self.name = f"schematic annotation file view for {self.datasetId}"

        if self.is_temporary:
            uid = secrets.token_urlsafe(5)
            self.name = f"{self.name} - UID {uid}"

        # TODO: Allow a DCC admin to configure a "universal parent"
        #       Such as a Synapse project writeable by everyone.
        self.parentId = datasetId if parentId is None else parentId

        # TODO: Create local sharing setting to hide from everyone else
        view_schema = EntityViewSchema(
            name=self.name,
            parent=self.parentId,
            scopes=self.datasetId,
            includeEntityTypes=[EntityViewType.FILE, EntityViewType.FOLDER],
            addDefaultViewColumns=False,
            addAnnotationColumns=True,
        )

        # TODO: Handle failure due to insufficient permissions by
        #       creating a temporary new project to store view
        self.view_schema = self.synapse.store(view_schema)

        # These are filled in after calling `self.query()`
        self.results = None
        self.table = None

        # Ensure deletion of the file view (last resort)
        if self.is_temporary:
            atexit.register(self.delete)

    def __enter__(self):
        """Return file view when entering 'with' statement."""
        return self

    def __exit__(self, exc_type, exc_value, traceback):
        """Delete file view when exiting 'with' statement."""
        if self.is_temporary:
            self.delete()

    def delete(self):
        """Delete the file view on Synapse without deleting local table."""
        if self.view_schema is not None:
            self.synapse.delete(self.view_schema)
            self.view_schema = None

    def query(self, tidy=True, force=False):
        """Retrieve file view as a data frame (raw format sans index)."""
        if self.table is None or force:
            fileview_id = self.view_schema["id"]
            self.results = self.synapse.tableQuery(f"select * from {fileview_id}")
            self.table = self.results.asDataFrame(rowIdAndVersionInIndex=False)
        if tidy:
            self.tidy_table()
        return self.table

    def tidy_table(self):
        """Convert raw file view data frame into more usable format."""
        assert self.table is not None, "Must call `self.query()` first."
        self._fix_default_columns()
        self._fix_list_columns()
        self._fix_int_columns()
        return self.table

    def _fix_default_columns(self):
        """Rename default columns to match schematic expectations."""

        # Drop ROW_VERSION column if present
        if "ROW_VERSION" in self.table:
            del self.table["ROW_VERSION"]

        # Rename id column to entityId and set as data frame index
        if "ROW_ID" in self.table:
            self.table["entityId"] = "syn" + self.table["ROW_ID"].astype(str)
            self.table = self.table.set_index("entityId", drop=False)
            del self.table["ROW_ID"]

        # Rename ROW_ETAG column to eTag and place at end of data frame
        if "ROW_ETAG" in self.table:
            row_etags = self.table.pop("ROW_ETAG")
            self.table.insert(len(self.table.columns), "eTag", row_etags)

        return self.table

    def _get_columns_of_type(self, types):
        """Helper function to get list of columns of a given type(s)."""
        matching_columns = []
        for header in self.results.headers:
            if header.columnType in types:
                matching_columns.append(header.name)
        return matching_columns

    def _fix_list_columns(self):
        """Fix formatting of list-columns."""
        list_types = {"STRING_LIST", "INTEGER_LIST", "BOOLEAN_LIST"}
        list_columns = self._get_columns_of_type(list_types)
        for col in list_columns:
            self.table[col] = self.table[col].apply(lambda x: ", ".join(x))
        return self.table

    def _fix_int_columns(self):
        """Ensure that integer-columns are actually integers."""
        int_columns = self._get_columns_of_type({"INTEGER"})
        for col in int_columns:
            # Coercing to string because NaN is a floating point value
            # and cannot exist alongside integers in a column
            to_int_fn = lambda x: "" if np.isnan(x) else str(int(x))
            self.table[col] = self.table[col].apply(to_int_fn)
        return self.table<|MERGE_RESOLUTION|>--- conflicted
+++ resolved
@@ -11,10 +11,7 @@
 import secrets
 import shutil
 import synapseclient
-<<<<<<< HEAD
 from synapseclient.api import get_entity_id_bundle2
-=======
->>>>>>> 64aba90d
 import uuid  # used to generate unique names for entities
 
 from tenacity import (
@@ -27,11 +24,7 @@
 from time import sleep
 
 # allows specifying explicit variable types
-<<<<<<< HEAD
 from typing import Dict, List, Tuple, Sequence, Union, Optional, Any, Set
-=======
-from typing import Dict, List, Tuple, Sequence, Union, Optional
->>>>>>> 64aba90d
 
 from synapseclient import (
     Synapse,
@@ -76,21 +69,15 @@
 from schematic.store.base import BaseStorage
 from schematic.exceptions import AccessCredentialsError
 from schematic.configuration.configuration import CONFIG
-<<<<<<< HEAD
 from synapseclient.models.annotations import Annotations
 import asyncio
 from dataclasses import asdict
+from opentelemetry import trace
 
 logger = logging.getLogger("Synapse storage")
 
-=======
-from opentelemetry import trace
-
-logger = logging.getLogger("Synapse storage")
-
 tracer = trace.get_tracer("Schematic")
 
->>>>>>> 64aba90d
 
 @dataclass
 class ManifestDownload(object):
@@ -268,10 +255,7 @@
                 # instead of guessing how much space that we left, print out .synapseCache here
                 logger.info(f"the total size of .synapseCache is: {nbytes} bytes")
 
-<<<<<<< HEAD
-=======
     @tracer.start_as_current_span("SynapseStorage::_query_fileview")
->>>>>>> 64aba90d
     def _query_fileview(self):
         self._purge_synapse_cache()
         try:
@@ -436,10 +420,7 @@
 
         return sorted_projects_list
 
-<<<<<<< HEAD
-=======
     @tracer.start_as_current_span("SynapseStorage::getStorageDatasetsInProject")
->>>>>>> 64aba90d
     def getStorageDatasetsInProject(self, projectId: str) -> list[tuple[str, str]]:
         """Gets all datasets in folder under a given storage project that the current user has access to.
 
@@ -484,10 +465,7 @@
 
         return sorted_dataset_list
 
-<<<<<<< HEAD
-=======
     @tracer.start_as_current_span("SynapseStorage::getFilesInStorageDataset")
->>>>>>> 64aba90d
     def getFilesInStorageDataset(
         self, datasetId: str, fileNames: List = None, fullpath: bool = True
     ) -> List[Tuple[str, str]]:
@@ -557,10 +535,7 @@
 
         return manifest_syn_id
 
-<<<<<<< HEAD
-=======
     @tracer.start_as_current_span("SynapseStorage::getDatasetManifest")
->>>>>>> 64aba90d
     def getDatasetManifest(
         self,
         datasetId: str,
@@ -736,10 +711,6 @@
             new_files = self._get_file_entityIds(
                 dataset_files=dataset_files, only_new_files=True, manifest=manifest
             )
-<<<<<<< HEAD
-=======
-
->>>>>>> 64aba90d
             # update manifest so that it contains new dataset files
             new_files = pd.DataFrame(new_files)
             manifest = (
@@ -751,10 +722,7 @@
         manifest = manifest.fillna("")
         return dataset_files, manifest
 
-<<<<<<< HEAD
-=======
     @tracer.start_as_current_span("SynapseStorage::updateDatasetManifestFiles")
->>>>>>> 64aba90d
     def updateDatasetManifestFiles(
         self, dmge: DataModelGraphExplorer, datasetId: str, store: bool = True
     ) -> Union[Tuple[str, pd.DataFrame], None]:
@@ -837,10 +805,7 @@
 
         return files
 
-<<<<<<< HEAD
-=======
     @tracer.start_as_current_span("SynapseStorage::getProjectManifests")
->>>>>>> 64aba90d
     def getProjectManifests(
         self, projectId: str
     ) -> list[tuple[tuple[str, str], tuple[str, str], tuple[str, str]]]:
@@ -1147,10 +1112,7 @@
             return {None: None}
 
     @missing_entity_handler
-<<<<<<< HEAD
-=======
     @tracer.start_as_current_span("SynapseStorage::uploadDB")
->>>>>>> 64aba90d
     def uploadDB(
         self,
         dmge: DataModelGraphExplorer,
@@ -1198,10 +1160,7 @@
 
         return manifest_table_id, manifest, table_manifest
 
-<<<<<<< HEAD
-=======
     @tracer.start_as_current_span("SynapseStorage::formatDB")
->>>>>>> 64aba90d
     def formatDB(self, dmge, manifest, table_column_names):
         """
         Method to format a manifest appropriatly for upload as table
@@ -1264,10 +1223,7 @@
 
         return col_schema, table_manifest
 
-<<<<<<< HEAD
-=======
     @tracer.start_as_current_span("SynapseStorage::buildDB")
->>>>>>> 64aba90d
     def buildDB(
         self,
         datasetId: str,
@@ -1343,10 +1299,7 @@
 
         return manifest_table_id
 
-<<<<<<< HEAD
-=======
     @tracer.start_as_current_span("SynapseStorage::upload_manifest_file")
->>>>>>> 64aba90d
     def upload_manifest_file(
         self,
         manifest,
@@ -1401,7 +1354,6 @@
 
         return manifest_synapse_file_id
 
-<<<<<<< HEAD
     async def get_async_annotation(self, synapse_id: str) -> Dict[str, Any]:
         """get annotations asynchronously
 
@@ -1439,10 +1391,6 @@
 
     @missing_entity_handler
     async def format_row_annotations(
-=======
-    @missing_entity_handler
-    def format_row_annotations(
->>>>>>> 64aba90d
         self, dmge, row, entityId: str, hideBlanks: bool, annotation_keys: str
     ):
         # prepare metadata for Synapse storage (resolve display name into a name that Synapse annotations support (e.g no spaces, parenthesis)
@@ -1474,12 +1422,8 @@
 
             metadataSyn[keySyn] = v
         # set annotation(s) for the various objects/items in a dataset on Synapse
-<<<<<<< HEAD
         annos = await self.get_async_annotation(entityId)
 
-=======
-        annos = self.syn.get_annotations(entityId)
->>>>>>> 64aba90d
         csv_list_regex = comma_separated_list_regex()
         for anno_k, anno_v in metadataSyn.items():
             # Remove keys with nan or empty string values from dict of annotations to be uploaded
@@ -1506,10 +1450,7 @@
         return annos
 
     @missing_entity_handler
-<<<<<<< HEAD
-=======
     @tracer.start_as_current_span("SynapseStorage::format_manifest_annotations")
->>>>>>> 64aba90d
     def format_manifest_annotations(self, manifest, manifest_synapse_id):
         """
         Set annotations for the manifest (as a whole) so they can be applied to the manifest table or csv.
@@ -1719,40 +1660,6 @@
             table_name = "synapse_storage_manifest_table"
         return table_name, component_name
 
-<<<<<<< HEAD
-=======
-    @tracer.start_as_current_span("SynapseStorage::_add_annotations")
-    def _add_annotations(
-        self,
-        dmge,
-        row,
-        entityId: str,
-        hideBlanks: bool,
-        annotation_keys: str,
-    ):
-        """Helper function to format and add annotations to entities in Synapse.
-        Args:
-            dmge: DataModelGraphExplorer object,
-            row: current row of manifest being processed
-            entityId (str): synapseId of entity to add annotations to
-            hideBlanks: Boolean flag that does not upload annotation keys with blank values when true. Uploads Annotation keys with empty string values when false.
-            annotation_keys:  (str) display_label/class_label(default), Determines labeling syle for annotation keys. class_label will format the display
-                name as upper camelcase, and strip blacklisted characters, display_label will strip blacklisted characters including spaces, to retain
-                display label formatting while ensuring the label is formatted properly for Synapse annotations.
-        Returns:
-            Annotations are added to entities in Synapse, no return.
-        """
-        # Format annotations for Synapse
-        annos = self.format_row_annotations(
-            dmge, row, entityId, hideBlanks, annotation_keys
-        )
-
-        if annos:
-            # Store annotations for an entity folder
-            self.syn.set_annotations(annos)
-        return
-
->>>>>>> 64aba90d
     def _create_entity_id(self, idx, row, manifest, datasetId):
         """Helper function to generate an entityId and add it to the appropriate row in the manifest.
         Args:
@@ -1772,7 +1679,6 @@
         manifest.loc[idx, "entityId"] = entityId
         return manifest, entityId
 
-<<<<<<< HEAD
     async def _process_store_annos(self, requests: Set[asyncio.Task]) -> None:
         """Process annotations and store them on synapse asynchronously
 
@@ -1810,11 +1716,8 @@
                 except Exception as e:
                     raise RuntimeError(f"failed with { repr(e) }.") from e
 
+    @tracer.start_as_current_span("SynapseStorage::add_annotations_to_entities_files")
     async def add_annotations_to_entities_files(
-=======
-    @tracer.start_as_current_span("SynapseStorage::add_annotations_to_entities_files")
-    def add_annotations_to_entities_files(
->>>>>>> 64aba90d
         self,
         dmge,
         manifest,
@@ -1855,10 +1758,7 @@
             ).drop("entityId_x", axis=1)
 
         # Fill `entityId` for each row if missing and annotate entity as appropriate
-<<<<<<< HEAD
         requests = set()
-=======
->>>>>>> 64aba90d
         for idx, row in manifest.iterrows():
             if not row["entityId"] and (
                 manifest_record_type == "file_and_entities"
@@ -1878,7 +1778,6 @@
 
             # Adding annotations to connected files.
             if entityId:
-<<<<<<< HEAD
                 # Format annotations for Synapse
                 annos_task = asyncio.create_task(
                     self.format_row_annotations(
@@ -1889,13 +1788,7 @@
         await self._process_store_annos(requests)
         return manifest
 
-=======
-                self._add_annotations(dmge, row, entityId, hideBlanks, annotation_keys)
-                logger.info(f"Added annotations to entity: {entityId}")
-        return manifest
-
     @tracer.start_as_current_span("SynapseStorage::upload_manifest_as_table")
->>>>>>> 64aba90d
     def upload_manifest_as_table(
         self,
         dmge: DataModelGraphExplorer,
@@ -1946,7 +1839,6 @@
         )
 
         if file_annotations_upload:
-<<<<<<< HEAD
             manifest = asyncio.run(
                 self.add_annotations_to_entities_files(
                     dmge,
@@ -1957,16 +1849,6 @@
                     manifest_synapse_table_id,
                     annotation_keys,
                 )
-=======
-            manifest = self.add_annotations_to_entities_files(
-                dmge,
-                manifest,
-                manifest_record_type,
-                datasetId,
-                hideBlanks,
-                manifest_synapse_table_id,
-                annotation_keys,
->>>>>>> 64aba90d
             )
         # Load manifest to synapse as a CSV File
         manifest_synapse_file_id = self.upload_manifest_file(
@@ -2002,10 +1884,7 @@
         self.syn.set_annotations(manifest_annotations)
         return manifest_synapse_file_id
 
-<<<<<<< HEAD
-=======
     @tracer.start_as_current_span("SynapseStorage::upload_manifest_as_csv")
->>>>>>> 64aba90d
     def upload_manifest_as_csv(
         self,
         dmge,
@@ -2036,7 +1915,6 @@
             manifest_synapse_file_id (str): SynID of manifest csv uploaded to synapse.
         """
         if file_annotations_upload:
-<<<<<<< HEAD
             manifest = asyncio.run(
                 self.add_annotations_to_entities_files(
                     dmge,
@@ -2046,15 +1924,6 @@
                     hideBlanks,
                     annotation_keys=annotation_keys,
                 )
-=======
-            manifest = self.add_annotations_to_entities_files(
-                dmge,
-                manifest,
-                manifest_record_type,
-                datasetId,
-                hideBlanks,
-                annotation_keys=annotation_keys,
->>>>>>> 64aba90d
             )
 
         # Load manifest to synapse as a CSV File
@@ -2076,10 +1945,7 @@
 
         return manifest_synapse_file_id
 
-<<<<<<< HEAD
-=======
     @tracer.start_as_current_span("SynapseStorage::upload_manifest_combo")
->>>>>>> 64aba90d
     def upload_manifest_combo(
         self,
         dmge,
@@ -2129,7 +1995,6 @@
         )
 
         if file_annotations_upload:
-<<<<<<< HEAD
             manifest = asyncio.run(
                 self.add_annotations_to_entities_files(
                     dmge,
@@ -2140,16 +2005,6 @@
                     manifest_synapse_table_id,
                     annotation_keys=annotation_keys,
                 )
-=======
-            manifest = self.add_annotations_to_entities_files(
-                dmge,
-                manifest,
-                manifest_record_type,
-                datasetId,
-                hideBlanks,
-                manifest_synapse_table_id,
-                annotation_keys=annotation_keys,
->>>>>>> 64aba90d
             )
 
         # Load manifest to synapse as a CSV File
@@ -2182,10 +2037,7 @@
         self.syn.set_annotations(manifest_annotations)
         return manifest_synapse_file_id
 
-<<<<<<< HEAD
-=======
     @tracer.start_as_current_span("SynapseStorage::associateMetadataWithFiles")
->>>>>>> 64aba90d
     def associateMetadataWithFiles(
         self,
         dmge: DataModelGraphExplorer,
