--- conflicted
+++ resolved
@@ -968,11 +968,7 @@
 
     @missing_entity_handler
     def uploadDB(self, 
-<<<<<<< HEAD
         DME: DataModelGraphExplorer, 
-=======
-        sg: SchemaGenerator,
->>>>>>> 606372ef
         manifest: pd.DataFrame, 
         datasetId: str, 
         table_name: str, 
@@ -984,11 +980,7 @@
         Method to upload a database to an asset store. In synapse, this will upload a metadata table
         
         Args:
-<<<<<<< HEAD
             DME: DataModelGraphExplorer object
-=======
-            sg: schemaGenerator object
->>>>>>> 606372ef
             manifest: pd.Df manifest to upload
             datasetId: synID of the dataset for the manifest
             table_name: name of the table to be uploaded
@@ -1005,11 +997,7 @@
         """
         
 
-<<<<<<< HEAD
-        col_schema, table_manifest = self.formatDB(DME, manifest, useSchemaLabel)
-=======
-        col_schema, table_manifest = self.formatDB(sg=sg, manifest=manifest, useSchemaLabel=useSchemaLabel)
->>>>>>> 606372ef
+        col_schema, table_manifest = self.formatDB(DME=DME, manifest=manifest, useSchemaLabel=useSchemaLabel)
 
         manifest_table_id = self.buildDB(datasetId, table_name, col_schema, table_manifest, table_manipulation, DME, restrict,)
 
@@ -1020,11 +1008,7 @@
         Method to format a manifest appropriatly for upload as table
         
         Args:
-<<<<<<< HEAD
             DME: DataModelGraphExplorer object
-=======
-            sg: schemaGenerator object
->>>>>>> 606372ef
             manifest: pd.Df manifest to upload
             useSchemaLabel: bool whether to use schemaLabel (True) or display label (False)
 
@@ -1526,23 +1510,13 @@
         """      
         # Upload manifest as a table, get the ID and updated manifest.
         manifest_synapse_table_id, manifest, table_manifest = self.uploadDB(
-<<<<<<< HEAD
-                                                    DME,
-                                                    manifest,
-                                                    datasetId,
-                                                    table_name,
-                                                    restrict,
-                                                    useSchemaLabel,
-                                                    table_manipulation)
-=======
-                                                    sg=schemaGenerator,
+                                                    DME=DME,
                                                     manifest=manifest,
                                                     datasetId=datasetId,
                                                     table_name=table_name,
                                                     restrict=restrict,
                                                     useSchemaLabel=useSchemaLabel,
                                                     table_manipulation=table_manipulation)
->>>>>>> 606372ef
 
         manifest = self.add_annotations_to_entities_files(DME, manifest, manifest_record_type, datasetId, hideBlanks, manifest_synapse_table_id)
         # Load manifest to synapse as a CSV File
@@ -1555,19 +1529,11 @@
         
         # Update manifest Synapse table with new entity id column.
         manifest_synapse_table_id, manifest, table_manifest = self.uploadDB(
-<<<<<<< HEAD
-                                                    DME,
-                                                    manifest, 
-                                                    datasetId, 
-                                                    table_name,  
-                                                    restrict,
-=======
-                                                    sg=schemaGenerator,
-                                                    manifest=manifest,
-                                                    datasetId=datasetId,
-                                                    table_name=table_name,
+                                                    DME=DME,
+                                                    manifest=manifest, 
+                                                    datasetId=datasetId, 
+                                                    table_name=table_name,  
                                                     restrict=restrict,
->>>>>>> 606372ef
                                                     useSchemaLabel=useSchemaLabel,
                                                     table_manipulation='update')
 
@@ -1646,19 +1612,11 @@
             manifest_synapse_file_id (str): SynID of manifest csv uploaded to synapse.
         """
         manifest_synapse_table_id, manifest, table_manifest = self.uploadDB(
-<<<<<<< HEAD
-                                                    DME,
-                                                    manifest,
-                                                    datasetId,
-                                                    table_name,
-                                                    restrict,
-=======
-                                                    sg=schemaGenerator,
+                                                    DME=DME,
                                                     manifest=manifest,
                                                     datasetId=datasetId,
                                                     table_name=table_name,
                                                     restrict=restrict,
->>>>>>> 606372ef
                                                     useSchemaLabel=useSchemaLabel,
                                                     table_manipulation=table_manipulation)
 
@@ -1674,19 +1632,11 @@
         
         # Update manifest Synapse table with new entity id column.
         manifest_synapse_table_id, manifest, table_manifest = self.uploadDB(
-<<<<<<< HEAD
-                                                                DME,
-                                                                manifest,
-                                                                datasetId,
-                                                                table_name,
-                                                                restrict,
-=======
-                                                                sg=schemaGenerator,
+                                                                DME=DME,
                                                                 manifest=manifest,
                                                                 datasetId=datasetId,
                                                                 table_name=table_name,
                                                                 restrict=restrict,
->>>>>>> 606372ef
                                                                 useSchemaLabel=useSchemaLabel,
                                                                 table_manipulation='update')
 
