<<<<<<< HEAD
"""Synapse storage class"""

import atexit
from copy import deepcopy
from dataclasses import dataclass
import logging
import numpy as np
import pandas as pd
import os
import re
import secrets
import shutil
import synapseclient
import uuid  # used to generate unique names for entities

from tenacity import (
    retry,
    stop_after_attempt,
    wait_chain,
    wait_fixed,
    retry_if_exception_type,
)
from time import sleep

# allows specifying explicit variable types
from typing import Dict, List, Tuple, Sequence, Union, Optional

from synapseclient import (
    Synapse,
    File,
    Folder,
    Table,
    Schema,
    EntityViewSchema,
    EntityViewType,
    Column,
    as_table_columns,
)
from synapseclient.entity import File
from synapseclient.table import CsvFileTable, build_table, Schema
from synapseclient.core.exceptions import (
    SynapseHTTPError,
    SynapseAuthenticationError,
    SynapseUnmetAccessRestrictions,
    SynapseHTTPError,
)
import synapseutils

from schematic_db.rdb.synapse_database import SynapseDatabase

from schematic.schemas.data_model_graph import DataModelGraphExplorer

from schematic.utils.df_utils import update_df, load_df, col_in_dataframe
from schematic.utils.validate_utils import comma_separated_list_regex, rule_in_rule_list

# entity_type_mapping, get_dir_size, create_temp_folder, check_synapse_cache_size, and clear_synapse_cache functions are used for AWS deployment
# Please do not remove these import statements
from schematic.utils.general import (
    entity_type_mapping,
    get_dir_size,
    create_temp_folder,
    check_synapse_cache_size,
    clear_synapse_cache,
)

from schematic.utils.schema_utils import get_class_label_from_display_name

from schematic.store.base import BaseStorage
from schematic.exceptions import AccessCredentialsError
from schematic.configuration.configuration import CONFIG
from opentelemetry import trace

logger = logging.getLogger("Synapse storage")

tracer = trace.get_tracer("Schematic")


@dataclass
class ManifestDownload(object):
    """
    syn: an object of type synapseclient.
    manifest_id: id of a manifest
    """

    syn: synapseclient.Synapse
    manifest_id: str

    def _download_manifest_to_folder(self) -> File:
        """
        try downloading a manifest to local cache or a given folder
        manifest
        Return:
            manifest_data: A Synapse file entity of the downloaded manifest
        """
        if "SECRETS_MANAGER_SECRETS" in os.environ:
            temporary_manifest_storage = "/var/tmp/temp_manifest_download"
            # clear out all the existing manifests
            if os.path.exists(temporary_manifest_storage):
                shutil.rmtree(temporary_manifest_storage)
            # create a new directory to store manifest
            if not os.path.exists(temporary_manifest_storage):
                os.mkdir(temporary_manifest_storage)
            # create temporary folders for storing manifests
            download_location = create_temp_folder(temporary_manifest_storage)
        else:
            download_location = CONFIG.manifest_folder
        manifest_data = self.syn.get(
            self.manifest_id,
            downloadLocation=download_location,
            ifcollision="overwrite.local",
        )
        return manifest_data

    def _entity_type_checking(self) -> str:
        """
        check the entity type of the id that needs to be downloaded
        Return:
             if the entity type is wrong, raise an error
        """
        # check the type of entity
        entity_type = entity_type_mapping(self.syn, self.manifest_id)
        if entity_type != "file":
            logger.error(
                f"You are using entity type: {entity_type}. Please provide a file ID"
            )

    @staticmethod
    def download_manifest(
        self, newManifestName: str = "", manifest_df: pd.DataFrame = pd.DataFrame()
    ) -> Union[str, File]:
        """
        Download a manifest based on a given manifest id.
        Args:
            newManifestName(optional): new name of a manifest that gets downloaded.
            manifest_df(optional): a dataframe containing name and id of manifests in a given asset view
        Return:
            manifest_data: synapse entity file object
        """

        # enables retrying if user does not have access to uncensored manifest
        # pass synID to synapseclient.Synapse.get() method to download (and overwrite) file to a location
        manifest_data = ""

        # check entity type
        self._entity_type_checking()

        # download a manifest
        try:
            manifest_data = self._download_manifest_to_folder()
        except (SynapseUnmetAccessRestrictions, SynapseAuthenticationError):
            # if there's an error getting an uncensored manifest, try getting the censored manifest
            if not manifest_df.empty:
                censored_regex = re.compile(".*censored.*")
                censored = manifest_df["name"].str.contains(censored_regex)
                new_manifest_id = manifest_df[censored]["id"][0]
                self.manifest_id = new_manifest_id
                try:
                    manifest_data = self._download_manifest_to_folder()
                except (
                    SynapseUnmetAccessRestrictions,
                    SynapseAuthenticationError,
                ) as e:
                    raise PermissionError(
                        "You don't have access to censored and uncensored manifests in this dataset."
                    ) from e
            else:
                logger.error(
                    f"You don't have access to the requested resource: {self.manifest_id}"
                )

        if newManifestName and os.path.exists(manifest_data.get("path")):
            # Rename the file we just made to the new name
            new_manifest_filename = newManifestName + ".csv"

            # get location of existing manifest. The manifest that will be renamed should live in the same folder as existing manifest.
            parent_folder = os.path.dirname(manifest_data.get("path"))

            new_manifest_path_name = os.path.join(parent_folder, new_manifest_filename)
            os.rename(manifest_data["path"], new_manifest_path_name)

            # Update file names/paths in manifest_data
            manifest_data["name"] = new_manifest_filename
            manifest_data["filename"] = new_manifest_filename
            manifest_data["path"] = new_manifest_path_name
        return manifest_data


class SynapseStorage(BaseStorage):
    """Implementation of Storage interface for datasets/files stored on Synapse.
    Provides utilities to list files in a specific project; update files annotations, create fileviews, etc.

    TODO: Need to define the interface and rename and/or refactor some of the methods below.
    """

    def __init__(
        self,
        token: Optional[str] = None,  # optional parameter retrieved from browser cookie
        access_token: Optional[str] = None,
        project_scope: Optional[list] = None,
        synapse_cache_path: Optional[str] = None,
    ) -> None:
        """Initializes a SynapseStorage object.

        Args:
            token (Optional[str], optional):
              Optional token parameter as found in browser cookie upon login to synapse.
              Defaults to None.
            access_token (Optional[list], optional):
              Optional access token (personal or oauth).
              Defaults to None.
            project_scope (Optional[list], optional): Defaults to None.
            synapse_cache_path (Optional[str], optional):
              Location of synapse cache.
              Defaults to None.
        """
        self.syn = self.login(synapse_cache_path, token, access_token)
        self.project_scope = project_scope
        self.storageFileview = CONFIG.synapse_master_fileview_id
        self.manifest = CONFIG.synapse_manifest_basename
        self.root_synapse_cache = self.syn.cache.cache_root_dir
        self._query_fileview()

    def _purge_synapse_cache(
        self, maximum_storage_allowed_cache_gb: int = 1, minute_buffer: int = 15
    ) -> None:
        """
        Purge synapse cache if it exceeds a certain size. Default to 1GB.
        Args:
            maximum_storage_allowed_cache_gb (int): the maximum storage allowed
              before purging cache. Default is 1 GB.
            minute_buffer (int): All files created this amount of time or older will be deleted
        """
        # try clearing the cache
        # scan a directory and check size of files
        if os.path.exists(self.root_synapse_cache):
            maximum_storage_allowed_cache_bytes = maximum_storage_allowed_cache_gb * (
                1024**3
            )
            nbytes = get_dir_size(self.root_synapse_cache)
            dir_size_bytes = check_synapse_cache_size(directory=self.root_synapse_cache)
            # if 1 GB has already been taken, purge cache before 15 min
            if dir_size_bytes >= maximum_storage_allowed_cache_bytes:
                num_of_deleted_files = clear_synapse_cache(
                    self.syn.cache, minutes=minute_buffer
                )
                logger.info(
                    f"{num_of_deleted_files}  files have been deleted from {self.root_synapse_cache}"
                )
            else:
                # on AWS, OS takes around 14-17% of our ephemeral storage (20GiB)
                # instead of guessing how much space that we left, print out .synapseCache here
                logger.info(f"the total size of .synapseCache is: {nbytes} bytes")

    @tracer.start_as_current_span("SynapseStorage::_query_fileview")
    def _query_fileview(self):
        self._purge_synapse_cache()
        try:
            self.storageFileview = CONFIG.synapse_master_fileview_id
            self.manifest = CONFIG.synapse_manifest_basename
            if self.project_scope:
                self.storageFileviewTable = self.syn.tableQuery(
                    f"SELECT * FROM {self.storageFileview} WHERE projectId IN {tuple(self.project_scope + [''])}"
                ).asDataFrame()
            else:
                # get data in administrative fileview for this pipeline
                self.storageFileviewTable = self.syn.tableQuery(
                    "SELECT * FROM " + self.storageFileview
                ).asDataFrame()
        except SynapseHTTPError:
            raise AccessCredentialsError(self.storageFileview)

    @staticmethod
    def login(
        synapse_cache_path: Optional[str] = None,
        token: Optional[str] = None,
        access_token: Optional[str] = None,
    ) -> synapseclient.Synapse:
        """Login to Synapse

        Args:
            token (Optional[str], optional): A Synapse token. Defaults to None.
            access_token (Optional[str], optional): A synapse access token. Defaults to None.
            synapse_cache_path (Optional[str]): location of synapse cache

        Raises:
            ValueError: If unable to login with token
            ValueError: If unable to loging with access token

        Returns:
            synapseclient.Synapse: A Synapse object that is logged in
        """
        # If no token is provided, try retrieving access token from environment
        if not token and not access_token:
            access_token = os.getenv("SYNAPSE_ACCESS_TOKEN")

        # login using a token
        if token:
            syn = synapseclient.Synapse(cache_root_dir=synapse_cache_path)
            try:
                syn.login(sessionToken=token, silent=True)
            except SynapseHTTPError as exc:
                raise ValueError(
                    "Please make sure you are logged into synapse.org."
                ) from exc
        elif access_token:
            try:
                syn = synapseclient.Synapse(cache_root_dir=synapse_cache_path)
                syn.default_headers["Authorization"] = f"Bearer {access_token}"
            except SynapseHTTPError as exc:
                raise ValueError(
                    "No access to resources. Please make sure that your token is correct"
                ) from exc
        else:
            # login using synapse credentials provided by user in .synapseConfig (default) file
            syn = synapseclient.Synapse(
                configPath=CONFIG.synapse_configuration_path,
                cache_root_dir=synapse_cache_path,
            )
            syn.login(silent=True)
        return syn

    def missing_entity_handler(method):
        def wrapper(*args, **kwargs):
            try:
                return method(*args, **kwargs)
            except SynapseHTTPError as ex:
                str_message = str(ex).replace("\n", "")
                if "trash" in str_message or "does not exist" in str_message:
                    logging.warning(str_message)
                    return None
                else:
                    raise ex

        return wrapper

    def getStorageFileviewTable(self):
        """Returns the storageFileviewTable obtained during initialization."""
        return self.storageFileviewTable

    def getPaginatedRestResults(self, currentUserId: str) -> Dict[str, str]:
        """Gets the paginated results of the REST call to Synapse to check what projects the current user has access to.

        Args:
            currentUserId: synapse id for the user whose projects we want to get.

        Returns:
            A dictionary with a next page token and the results.
        """
        all_results = self.syn.restGET(
            "/projects/user/{principalId}".format(principalId=currentUserId)
        )

        while (
            "nextPageToken" in all_results
        ):  # iterate over next page token in results while there is any
            results_token = self.syn.restGET(
                "/projects/user/{principalId}?nextPageToken={nextPageToken}".format(
                    principalId=currentUserId,
                    nextPageToken=all_results["nextPageToken"],
                )
            )
            all_results["results"].extend(results_token["results"])

            if "nextPageToken" in results_token:
                all_results["nextPageToken"] = results_token["nextPageToken"]
            else:
                del all_results["nextPageToken"]

        return all_results

    def getStorageProjects(self, project_scope: List = None) -> list[tuple[str, str]]:
        """Gets all storage projects the current user has access to, within the scope of the 'storageFileview' attribute.

        Returns:
            A list of storage projects the current user has access to; the list consists of tuples (projectId, projectName).
        """

        # get the set of all storage Synapse project accessible for this pipeline
        storageProjects = self.storageFileviewTable["projectId"].unique()

        # get the set of storage Synapse project accessible for this user

        # get current user name and user ID
        currentUser = self.syn.getUserProfile()
        currentUserName = currentUser.userName
        currentUserId = currentUser.ownerId

        # get a list of projects from Synapse
        currentUserProjects = self.getPaginatedRestResults(currentUserId)

        # prune results json filtering project id
        currentUserProjects = [
            currentUserProject.get("id")
            for currentUserProject in currentUserProjects["results"]
        ]

        # find set of user projects that are also in this pipeline's storage projects set
        storageProjects = list(set(storageProjects) & set(currentUserProjects))

        # Limit projects to scope if specified
        if project_scope:
            storageProjects = list(set(storageProjects) & set(project_scope))

            if not storageProjects:
                raise Warning(
                    f"There are no projects that the user has access to that match the criteria of the specified project scope: {project_scope}"
                )

        # prepare a return list of project IDs and names
        projects = []
        for projectId in storageProjects:
            projectName = self.syn.get(projectId, downloadFile=False).name
            projects.append((projectId, projectName))

        sorted_projects_list = sorted(projects, key=lambda tup: tup[0])

        return sorted_projects_list

    @tracer.start_as_current_span("SynapseStorage::getStorageDatasetsInProject")
    def getStorageDatasetsInProject(self, projectId: str) -> list[tuple[str, str]]:
        """Gets all datasets in folder under a given storage project that the current user has access to.

        Args:
            projectId: synapse ID of a storage project.

        Returns:
            A list of datasets within the given storage project; the list consists of tuples (datasetId, datasetName).
            None: If the projectId cannot be found on Synapse.
        """

        # select all folders and fetch their names from within the storage project;
        # if folder content type is defined, only select folders that contain datasets
        areDatasets = False
        if "contentType" in self.storageFileviewTable.columns:
            foldersTable = self.storageFileviewTable[
                (self.storageFileviewTable["contentType"] == "dataset")
                & (self.storageFileviewTable["projectId"] == projectId)
            ]
            areDatasets = True
        else:
            foldersTable = self.storageFileviewTable[
                (self.storageFileviewTable["type"] == "folder")
                & (self.storageFileviewTable["parentId"] == projectId)
            ]

        # get an array of tuples (folderId, folderName)
        # some folders are part of datasets; others contain datasets
        # each dataset parent is the project; folders part of a dataset have another folder as a parent
        # to get folders if and only if they contain datasets for each folder
        # check if folder's parent is the project; if so that folder contains a dataset,
        # unless the folder list has already been filtered to dataset folders based on contentType attribute above

        datasetList = []
        folderProperties = ["id", "name"]
        for folder in list(
            foldersTable[folderProperties].itertuples(index=False, name=None)
        ):
            datasetList.append(folder)

        sorted_dataset_list = sorted(datasetList, key=lambda tup: tup[0])

        return sorted_dataset_list

    @tracer.start_as_current_span("SynapseStorage::getFilesInStorageDataset")
    def getFilesInStorageDataset(
        self, datasetId: str, fileNames: List = None, fullpath: bool = True
    ) -> List[Tuple[str, str]]:
        """Gets all files in a given dataset folder.

        Args:
            datasetId: synapse ID of a storage dataset.
            fileNames: get a list of files with particular names; defaults to None in which case all dataset files are returned (except bookkeeping files, e.g.
            metadata manifests); if fileNames is not None, all files matching the names in the fileNames list are returned if present.
            fullpath: if True return the full path as part of this filename; otherwise return just base filename

        Returns:
            A list of files; the list consists of tuples (fileId, fileName).

        Raises:
            ValueError: Dataset ID not found.
        """
        # select all files within a given storage dataset folder (top level folder in a Synapse storage project or folder marked with contentType = 'dataset')
        walked_path = synapseutils.walk(
            self.syn, datasetId, includeTypes=["folder", "file"]
        )

        file_list = []

        # iterate over all results
        for dirpath, dirname, filenames in walked_path:
            # iterate over all files in a folder
            for filename in filenames:
                if (not "manifest" in filename[0] and not fileNames) or (
                    fileNames and filename[0] in fileNames
                ):
                    # don't add manifest to list of files unless it is specified in the list of specified fileNames; return all found files
                    # except the manifest if no fileNames have been specified
                    # TODO: refactor for clarity/maintainability

                    if fullpath:
                        # append directory path to filename
                        filename = (dirpath[0] + "/" + filename[0], filename[1])

                    # add file name file id tuple, rearranged so that id is first and name follows
                    file_list.append(filename[::-1])

        return file_list

    def _get_manifest_id(self, manifest: pd.DataFrame) -> str:
        """If both censored and uncensored manifests are present, return uncensored manifest; if only one manifest is present, return manifest id of that manifest; if more than two manifests are present, return the manifest id of the first one.
        Args:
        manifest: a dataframe contains name and id of manifests in a given asset view

        Return:
        manifest_syn_id: id of a given censored or uncensored manifest
        """
        censored_regex = re.compile(".*censored.*")
        censored = manifest["name"].str.contains(censored_regex)
        if any(censored):
            # Try to use uncensored manifest first
            not_censored = ~censored
            if any(not_censored):
                manifest_syn_id = manifest[not_censored]["id"].iloc[0]
            # if only censored manifests are available, just use the first censored manifest
            else:
                manifest_syn_id = manifest["id"].iloc[0]

        # otherwise, use the first (implied only) version that exists
        else:
            manifest_syn_id = manifest["id"].iloc[0]

        return manifest_syn_id

    @tracer.start_as_current_span("SynapseStorage::getDatasetManifest")
    def getDatasetManifest(
        self,
        datasetId: str,
        downloadFile: bool = False,
        newManifestName: str = "",
    ) -> Union[str, File]:
        """Gets the manifest associated with a given dataset.

        Args:
            datasetId: synapse ID of a storage dataset.
            downloadFile: boolean argument indicating if manifest file in dataset should be downloaded or not.
            newManifestName: new name of a manifest that gets downloaded

        Returns:
            manifest_syn_id (String): Synapse ID of exisiting manifest file.
            manifest_data (synapseclient.entity.File): Synapse entity if downloadFile is True.
            "" (String): No pre-exisiting manifest in dataset.
        """
        manifest_data = ""

        # get a list of files containing the manifest for this dataset (if any)
        all_files = self.storageFileviewTable

        # construct regex based on manifest basename in the config
        manifest_re = re.compile(os.path.basename(self.manifest) + ".*.[tc]sv")

        # search manifest based on given manifest basename regex above
        # and return a dataframe containing name and id of manifests in a given asset view
        manifest = all_files[
            (all_files["name"].str.contains(manifest_re, regex=True))
            & (all_files["parentId"] == datasetId)
        ]

        manifest = manifest[["id", "name"]]

        # if there is no pre-exisiting manifest in the specified dataset
        if manifest.empty:
            logger.warning(
                f"Could not find a manifest that fits basename {self.manifest} in asset view and dataset {datasetId}"
            )
            return ""

        # if there is an exisiting manifest
        else:
            manifest_syn_id = self._get_manifest_id(manifest)
            if downloadFile:
                md = ManifestDownload(self.syn, manifest_id=manifest_syn_id)
                manifest_data = ManifestDownload.download_manifest(
                    md, newManifestName=newManifestName, manifest_df=manifest
                )
                ## TO DO: revisit how downstream code handle manifest_data. If the downstream code would break when manifest_data is an empty string,
                ## then we should catch the error here without returning an empty string.
                if not manifest_data:
                    logger.debug(
                        f"No manifest data returned. Please check if you have successfully downloaded manifest: {manifest_syn_id}"
                    )
                return manifest_data
            return manifest_syn_id

    def getDataTypeFromManifest(self, manifestId: str):
        """Fetch a manifest and return data types of all columns
        Args:
            manifestId: synapse ID of a manifest
        """
        # get manifest file path
        manifest_filepath = self.syn.get(manifestId).path

        # load manifest dataframe
        manifest = load_df(
            manifest_filepath,
            preserve_raw_input=False,
            data_model=False,
        )

        # convert the dataFrame to use best possible dtypes.
        manifest_new = manifest.convert_dtypes()

        # get data types of columns
        result = manifest_new.dtypes.to_frame("dtypes").reset_index()

        # return the result as a dictionary
        result_dict = result.set_index("index")["dtypes"].astype(str).to_dict()

        return result_dict

    def _get_files_metadata_from_dataset(
        self, datasetId: str, only_new_files: bool, manifest: pd.DataFrame = None
    ) -> Optional[dict]:
        """retrieve file ids under a particular datasetId

        Args:
            datasetId (str): a dataset id
            only_new_files (bool): if only adding new files that are not already exist
            manifest (pd.DataFrame): metadata manifest dataframe. Default to None.

        Returns:
            a dictionary that contains filename and entityid under a given datasetId or None if there is nothing under a given dataset id are not available
        """
        dataset_files = self.getFilesInStorageDataset(datasetId)
        if dataset_files:
            dataset_file_names_id_dict = self._get_file_entityIds(
                dataset_files, only_new_files=only_new_files, manifest=manifest
            )
            return dataset_file_names_id_dict
        else:
            return None

    def add_entity_id_and_filename(
        self, datasetId: str, manifest: pd.DataFrame
    ) -> pd.DataFrame:
        """add entityid and filename column to an existing manifest assuming entityId column is not already present

        Args:
            datasetId (str): dataset syn id
            manifest (pd.DataFrame): existing manifest dataframe, assuming this dataframe does not have an entityId column and Filename column is present but completely empty

        Returns:
            pd.DataFrame: returns a pandas dataframe
        """
        # get file names and entity ids of a given dataset
        dataset_files_dict = self._get_files_metadata_from_dataset(
            datasetId, only_new_files=False
        )

        if dataset_files_dict:
            # turn manifest dataframe back to a dictionary for operation
            manifest_dict = manifest.to_dict("list")

            # update Filename column
            # add entityId column to the end
            manifest_dict.update(dataset_files_dict)

            # if the component column exists in existing manifest, fill up that column
            if "Component" in manifest_dict.keys():
                manifest_dict["Component"] = manifest_dict["Component"] * max(
                    1, len(manifest_dict["Filename"])
                )

            # turn dictionary back to a dataframe
            manifest_df_index = pd.DataFrame.from_dict(manifest_dict, orient="index")
            manifest_df_updated = manifest_df_index.transpose()

            # fill na with empty string
            manifest_df_updated = manifest_df_updated.fillna("")

            # drop index
            manifest_df_updated = manifest_df_updated.reset_index(drop=True)

            return manifest_df_updated
        else:
            return manifest

    def fill_in_entity_id_filename(
        self, datasetId: str, manifest: pd.DataFrame
    ) -> Tuple[List, pd.DataFrame]:
        """fill in Filename column and EntityId column. EntityId column and Filename column will be created if not already present.

        Args:
            datasetId (str): dataset syn id
            manifest (pd.DataFrame): existing manifest dataframe.

        Returns:
            Tuple[List, pd.DataFrame]: a list of synIds that are under a given datasetId folder and updated manifest dataframe
        """
        # get dataset file names and entity id as a list of tuple
        dataset_files = self.getFilesInStorageDataset(datasetId)

        # update manifest with additional filenames, if any
        # note that if there is an existing manifest and there are files in the dataset
        # the columns Filename and entityId are assumed to be present in manifest schema
        # TODO: use idiomatic panda syntax
        if dataset_files:
            new_files = self._get_file_entityIds(
                dataset_files=dataset_files, only_new_files=True, manifest=manifest
            )

            # update manifest so that it contains new dataset files
            new_files = pd.DataFrame(new_files)
            manifest = (
                pd.concat([manifest, new_files], sort=False)
                .reset_index()
                .drop("index", axis=1)
            )

        manifest = manifest.fillna("")
        return dataset_files, manifest

    @tracer.start_as_current_span("SynapseStorage::updateDatasetManifestFiles")
    def updateDatasetManifestFiles(
        self, dmge: DataModelGraphExplorer, datasetId: str, store: bool = True
    ) -> Union[Tuple[str, pd.DataFrame], None]:
        """Fetch the names and entity IDs of all current files in dataset in store, if any; update dataset's manifest with new files, if any.

        Args:
            dmge: DataModelGraphExplorer Instance
            datasetId: synapse ID of a storage dataset.
            store: if set to True store updated manifest in asset store; if set to False
            return a Pandas dataframe containing updated manifest but do not store to asset store


        Returns:
            Synapse ID of updated manifest and Pandas dataframe containing the updated manifest.
            If there is no existing manifest return None
        """

        # get existing manifest Synapse ID
        manifest_id = self.getDatasetManifest(datasetId)

        # if there is no manifest return None
        if not manifest_id:
            return None

        manifest_filepath = self.syn.get(manifest_id).path
        manifest = load_df(manifest_filepath)

        # update manifest with additional filenames, if any
        # note that if there is an existing manifest and there are files in the dataset
        # the columns Filename and entityId are assumed to be present in manifest schema
        # TODO: use idiomatic panda syntax

        dataset_files, manifest = self.fill_in_entity_id_filename(datasetId, manifest)
        if dataset_files:
            # update the manifest file, so that it contains the relevant entity IDs
            if store:
                manifest.to_csv(manifest_filepath, index=False)

                # store manifest and update associated metadata with manifest on Synapse
                manifest_id = self.associateMetadataWithFiles(
                    dmge, manifest_filepath, datasetId
                )

        return manifest_id, manifest

    def _get_file_entityIds(
        self,
        dataset_files: List,
        only_new_files: bool = False,
        manifest: pd.DataFrame = None,
    ):
        """
        Get a dictionary of files in a dataset. Either files that are not in the current manifest or all files

        Args:
            manifest: metadata manifest
            dataset_file: List of all files in a dataset
            only_new_files: boolean to control whether only new files are returned or all files in the dataset
        Returns:
            files: dictionary of file names and entityIDs, with scope as specified by `only_new_files`
        """
        files = {"Filename": [], "entityId": []}

        if only_new_files:
            if manifest is None:
                raise UnboundLocalError(
                    "No manifest was passed in, a manifest is required when `only_new_files` is True."
                )

            # find new files (that are not in the current manifest) if any
            for file_id, file_name in dataset_files:
                if not file_id in manifest["entityId"].values:
                    files["Filename"].append(file_name)
                    files["entityId"].append(file_id)
        else:
            # get all files
            for file_id, file_name in dataset_files:
                files["Filename"].append(file_name)
                files["entityId"].append(file_id)

        return files

    @tracer.start_as_current_span("SynapseStorage::getProjectManifests")
    def getProjectManifests(
        self, projectId: str
    ) -> list[tuple[tuple[str, str], tuple[str, str], tuple[str, str]]]:
        """Gets all metadata manifest files across all datasets in a specified project.

        Returns: A list of datasets per project; metadata manifest Synapse ID for each dataset; and the corresponding schema component of the manifest
                 as a list of tuples, one for each manifest:
                    [
                        (
                            (datasetId, dataName),
                            (manifestId, manifestName),
                            (componentSchemaLabel, componentSchemaLabel) TODO: # get component name from schema
                        ),
                        ...
                    ]

        TODO: Return manifest URI instead of Synapse ID for interoperability with other implementations of a store interface
        """
        component = None
        entity = None
        manifests = []

        datasets = self.getStorageDatasetsInProject(projectId)

        for datasetId, datasetName in datasets:
            # encode information about the manifest in a simple list (so that R clients can unpack it)
            # eventually can serialize differently

            # Get synID of manifest for a dataset
            manifestId = self.getDatasetManifest(datasetId)

            # If a manifest exists, get the annotations for it, else return base 'manifest' tuple
            if manifestId:
                annotations = self.getFileAnnotations(manifestId)

                # If manifest has annotations specifying component, use that
                if annotations and "Component" in annotations:
                    component = annotations["Component"]
                    entity = self.syn.get(manifestId, downloadFile=False)
                    manifest_name = entity["properties"]["name"]

                # otherwise download the manifest and parse for information
                elif not annotations or "Component" not in annotations:
                    logging.debug(
                        f"No component annotations have been found for manifest {manifestId}. "
                        "The manifest will be downloaded and parsed instead. "
                        "For increased speed, add component annotations to manifest."
                    )

                    manifest_info = self.getDatasetManifest(
                        datasetId, downloadFile=True
                    )
                    manifest_name = manifest_info["properties"].get("name", "")

                    if not manifest_name:
                        logger.error(f"Failed to download manifests from {datasetId}")

                    manifest_path = manifest_info["path"]

                    manifest_df = load_df(manifest_path)

                    # Get component from component column if it exists
                    if (
                        "Component" in manifest_df
                        and not manifest_df["Component"].empty
                    ):
                        list(set(manifest_df["Component"]))
                        component = list(set(manifest_df["Component"]))

                        # Added to address issues raised during DCA testing
                        if "" in component:
                            component.remove("")

                        if len(component) == 1:
                            component = component[0]
                        elif len(component) > 1:
                            logging.warning(
                                f"Manifest {manifestId} is composed of multiple components. Schematic does not support mulit-component manifests at this time."
                                "Behavior of manifests with multiple components is undefined"
                            )
            else:
                manifest_name = ""
                component = None
            if component:
                manifest = (
                    (datasetId, datasetName),
                    (manifestId, manifest_name),
                    (component, component),
                )
            elif manifestId:
                logging.debug(
                    f"Manifest {manifestId} does not have an associated Component"
                )
                manifest = (
                    (datasetId, datasetName),
                    (manifestId, manifest_name),
                    ("", ""),
                )
            else:
                manifest = (
                    (datasetId, datasetName),
                    ("", ""),
                    ("", ""),
                )

            if manifest:
                manifests.append(manifest)

        return manifests

    def upload_project_manifests_to_synapse(
        self, dmge: DataModelGraphExplorer, projectId: str
    ) -> List[str]:
        """Upload all metadata manifest files across all datasets in a specified project as tables in Synapse.

        Returns: String of all the manifest_table_ids of all the manifests that have been loaded.
        """

        manifests = []
        manifest_loaded = []
        datasets = self.getStorageDatasetsInProject(projectId)

        for datasetId, datasetName in datasets:
            # encode information about the manifest in a simple list (so that R clients can unpack it)
            # eventually can serialize differently

            manifest = ((datasetId, datasetName), ("", ""), ("", ""))

            manifest_info = self.getDatasetManifest(datasetId, downloadFile=True)
            if manifest_info:
                manifest_id = manifest_info["properties"]["id"]
                manifest_name = manifest_info["properties"]["name"]
                manifest_path = manifest_info["path"]
                manifest_df = load_df(manifest_path)
                manifest_table_id = uploadDB(
                    dmge=dmge,
                    manifest=manifest,
                    datasetId=datasetId,
                    table_name=datasetName,
                )
                manifest_loaded.append(datasetName)
        return manifest_loaded

    def upload_annotated_project_manifests_to_synapse(
        self, projectId: str, path_to_json_ld: str, dry_run: bool = False
    ) -> List[str]:
        """
        Purpose:
            For all manifests in a project, upload them as a table and add annotations manifest csv.
            Assumes the manifest is already present as a CSV in a dataset in the project.

        """
        # Instantiate DataModelParser
        data_model_parser = DataModelParser(path_to_data_model=path_to_json_ld)
        # Parse Model
        parsed_data_model = data_model_parser.parse_model()

        # Instantiate DataModelGraph
        data_model_grapher = DataModelGraph(parsed_data_model)

        # Generate graph
        graph_data_model = data_model_grapher.generate_data_model_graph()

        # Instantiate DataModelGraphExplorer
        dmge = DataModelGraphExplorer(graph_data_model)

        manifests = []
        manifest_loaded = []
        datasets = self.getStorageDatasetsInProject(projectId)
        for datasetId, datasetName in datasets:
            # encode information about the manifest in a simple list (so that R clients can unpack it)
            # eventually can serialize differently

            manifest = ((datasetId, datasetName), ("", ""), ("", ""))
            manifests.append(manifest)

            manifest_info = self.getDatasetManifest(datasetId, downloadFile=True)

            if manifest_info:
                manifest_id = manifest_info["properties"]["id"]
                manifest_name = manifest_info["properties"]["name"]
                manifest_path = manifest_info["path"]
                manifest = (
                    (datasetId, datasetName),
                    (manifest_id, manifest_name),
                    ("", ""),
                )
                if not dry_run:
                    manifest_syn_id = self.associateMetadataWithFiles(
                        dmge, manifest_path, datasetId, manifest_record_type="table"
                    )
                manifest_loaded.append(manifest)

        return manifests, manifest_loaded

    def move_entities_to_new_project(
        self,
        projectId: str,
        newProjectId: str,
        returnEntities: bool = False,
        dry_run: bool = False,
    ):
        """
        For each manifest csv in a project, look for all the entitiy ids that are associated.
        Look up the entitiy in the files, move the entity to new project.
        """

        manifests = []
        manifest_loaded = []
        datasets = self.getStorageDatasetsInProject(projectId)
        if datasets:
            for datasetId, datasetName in datasets:
                # encode information about the manifest in a simple list (so that R clients can unpack it)
                # eventually can serialize differently

                manifest = ((datasetId, datasetName), ("", ""), ("", ""))
                manifests.append(manifest)

                manifest_info = self.getDatasetManifest(datasetId, downloadFile=True)
                if manifest_info:
                    manifest_id = manifest_info["properties"]["id"]
                    manifest_name = manifest_info["properties"]["name"]
                    manifest_path = manifest_info["path"]
                    manifest_df = load_df(manifest_path)

                    manifest = (
                        (datasetId, datasetName),
                        (manifest_id, manifest_name),
                        ("", ""),
                    )
                    manifest_loaded.append(manifest)

                    annotation_entities = self.storageFileviewTable[
                        (self.storageFileviewTable["id"].isin(manifest_df["entityId"]))
                        & (self.storageFileviewTable["type"] == "folder")
                    ]["id"]

                    if returnEntities:
                        for entityId in annotation_entities:
                            if not dry_run:
                                self.syn.move(entityId, datasetId)
                            else:
                                logging.info(
                                    f"{entityId} will be moved to folder {datasetId}."
                                )
                    else:
                        # generate project folder
                        archive_project_folder = Folder(
                            projectId + "_archive", parent=newProjectId
                        )
                        archive_project_folder = self.syn.store(archive_project_folder)

                        # generate dataset folder
                        dataset_archive_folder = Folder(
                            "_".join([datasetId, datasetName, "archive"]),
                            parent=archive_project_folder.id,
                        )
                        dataset_archive_folder = self.syn.store(dataset_archive_folder)

                        for entityId in annotation_entities:
                            # move entities to folder
                            if not dry_run:
                                self.syn.move(entityId, dataset_archive_folder.id)
                            else:
                                logging.info(
                                    f"{entityId} will be moved to folder {dataset_archive_folder.id}."
                                )
        else:
            raise LookupError(
                f"No datasets were found in the specified project: {projectId}. Re-check specified master_fileview in CONFIG and retry."
            )
        return manifests, manifest_loaded

    def get_synapse_table(self, synapse_id: str) -> Tuple[pd.DataFrame, CsvFileTable]:
        """Download synapse table as a pd dataframe; return table schema and etags as results too

        Args:
            synapse_id: synapse ID of the table to query
        """

        results = self.syn.tableQuery("SELECT * FROM {}".format(synapse_id))
        df = results.asDataFrame(rowIdAndVersionInIndex=False)

        return df, results

    def _get_tables(self, datasetId: str = None, projectId: str = None) -> List[Table]:
        if projectId:
            project = projectId
        elif datasetId:
            project = self.syn.get(self.getDatasetProject(datasetId))

        return list(self.syn.getChildren(project, includeTypes=["table"]))

    def get_table_info(self, datasetId: str = None, projectId: str = None) -> List[str]:
        """Gets the names of the tables in the schema
        Can pass in a synID for a dataset or project
        Returns:
            list[str]: A list of table names
        """
        tables = self._get_tables(datasetId=datasetId, projectId=projectId)
        if tables:
            return {table["name"]: table["id"] for table in tables}
        else:
            return {None: None}

    @missing_entity_handler
    @tracer.start_as_current_span("SynapseStorage::uploadDB")
    def uploadDB(
        self,
        dmge: DataModelGraphExplorer,
        manifest: pd.DataFrame,
        datasetId: str,
        table_name: str,
        restrict: bool = False,
        table_manipulation: str = "replace",
        table_column_names: str = "class_label",
    ):
        """
        Method to upload a database to an asset store. In synapse, this will upload a metadata table

        Args:
            dmge: DataModelGraphExplorer object
            manifest: pd.Df manifest to upload
            datasetId: synID of the dataset for the manifest
            table_name: name of the table to be uploaded
            restrict: bool, whether or not the manifest contains sensitive data that will need additional access restrictions
            existingTableId: str of the synId of the existing table, if one already exists
            table_manipulation: str, 'replace' or 'upsert', in the case where a manifest already exists, should the new metadata replace the existing (replace) or be added to it (upsert)
            table_column_names: (str): display_name/display_label/class_label (default). Sets labeling style for table column names. display_name will use the raw display name as the column name. class_label will format the display
                name as upper camelcase, and strip blacklisted characters, display_label will strip blacklisted characters including spaces, to retain
                display label formatting.
        Returns:
            manifest_table_id: synID of the uploaded table
            manifest: the original manifset
            table_manifest: manifest formatted appropriately for the table

        """

        col_schema, table_manifest = self.formatDB(
            dmge=dmge, manifest=manifest, table_column_names=table_column_names
        )

        manifest_table_id = self.buildDB(
            datasetId,
            table_name,
            col_schema,
            table_manifest,
            table_manipulation,
            dmge,
            restrict,
        )

        return manifest_table_id, manifest, table_manifest

    @tracer.start_as_current_span("SynapseStorage::formatDB")
    def formatDB(self, dmge, manifest, table_column_names):
        """
        Method to format a manifest appropriatly for upload as table

        Args:
            dmge: DataModelGraphExplorer object
            manifest: pd.Df manifest to upload
            table_column_names: (str): display_name/display_label/class_label (default). Sets labeling style for table column names. display_name will use the raw display name as the column name. class_label will format the display
                name as upper camelcase, and strip blacklisted characters, display_label will strip blacklisted characters including spaces, to retain
                display label formatting.
        Returns:
            col_schema: schema for table columns: type, size, etc
            table_manifest: formatted manifest

        """
        # Rename the manifest columns to display names to match fileview

        blacklist_chars = ["(", ")", ".", " ", "-"]
        manifest_columns = manifest.columns.tolist()

        table_manifest = deepcopy(manifest)

        if table_column_names == "display_name":
            cols = table_manifest.columns

        elif table_column_names == "display_label":
            cols = [
                str(col).translate({ord(x): "" for x in blacklist_chars})
                for col in manifest_columns
            ]

        elif table_column_names == "class_label":
            cols = [
                get_class_label_from_display_name(str(col)).translate(
                    {ord(x): "" for x in blacklist_chars}
                )
                for col in manifest_columns
            ]
        else:
            ValueError(
                f"The provided table_column_name: {table_column_names} is not valid, please resubmit with an allowed value only."
            )

        cols = list(map(lambda x: x.replace("EntityId", "entityId"), cols))

        # Reset column names in table manifest
        table_manifest.columns = cols

        # move entity id to end of df
        entity_col = table_manifest.pop("entityId")
        table_manifest.insert(len(table_manifest.columns), "entityId", entity_col)

        # Get the column schema
        col_schema = as_table_columns(table_manifest)

        # Set Id column length to 64 (for some reason not being auto set.)
        for i, col in enumerate(col_schema):
            if col["name"].lower() == "id":
                col_schema[i]["maximumSize"] = 64

        return col_schema, table_manifest

    @tracer.start_as_current_span("SynapseStorage::buildDB")
    def buildDB(
        self,
        datasetId: str,
        table_name: str,
        col_schema: List,
        table_manifest: pd.DataFrame,
        table_manipulation: str,
        dmge: DataModelGraphExplorer,
        restrict: bool = False,
    ):
        """
        Method to construct the table appropriately: create new table, replace existing, or upsert new into existing
        Calls TableOperations class to execute

        Args:
            datasetId: synID of the dataset for the manifest
            table_name: name of the table to be uploaded
            col_schema: schema for table columns: type, size, etc from `formatDB`
            table_manifest: formatted manifest that can be uploaded as a table
            table_manipulation: str, 'replace' or 'upsert', in the case where a manifest already exists, should the new metadata replace the existing (replace) or be added to it (upsert)
            restrict: bool, whether or not the manifest contains sensitive data that will need additional access restrictions

        Returns:
            manifest_table_id: synID of the uploaded table

        """
        table_info = self.get_table_info(datasetId=datasetId)
        # Put table manifest onto synapse
        schema = Schema(
            name=table_name,
            columns=col_schema,
            parent=self.getDatasetProject(datasetId),
        )

        if table_name in table_info:
            existingTableId = table_info[table_name]
        else:
            existingTableId = None

        tableOps = TableOperations(
            synStore=self,
            tableToLoad=table_manifest,
            tableName=table_name,
            datasetId=datasetId,
            existingTableId=existingTableId,
            restrict=restrict,
        )

        if not table_manipulation or table_name not in table_info.keys():
            manifest_table_id = tableOps.createTable(
                columnTypeDict=col_schema,
                specifySchema=True,
            )
        elif table_name in table_info.keys() and table_info[table_name]:
            if table_manipulation.lower() == "replace":
                manifest_table_id = tableOps.replaceTable(
                    specifySchema=True,
                    columnTypeDict=col_schema,
                )
            elif table_manipulation.lower() == "upsert":
                manifest_table_id = tableOps.upsertTable(
                    dmge=dmge,
                )
            elif table_manipulation.lower() == "update":
                manifest_table_id = tableOps.updateTable()

        if table_manipulation and table_manipulation.lower() == "upsert":
            existing_tables = self.get_table_info(datasetId=datasetId)
            tableId = existing_tables[table_name]
            annos = self.syn.get_annotations(tableId)
            annos["primary_key"] = table_manifest["Component"][0] + "_id"
            annos = self.syn.set_annotations(annos)

        return manifest_table_id

    @tracer.start_as_current_span("SynapseStorage::upload_manifest_file")
    def upload_manifest_file(
        self,
        manifest,
        metadataManifestPath,
        datasetId,
        restrict_manifest,
        component_name="",
    ):
        # Update manifest to have the new entityId column
        manifest.to_csv(metadataManifestPath, index=False)

        # store manifest to Synapse as a CSV
        # update file name
        file_name_full = metadataManifestPath.split("/")[-1]
        file_extension = file_name_full.split(".")[-1]

        # Differentiate "censored" and "uncensored" manifest
        if "censored" in file_name_full:
            file_name_new = (
                os.path.basename(CONFIG.synapse_manifest_basename)
                + "_"
                + component_name
                + "_censored"
                + "."
                + file_extension
            )
        else:
            file_name_new = (
                os.path.basename(CONFIG.synapse_manifest_basename)
                + "_"
                + component_name
                + "."
                + file_extension
            )

        manifestSynapseFile = File(
            metadataManifestPath,
            description="Manifest for dataset " + datasetId,
            parent=datasetId,
            name=file_name_new,
        )
        manifest_synapse_file_id = self.syn.store(
            manifestSynapseFile, isRestricted=restrict_manifest
        ).id

        synapseutils.copy_functions.changeFileMetaData(
            syn=self.syn, entity=manifest_synapse_file_id, downloadAs=file_name_new
        )

        return manifest_synapse_file_id

    @missing_entity_handler
    def format_row_annotations(
        self, dmge, row, entityId: str, hideBlanks: bool, annotation_keys: str
    ):
        # prepare metadata for Synapse storage (resolve display name into a name that Synapse annotations support (e.g no spaces, parenthesis)
        # note: the removal of special characters, will apply only to annotation keys; we are not altering the manifest
        # this could create a divergence between manifest column and annotations. this should be ok for most use cases.
        # columns with special characters are outside of the schema
        metadataSyn = {}
        blacklist_chars = ["(", ")", ".", " ", "-"]

        for k, v in row.to_dict().items():
            if annotation_keys == "display_label":
                keySyn = str(k).translate({ord(x): "" for x in blacklist_chars})
            elif annotation_keys == "class_label":
                keySyn = get_class_label_from_display_name(str(k)).translate(
                    {ord(x): "" for x in blacklist_chars}
                )

            # Skip `Filename` and `ETag` columns when setting annotations
            if keySyn in ["Filename", "ETag", "eTag"]:
                continue

            # truncate annotation values to 500 characters if the
            # size of values is greater than equal to 500 characters
            # add an explicit [truncatedByDataCuratorApp] message at the end
            # of every truncated message to indicate that the cell value
            # has been truncated
            if isinstance(v, str) and len(v) >= 500:
                v = v[0:472] + "[truncatedByDataCuratorApp]"

            metadataSyn[keySyn] = v
        # set annotation(s) for the various objects/items in a dataset on Synapse
        annos = self.syn.get_annotations(entityId)
        csv_list_regex = comma_separated_list_regex()
        for anno_k, anno_v in metadataSyn.items():
            # Remove keys with nan or empty string values from dict of annotations to be uploaded
            # if present on current data annotation
            if hideBlanks and (
                anno_v == "" or (isinstance(anno_v, float) and np.isnan(anno_v))
            ):
                annos.pop(anno_k) if anno_k in annos.keys() else annos
            # Otherwise save annotation as approrpriate
            else:
                if isinstance(anno_v, float) and np.isnan(anno_v):
                    annos[anno_k] = ""
                elif (
                    isinstance(anno_v, str)
                    and re.fullmatch(csv_list_regex, anno_v)
                    and rule_in_rule_list(
                        "list", dmge.get_node_validation_rules(anno_k)
                    )
                ):
                    annos[anno_k] = anno_v.split(",")
                else:
                    annos[anno_k] = anno_v

        return annos

    @missing_entity_handler
    @tracer.start_as_current_span("SynapseStorage::format_manifest_annotations")
    def format_manifest_annotations(self, manifest, manifest_synapse_id):
        """
        Set annotations for the manifest (as a whole) so they can be applied to the manifest table or csv.
        For now just getting the Component.
        """

        entity = self.syn.get(manifest_synapse_id, downloadFile=False)
        is_file = entity.concreteType.endswith(".FileEntity")
        is_table = entity.concreteType.endswith(".TableEntity")

        if is_file:
            # Get file metadata
            metadata = self.getFileAnnotations(manifest_synapse_id)

            # If there is a defined component add it to the metadata.
            if "Component" in manifest.columns:
                # Gather component information
                component = manifest["Component"].unique()

                # Double check that only a single component is listed, else raise an error.
                try:
                    len(component) == 1
                except ValueError as err:
                    raise ValueError(
                        f"Manifest has more than one component. Please check manifest and resubmit."
                    ) from err

                # Add component to metadata
                metadata["Component"] = component[0]

        elif is_table:
            # Get table metadata
            metadata = self.getTableAnnotations(manifest_synapse_id)

        # Get annotations
        annos = self.syn.get_annotations(manifest_synapse_id)

        # Add metadata to the annotations
        for annos_k, annos_v in metadata.items():
            annos[annos_k] = annos_v

        return annos

    '''
    def annotate_upload_manifest_table(self, manifest, datasetId, metadataManifestPath,
        useSchemaLabel: bool = True, hideBlanks: bool = False, restrict_manifest = False):
        """
        Purpose:
            Works very similarly to associateMetadataWithFiles except takes in the manifest
            rather than the manifest path

        """
        
        # Add uuid for table updates and fill.
        if not "Uuid" in manifest.columns:
            manifest["Uuid"] = ''

        for idx,row in manifest.iterrows():
            if not row["Uuid"]:
                gen_uuid = uuid.uuid4()
                row["Uuid"] = gen_uuid
                manifest.loc[idx, 'Uuid'] = gen_uuid

        # add entityId as a column if not already there or
        # fill any blanks with an empty string.
        if not "entityId" in manifest.columns:
            manifest["entityId"] = ""
        else:
            manifest["entityId"].fillna("", inplace=True)

        # get a DataModelGraphExplorer object to ensure schema attribute names used in manifest are translated to schema labels for synapse annotations
        dmge = DataModelGraphExplorer()

        # Create table name here.
        if 'Component' in manifest.columns:
            table_name = manifest['Component'][0].lower() + '_synapse_storage_manifest_table'
        else:
            table_name = 'synapse_storage_manifest_table'

        # Upload manifest as a table and get the SynID and manifest
        manifest_synapse_table_id, manifest, table_manifest = self.upload_format_manifest_table(
                                                    dmge, manifest, datasetId, table_name, restrict = restrict_manifest, useSchemaLabel=useSchemaLabel,)
            
        # Iterate over manifest rows, create Synapse entities and store corresponding entity IDs in manifest if needed
        # also set metadata for each synapse entity as Synapse annotations
        for idx, row in manifest.iterrows():
            if not row["entityId"]:
                # If not using entityIds, fill with manifest_table_id so 
                row["entityId"] = manifest_synapse_table_id
                entityId = ''
            else:
                # get the entity id corresponding to this row
                entityId = row["entityId"]

        # Load manifest to synapse as a CSV File
        manifest_synapse_file_id = self.upload_manifest_file(manifest, metadataManifestPath, datasetId, restrict_manifest)
        
        # Get annotations for the file manifest.
        manifest_annotations = self.format_manifest_annotations(manifest, manifest_synapse_file_id)
        
        self.syn.set_annotations(manifest_annotations)

        logger.info("Associated manifest file with dataset on Synapse.")
        
        # Update manifest Synapse table with new entity id column.
        self.make_synapse_table(
            table_to_load = table_manifest,
            dataset_id = datasetId,
            existingTableId = manifest_synapse_table_id,
            table_name = table_name,
            update_col = 'Uuid',
            specify_schema = False,
            )
        
        # Get annotations for the table manifest
        manifest_annotations = self.format_manifest_annotations(manifest, manifest_synapse_table_id)
        self.syn.set_annotations(manifest_annotations)
        return manifest_synapse_table_id
    '''

    def _read_manifest(self, metadataManifestPath: str) -> pd.DataFrame:
        """Helper function to read in provided manifest as a pandas DataFrame for subsequent downstream processing.
        Args:
            metadataManifestPath (str): path where manifest is stored
        Returns:
            manifest(pd.DataFrame): Manifest loaded as a pandas dataframe
        Raises:
            FileNotFoundError: Manifest file does not exist at provided path.
        """
        # read new manifest csv
        try:
            load_args = {
                "dtype": "string",
            }
            manifest = load_df(
                metadataManifestPath,
                preserve_raw_input=False,
                allow_na_values=False,
                **load_args,
            )
        except FileNotFoundError as err:
            raise FileNotFoundError(
                f"No manifest file was found at this path: {metadataManifestPath}"
            ) from err
        return manifest

    def _add_id_columns_to_manifest(
        self, manifest: pd.DataFrame, dmge: DataModelGraphExplorer
    ):
        """Helper function to add id and entityId columns to the manifest if they do not already exist, Fill id values per row.
        Args:
            Manifest loaded as a pd.Dataframe
        Returns (pd.DataFrame):
            Manifest df with new Id and EntityId columns (and UUID values) if they were not already present.
        """

        # Add Id for table updates and fill.
        if not col_in_dataframe("Id", manifest):
            # See if schema has `Uuid` column specified
            try:
                uuid_col_in_schema = dmge.is_class_in_schema(
                    "Uuid"
                ) or dmge.is_class_in_schema("uuid")
            except KeyError:
                uuid_col_in_schema = False

            # Rename `Uuid` column if it wasn't specified in the schema
            if col_in_dataframe("Uuid", manifest) and not uuid_col_in_schema:
                manifest.rename(columns={"Uuid": "Id"}, inplace=True)
            # If no `Uuid` column exists or it is specified in the schema, create a new `Id` column
            else:
                manifest["Id"] = ""

        # Retrieve the ID column name (id, Id and ID) are treated the same.
        id_col_name = [col for col in manifest.columns if col.lower() == "id"][0]

        # Check if values have been added to the Id coulumn, if not add a UUID so value in the row is not blank.
        for idx, row in manifest.iterrows():
            if not row[id_col_name]:
                gen_uuid = str(uuid.uuid4())
                row[id_col_name] = gen_uuid
                manifest.loc[idx, id_col_name] = gen_uuid

        # add entityId as a column if not already there or
        # fill any blanks with an empty string.
        if not col_in_dataframe("entityId", manifest):
            manifest["entityId"] = ""
        else:
            manifest["entityId"].fillna("", inplace=True)

        return manifest

    def _generate_table_name(self, manifest):
        """Helper function to generate a table name for upload to synapse.
        Args:
            Manifest loaded as a pd.Dataframe
        Returns:
            table_name (str): Name of the table to load
            component_name (str): Name of the manifest component (if applicable)
        """
        # Create table name here.
        if "Component" in manifest.columns:
            component_name = manifest["Component"][0].lower()
            table_name = component_name + "_synapse_storage_manifest_table"
        else:
            component_name = ""
            table_name = "synapse_storage_manifest_table"
        return table_name, component_name

    @tracer.start_as_current_span("SynapseStorage::_add_annotations")
    def _add_annotations(
        self,
        dmge,
        row,
        entityId: str,
        hideBlanks: bool,
        annotation_keys: str,
    ):
        """Helper function to format and add annotations to entities in Synapse.
        Args:
            dmge: DataModelGraphExplorer object,
            row: current row of manifest being processed
            entityId (str): synapseId of entity to add annotations to
            hideBlanks: Boolean flag that does not upload annotation keys with blank values when true. Uploads Annotation keys with empty string values when false.
            annotation_keys:  (str) display_label/class_label(default), Determines labeling syle for annotation keys. class_label will format the display
                name as upper camelcase, and strip blacklisted characters, display_label will strip blacklisted characters including spaces, to retain
                display label formatting while ensuring the label is formatted properly for Synapse annotations.
        Returns:
            Annotations are added to entities in Synapse, no return.
        """
        # Format annotations for Synapse
        annos = self.format_row_annotations(
            dmge, row, entityId, hideBlanks, annotation_keys
        )

        if annos:
            # Store annotations for an entity folder
            self.syn.set_annotations(annos)
        return

    def _create_entity_id(self, idx, row, manifest, datasetId):
        """Helper function to generate an entityId and add it to the appropriate row in the manifest.
        Args:
            row: current row of manifest being processed
            manifest (pd.DataFrame): loaded df containing user supplied data.
            datasetId (str): synapse ID of folder containing the dataset

        Returns:
            manifest (pd.DataFrame): manifest with entityId added to the appropriate row
            entityId (str): Generated Entity Id.

        """
        rowEntity = Folder(str(uuid.uuid4()), parent=datasetId)
        rowEntity = self.syn.store(rowEntity)
        entityId = rowEntity["id"]
        row["entityId"] = entityId
        manifest.loc[idx, "entityId"] = entityId
        return manifest, entityId

    @tracer.start_as_current_span("SynapseStorage::add_annotations_to_entities_files")
    def add_annotations_to_entities_files(
        self,
        dmge,
        manifest,
        manifest_record_type: str,
        datasetId: str,
        hideBlanks: bool,
        manifest_synapse_table_id="",
        annotation_keys: str = "class_label",
    ):
        """Depending on upload type add Ids to entityId row. Add anotations to connected files.
        Args:
            dmge: DataModelGraphExplorer Object
            manifest (pd.DataFrame): loaded df containing user supplied data.
            manifest_record_type: valid values are 'entity', 'table' or 'both'. Specifies whether to create entity ids and folders for each row in a manifest, a Synapse table to house the entire manifest or do both.
            datasetId (str): synapse ID of folder containing the dataset
            hideBlanks (bool): Default is false -Boolean flag that does not upload annotation keys with blank values when true. Uploads Annotation keys with empty string values when false.
            manifest_synapse_table_id (str): Default is an empty string ''.
            annotation_keys: (str) display_label/class_label(default), Determines labeling syle for annotation keys. class_label will format the display
                name as upper camelcase, and strip blacklisted characters, display_label will strip blacklisted characters including spaces, to retain
                display label formatting while ensuring the label is formatted properly for Synapse annotations.
        Returns:
            manifest (pd.DataFrame): modified to add entitiyId as appropriate

        """

        # Expected behavior is to annotate files if `Filename` is present and if file_annotations_upload is set to True regardless of `-mrt` setting
        if "filename" in [col.lower() for col in manifest.columns]:
            # get current list of files and store as dataframe
            dataset_files = self.getFilesInStorageDataset(datasetId)
            files_and_entityIds = self._get_file_entityIds(
                dataset_files=dataset_files, only_new_files=False
            )
            file_df = pd.DataFrame(files_and_entityIds)

            # Merge dataframes to add entityIds
            manifest = manifest.merge(
                file_df, how="left", on="Filename", suffixes=["_x", None]
            ).drop("entityId_x", axis=1)

        # Fill `entityId` for each row if missing and annotate entity as appropriate
        for idx, row in manifest.iterrows():
            if not row["entityId"] and (
                manifest_record_type == "file_and_entities"
                or manifest_record_type == "table_file_and_entities"
            ):
                manifest, entityId = self._create_entity_id(
                    idx, row, manifest, datasetId
                )
            elif not row["entityId"] and manifest_record_type == "table_and_file":
                # If not using entityIds, fill with manifest_table_id so
                row["entityId"] = manifest_synapse_table_id
                manifest.loc[idx, "entityId"] = manifest_synapse_table_id
                entityId = ""
            else:
                # get the file id of the file to annotate, collected in above step.
                entityId = row["entityId"]

            # Adding annotations to connected files.
            if entityId:
                self._add_annotations(dmge, row, entityId, hideBlanks, annotation_keys)
                logger.info(f"Added annotations to entity: {entityId}")
        return manifest

    @tracer.start_as_current_span("SynapseStorage::upload_manifest_as_table")
    def upload_manifest_as_table(
        self,
        dmge: DataModelGraphExplorer,
        manifest: pd.DataFrame,
        metadataManifestPath: str,
        datasetId: str,
        table_name: str,
        component_name: str,
        restrict: bool,
        manifest_record_type: str,
        hideBlanks: bool,
        table_manipulation: str,
        table_column_names: str,
        annotation_keys: str,
        file_annotations_upload: bool = True,
    ):
        """Upload manifest to Synapse as a table and csv.
        Args:
            dmge: DataModelGraphExplorer object
            manifest (pd.DataFrame): loaded df containing user supplied data.
            metadataManifestPath: path to csv containing a validated metadata manifest.
            datasetId (str): synapse ID of folder containing the dataset
            table_name (str): Generated to name the table being uploaded.
            component_name (str): Name of the component manifest that is currently being uploaded.
            restrict (bool): Flag for censored data.
            manifest_record_type (str): valid values are 'entity', 'table' or 'both'. Specifies whether to create entity ids and folders for each row in a manifest, a Synapse table to house the entire manifest or do both.
            hideBlanks (bool): Default is False -Boolean flag that does not upload annotation keys with blank values when true. Uploads Annotation keys with empty string values when false.
            table_malnipulation (str): Specify the way the manifest tables should be store as on Synapse when one with the same name already exists. Options are 'replace' and 'upsert'.
            table_column_names: (str): display_name/display_label/class_label (default). Sets labeling style for table column names. display_name will use the raw display name as the column name. class_label will format the display
                name as upper camelcase, and strip blacklisted characters, display_label will strip blacklisted characters including spaces, to retain
                display label formatting.
            annotation_keys: (str) display_label/class_label (default), Sets labeling syle for annotation keys. class_label will format the display
                name as upper camelcase, and strip blacklisted characters, display_label will strip blacklisted characters including spaces, to retain
                display label formatting while ensuring the label is formatted properly for Synapse annotations.
            file_annotations_upload (bool): Default to True. If false, do not add annotations to files.
        Return:
            manifest_synapse_file_id: SynID of manifest csv uploaded to synapse.
        """
        # Upload manifest as a table, get the ID and updated manifest.
        manifest_synapse_table_id, manifest, table_manifest = self.uploadDB(
            dmge=dmge,
            manifest=manifest,
            datasetId=datasetId,
            table_name=table_name,
            restrict=restrict,
            table_manipulation=table_manipulation,
            table_column_names=table_column_names,
        )

        if file_annotations_upload:
            manifest = self.add_annotations_to_entities_files(
                dmge,
                manifest,
                manifest_record_type,
                datasetId,
                hideBlanks,
                manifest_synapse_table_id,
                annotation_keys,
            )
        # Load manifest to synapse as a CSV File
        manifest_synapse_file_id = self.upload_manifest_file(
            manifest,
            metadataManifestPath,
            datasetId,
            restrict,
            component_name=component_name,
        )

        # Set annotations for the file manifest.
        manifest_annotations = self.format_manifest_annotations(
            manifest, manifest_synapse_file_id
        )
        self.syn.set_annotations(manifest_annotations)
        logger.info("Associated manifest file with dataset on Synapse.")

        # Update manifest Synapse table with new entity id column.
        manifest_synapse_table_id, manifest, table_manifest = self.uploadDB(
            dmge=dmge,
            manifest=manifest,
            datasetId=datasetId,
            table_name=table_name,
            restrict=restrict,
            table_manipulation="update",
            table_column_names=table_column_names,
        )

        # Set annotations for the table manifest
        manifest_annotations = self.format_manifest_annotations(
            manifest, manifest_synapse_table_id
        )
        self.syn.set_annotations(manifest_annotations)
        return manifest_synapse_file_id

    @tracer.start_as_current_span("SynapseStorage::upload_manifest_as_csv")
    def upload_manifest_as_csv(
        self,
        dmge,
        manifest,
        metadataManifestPath,
        datasetId,
        restrict,
        manifest_record_type,
        hideBlanks,
        component_name,
        annotation_keys: str,
        file_annotations_upload: bool = True,
    ):
        """Upload manifest to Synapse as a csv only.
        Args:
            dmge: DataModelGraphExplorer object
            manifest (pd.DataFrame): loaded df containing user supplied data.
            metadataManifestPath: path to csv containing a validated metadata manifest.
            datasetId (str): synapse ID of folder containing the dataset
            restrict (bool): Flag for censored data.
            manifest_record_type: valid values are 'entity', 'table' or 'both'. Specifies whether to create entity ids and folders for each row in a manifest, a Synapse table to house the entire manifest or do both.
            hideBlanks (bool): Default is False -Boolean flag that does not upload annotation keys with blank values when true. Uploads Annotation keys with empty string values when false.
            annotation_keys: (str) display_label/class_label (default), Sets labeling syle for annotation keys. class_label will format the display
                name as upper camelcase, and strip blacklisted characters, display_label will strip blacklisted characters including spaces, to retain
                display label formatting while ensuring the label is formatted properly for Synapse annotations.
            file_annotations_upload (bool): Default to True. If false, do not add annotations to files.
        Return:
            manifest_synapse_file_id (str): SynID of manifest csv uploaded to synapse.
        """
        if file_annotations_upload:
            manifest = self.add_annotations_to_entities_files(
                dmge,
                manifest,
                manifest_record_type,
                datasetId,
                hideBlanks,
                annotation_keys=annotation_keys,
            )

        # Load manifest to synapse as a CSV File
        manifest_synapse_file_id = self.upload_manifest_file(
            manifest,
            metadataManifestPath,
            datasetId,
            restrict,
            component_name=component_name,
        )

        # Set annotations for the file manifest.
        manifest_annotations = self.format_manifest_annotations(
            manifest, manifest_synapse_file_id
        )
        self.syn.set_annotations(manifest_annotations)

        logger.info("Associated manifest file with dataset on Synapse.")

        return manifest_synapse_file_id

    @tracer.start_as_current_span("SynapseStorage::upload_manifest_combo")
    def upload_manifest_combo(
        self,
        dmge,
        manifest,
        metadataManifestPath,
        datasetId,
        table_name,
        component_name,
        restrict,
        manifest_record_type,
        hideBlanks,
        table_manipulation,
        table_column_names: str,
        annotation_keys: str,
        file_annotations_upload: bool = True,
    ):
        """Upload manifest to Synapse as a table and CSV with entities.
        Args:
            dmge: DataModelGraphExplorer object
            manifest (pd.DataFrame): loaded df containing user supplied data.
            metadataManifestPath: path to csv containing a validated metadata manifest.
            datasetId (str): synapse ID of folder containing the dataset
            table_name (str): Generated to name the table being uploaded.
            component_name (str): Name of the component manifest that is currently being uploaded.
            restrict (bool): Flag for censored data.
            manifest_record_type: valid values are 'entity', 'table' or 'both'. Specifies whether to create entity ids and folders for each row in a manifest, a Synapse table to house the entire manifest or do both.
            hideBlanks (bool): Default is False -Boolean flag that does not upload annotation keys with blank values when true. Uploads Annotation keys with empty string values when false.
            table_malnipulation (str): Specify the way the manifest tables should be store as on Synapse when one with the same name already exists. Options are 'replace' and 'upsert'.
            table_column_names: (str): display_name/display_label/class_label (default). Sets labeling style for table column names. display_name will use the raw display name as the column name. class_label will format the display
                name as upper camelcase, and strip blacklisted characters, display_label will strip blacklisted characters including spaces, to retain
                display label formatting.
            annotation_keys: (str) display_label/class_label (default), Sets labeling syle for annotation keys. class_label will format the display
                name as upper camelcase, and strip blacklisted characters, display_label will strip blacklisted characters including spaces, to retain
                display label formatting while ensuring the label is formatted properly for Synapse annotations.
            file_annotations_upload (bool): Default to True. If false, do not add annotations to files.
        Return:
            manifest_synapse_file_id (str): SynID of manifest csv uploaded to synapse.
        """
        manifest_synapse_table_id, manifest, table_manifest = self.uploadDB(
            dmge=dmge,
            manifest=manifest,
            datasetId=datasetId,
            table_name=table_name,
            restrict=restrict,
            table_manipulation=table_manipulation,
            table_column_names=table_column_names,
        )

        if file_annotations_upload:
            manifest = self.add_annotations_to_entities_files(
                dmge,
                manifest,
                manifest_record_type,
                datasetId,
                hideBlanks,
                manifest_synapse_table_id,
                annotation_keys=annotation_keys,
            )

        # Load manifest to synapse as a CSV File
        manifest_synapse_file_id = self.upload_manifest_file(
            manifest, metadataManifestPath, datasetId, restrict, component_name
        )

        # Set annotations for the file manifest.
        manifest_annotations = self.format_manifest_annotations(
            manifest, manifest_synapse_file_id
        )
        self.syn.set_annotations(manifest_annotations)
        logger.info("Associated manifest file with dataset on Synapse.")

        # Update manifest Synapse table with new entity id column.
        manifest_synapse_table_id, manifest, table_manifest = self.uploadDB(
            dmge=dmge,
            manifest=manifest,
            datasetId=datasetId,
            table_name=table_name,
            restrict=restrict,
            table_manipulation="update",
            table_column_names=table_column_names,
        )

        # Set annotations for the table manifest
        manifest_annotations = self.format_manifest_annotations(
            manifest, manifest_synapse_table_id
        )
        self.syn.set_annotations(manifest_annotations)
        return manifest_synapse_file_id

    @tracer.start_as_current_span("SynapseStorage::associateMetadataWithFiles")
    def associateMetadataWithFiles(
        self,
        dmge: DataModelGraphExplorer,
        metadataManifestPath: str,
        datasetId: str,
        manifest_record_type: str = "table_file_and_entities",
        hideBlanks: bool = False,
        restrict_manifest=False,
        table_manipulation: str = "replace",
        table_column_names: str = "class_label",
        annotation_keys: str = "class_label",
        file_annotations_upload: bool = True,
    ) -> str:
        """Associate metadata with files in a storage dataset already on Synapse.
        Upload metadataManifest in the storage dataset folder on Synapse as well. Return synapseId of the uploaded manifest file.

        If this is a new manifest there could be no Synapse entities associated with the rows of this manifest
        this may be due to data type (e.g. clinical data) being tabular
        and not requiring files; to utilize uniform interfaces downstream
        (i.e. fileviews), a Synapse entity (a folder) is created for each row
        and an entity column is added to the manifest containing the resulting
        entity IDs; a table is also created at present as an additional interface
        for downstream query and interaction with the data.

        Args:
            dmge: DataModelGraphExplorer Object
            metadataManifestPath: path to csv containing a validated metadata manifest.
            The manifest should include a column entityId containing synapse IDs of files/entities to be associated with metadata, if that is applicable to the dataset type.
            Some datasets, e.g. clinical data, do not contain file id's, but data is stored in a table: one row per item.
            In this case, the system creates a file on Synapse for each row in the table (e.g. patient, biospecimen) and associates the columnset data as metadata/annotations to his file.
            datasetId: synapse ID of folder containing the dataset
            manifest_record_type: Default value is 'table_file_and_entities'. valid values are 'file_only', 'file_and_entities', 'table_and_file' or 'table_file_and_entities'. 'file_and_entities' will store the manifest as a csv and create Synapse files for each row in the manifest.'table_and_file' will store the manifest as a table and a csv on Synapse. 'file_only' will store the manifest as a csv only on Synapse. 'table_file_and_entities' will perform the options file_with_entites and table in combination.
            hideBlanks: Default is false. Boolean flag that does not upload annotation keys with blank values when true. Uploads Annotation keys with empty string values when false.
            restrict_manifest (bool): Default is false. Flag for censored data.
            table_malnipulation (str): Default is 'replace'. Specify the way the manifest tables should be store as on Synapse when one with the same name already exists. Options are 'replace' and 'upsert'.
            table_column_names: (str): display_name/display_label/class_label (default). Sets labeling style for table column names. display_name will use the raw display name as the column name. class_label will format the display
                name as upper camelcase, and strip blacklisted characters, display_label will strip blacklisted characters including spaces, to retain
                display label formatting.
            annotation_keys: (str) display_label/class_label (default), Sets labeling syle for annotation keys. class_label will format the display
                name as upper camelcase, and strip blacklisted characters, display_label will strip blacklisted characters including spaces, to retain
                display label formatting while ensuring the label is formatted properly for Synapse annotations.
        Returns:
            manifest_synapse_file_id: SynID of manifest csv uploaded to synapse.
        """
        # Read new manifest CSV:
        manifest = self._read_manifest(metadataManifestPath)
        manifest = self._add_id_columns_to_manifest(manifest, dmge)

        table_name, component_name = self._generate_table_name(manifest)

        # Upload manifest to synapse based on user input (manifest_record_type)
        if manifest_record_type == "file_only":
            manifest_synapse_file_id = self.upload_manifest_as_csv(
                dmge,
                manifest,
                metadataManifestPath,
                datasetId=datasetId,
                restrict=restrict_manifest,
                hideBlanks=hideBlanks,
                manifest_record_type=manifest_record_type,
                component_name=component_name,
                annotation_keys=annotation_keys,
                file_annotations_upload=file_annotations_upload,
            )
        elif manifest_record_type == "table_and_file":
            manifest_synapse_file_id = self.upload_manifest_as_table(
                dmge,
                manifest,
                metadataManifestPath,
                datasetId=datasetId,
                table_name=table_name,
                component_name=component_name,
                restrict=restrict_manifest,
                hideBlanks=hideBlanks,
                manifest_record_type=manifest_record_type,
                table_manipulation=table_manipulation,
                table_column_names=table_column_names,
                annotation_keys=annotation_keys,
                file_annotations_upload=file_annotations_upload,
            )
        elif manifest_record_type == "file_and_entities":
            manifest_synapse_file_id = self.upload_manifest_as_csv(
                dmge,
                manifest,
                metadataManifestPath,
                datasetId=datasetId,
                restrict=restrict_manifest,
                hideBlanks=hideBlanks,
                manifest_record_type=manifest_record_type,
                component_name=component_name,
                annotation_keys=annotation_keys,
                file_annotations_upload=file_annotations_upload,
            )
        elif manifest_record_type == "table_file_and_entities":
            manifest_synapse_file_id = self.upload_manifest_combo(
                dmge,
                manifest,
                metadataManifestPath,
                datasetId=datasetId,
                table_name=table_name,
                component_name=component_name,
                restrict=restrict_manifest,
                hideBlanks=hideBlanks,
                manifest_record_type=manifest_record_type,
                table_manipulation=table_manipulation,
                table_column_names=table_column_names,
                annotation_keys=annotation_keys,
                file_annotations_upload=file_annotations_upload,
            )
        else:
            raise ValueError("Please enter a valid manifest_record_type.")
        return manifest_synapse_file_id

    def getTableAnnotations(self, table_id: str):
        """Generate dictionary of annotations for the given Synapse file.
        Synapse returns all custom annotations as lists since they
        can contain multiple values. In all cases, the values will
        be converted into strings and concatenated with ", ".

        Args:
            fileId (str): Synapse ID for dataset file.

        Returns:
            dict: Annotations as comma-separated strings.
        """
        try:
            entity = self.syn.get(table_id, downloadFile=False)
            is_table = entity.concreteType.endswith(".TableEntity")
            annotations_raw = entity.annotations
        except SynapseHTTPError:
            # If an error occurs with retrieving entity, skip it
            # This could be caused by a temporary file view that
            # was deleted since its ID was retrieved
            is_file, is_table = False, False

        # Skip anything that isn't a file or folder
        if not (is_table):
            return None

        annotations = self.getEntityAnnotations(table_id, entity, annotations_raw)

        return annotations

    def getFileAnnotations(self, fileId: str) -> Dict[str, str]:
        """Generate dictionary of annotations for the given Synapse file.
        Synapse returns all custom annotations as lists since they
        can contain multiple values. In all cases, the values will
        be converted into strings and concatenated with ", ".

        Args:
            fileId (str): Synapse ID for dataset file.

        Returns:
            dict: Annotations as comma-separated strings.
        """

        # Get entity metadata, including annotations
        try:
            entity = self.syn.get(fileId, downloadFile=False)
            is_file = entity.concreteType.endswith(".FileEntity")
            is_folder = entity.concreteType.endswith(".Folder")
            annotations_raw = entity.annotations
        except SynapseHTTPError:
            # If an error occurs with retrieving entity, skip it
            # This could be caused by a temporary file view that
            # was deleted since its ID was retrieved
            is_file, is_folder = False, False

        # Skip anything that isn't a file or folder
        if not (is_file or is_folder):
            return None

        annotations = self.getEntityAnnotations(fileId, entity, annotations_raw)

        return annotations

    def getEntityAnnotations(self, fileId, entity, annotations_raw):
        # Extract annotations from their lists and stringify. For example:
        # {'YearofBirth': [1980], 'author': ['bruno', 'milen', 'sujay']}
        annotations = dict()
        for key, vals in annotations_raw.items():
            if isinstance(vals, list) and len(vals) == 1:
                annotations[key] = str(vals[0])
            else:
                annotations[key] = ", ".join(str(v) for v in vals)

        # Add the file entity ID and eTag, which weren't lists
        assert fileId == entity.id, (
            "For some reason, the Synapse ID in the response doesn't match"
            "the Synapse ID sent in the request (via synapseclient)."
        )
        annotations["entityId"] = fileId
        annotations["eTag"] = entity.etag

        return annotations

    def getDatasetAnnotations(
        self, datasetId: str, fill_na: bool = True, force_batch: bool = False
    ) -> pd.DataFrame:
        """Generate table for annotations across all files in given dataset.

        Args:
            datasetId (str): Synapse ID for dataset folder.
            fill_na (bool): Whether to replace missing values with
                blank strings.
            force_batch (bool): Whether to force the function to use
                the batch mode, which uses a file view to retrieve
                annotations for a given dataset. Default to False
                unless there are more than 50 files in the dataset.

        Returns:
            pd.DataFrame: Table of annotations.
        """
        # Get all files in given dataset
        dataset_files = self.getFilesInStorageDataset(datasetId)

        # if there are no dataset files, there are no annotations
        # return None
        if not dataset_files:
            return pd.DataFrame()

        dataset_files_map = dict(dataset_files)
        dataset_file_ids, _ = list(zip(*dataset_files))

        # Get annotations for each file from Step 1
        # Batch mode
        try_batch = len(dataset_files) >= 50 or force_batch
        if try_batch:
            try:
                logger.info("Trying batch mode for retrieving Synapse annotations")
                table = self.getDatasetAnnotationsBatch(datasetId, dataset_file_ids)
            except (SynapseAuthenticationError, SynapseHTTPError):
                logger.info(
                    f"Unable to create a temporary file view bound to {datasetId}. "
                    "Defaulting to slower iterative retrieval of annotations."
                )
                # Default to the slower non-batch method
                logger.info("Batch mode failed (probably due to permission error)")
                try_batch = False

        # Non-batch mode
        if not try_batch:
            logger.info("Using slower (non-batch) sequential mode")
            records = [self.getFileAnnotations(i) for i in dataset_file_ids]
            # Remove any annotations for non-file/folders (stored as None)
            records = filter(None, records)
            table = pd.DataFrame.from_records(records)

        # Add filenames for the files that "survived" annotation retrieval
        filenames = [dataset_files_map[i] for i in table["entityId"]]

        if "Filename" not in table.columns:
            table.insert(0, "Filename", filenames)

        # Ensure that entityId and eTag are at the end
        entity_ids = table.pop("entityId")
        etags = table.pop("eTag")
        table.insert(len(table.columns), "entityId", entity_ids)
        table.insert(len(table.columns), "eTag", etags)

        # Missing values are filled in with empty strings for Google Sheets
        if fill_na:
            table.fillna("", inplace=True)

        # Force all values as strings
        return table.astype(str)

    def raise_final_error(retry_state):
        return retry_state.outcome.result()

    def checkIfinAssetView(self, syn_id) -> str:
        # get data in administrative fileview for this pipeline
        assetViewTable = self.getStorageFileviewTable()
        all_files = list(assetViewTable["id"])
        if syn_id in all_files:
            return True
        else:
            return False

    @retry(
        stop=stop_after_attempt(5),
        wait=wait_chain(
            *[wait_fixed(10) for i in range(2)]
            + [wait_fixed(15) for i in range(2)]
            + [wait_fixed(20)]
        ),
        retry=retry_if_exception_type(LookupError),
        retry_error_callback=raise_final_error,
    )
    def getDatasetProject(self, datasetId: str) -> str:
        """Get parent project for a given dataset ID.

        Args:
            datasetId (str): Synapse entity ID (folder or project).

        Raises:
            ValueError: Raised if Synapse ID cannot be retrieved
            by the user or if it doesn't appear in the file view.

        Returns:
            str: The Synapse ID for the parent project.
        """

        # Subset main file view
        dataset_index = self.storageFileviewTable["id"] == datasetId
        dataset_row = self.storageFileviewTable[dataset_index]

        # re-query if no datasets found
        if dataset_row.empty:
            sleep(5)
            self._query_fileview()
            # Subset main file view
            dataset_index = self.storageFileviewTable["id"] == datasetId
            dataset_row = self.storageFileviewTable[dataset_index]

        # Return `projectId` for given row if only one found
        if len(dataset_row) == 1:
            dataset_project = dataset_row["projectId"].values[0]
            return dataset_project

        # Otherwise, check if already project itself
        try:
            syn_object = self.syn.get(datasetId)
            if syn_object.properties["concreteType"].endswith("Project"):
                return datasetId
        except SynapseHTTPError:
            raise PermissionError(
                f"The given dataset ({datasetId}) isn't accessible with this "
                "user. This might be caused by a typo in the dataset Synapse ID."
            )

        # If not, then assume dataset not in file view
        raise LookupError(
            f"The given dataset ({datasetId}) doesn't appear in the "
            f"configured file view ({self.storageFileview}). This might "
            "mean that the file view's scope needs to be updated."
        )

    def getDatasetAnnotationsBatch(
        self, datasetId: str, dataset_file_ids: Sequence[str] = None
    ) -> pd.DataFrame:
        """Generate table for annotations across all files in given dataset.
        This function uses a temporary file view to generate a table
        instead of iteratively querying for individual entity annotations.
        This function is expected to run much faster than
        `self.getDatasetAnnotationsBatch` on large datasets.

        Args:
            datasetId (str): Synapse ID for dataset folder.
            dataset_file_ids (Sequence[str]): List of Synapse IDs
                for dataset files/folders used to subset the table.

        Returns:
            pd.DataFrame: Table of annotations.
        """
        # Create data frame from annotations file view
        with DatasetFileView(datasetId, self.syn) as fileview:
            table = fileview.query()

        if dataset_file_ids:
            table = table.loc[table.index.intersection(dataset_file_ids)]

        table = table.reset_index(drop=True)

        return table

    def _get_table_schema_by_cname(self, table_schema):
        # assume no duplicate column names in the table
        table_schema_by_cname = {}

        for col_record in table_schema:
            # TODO clean up dictionary for compactness (e.g. remove redundant 'name' key)
            table_schema_by_cname[col_record["name"]] = col_record

        return table_schema_by_cname


class TableOperations:
    """
    Object to hold functions for various table operations specific to the Synapse Asset Store.

    Currently implement operations are:
    createTable: upload a manifest as a new table when none exist
    replaceTable: replace a metadata in a table from one manifest with metadata from another manifest
    updateTable: add a column to a table that already exists on synapse

    Operations currently in development are:
    upsertTable: add metadata from a manifest to an existing table that contains metadata from another manifest
    """

    def __init__(
        self,
        synStore: SynapseStorage,
        tableToLoad: pd.DataFrame = None,
        tableName: str = None,
        datasetId: str = None,
        existingTableId: str = None,
        restrict: bool = False,
    ):
        """
        Class governing table operations (creation, replacement, upserts, updates) in schematic

        tableToLoad: manifest formatted appropriately for the table
        tableName: name of the table to be uploaded
        datasetId: synID of the dataset for the manifest
        existingTableId: synId of the table currently exising on synapse (if there is one)
        restrict: bool, whether or not the manifest contains sensitive data that will need additional access restrictions

        """
        self.synStore = synStore
        self.tableToLoad = tableToLoad
        self.tableName = tableName
        self.datasetId = datasetId
        self.existingTableId = existingTableId
        self.restrict = restrict

    def createTable(
        self,
        columnTypeDict: dict = None,
        specifySchema: bool = True,
    ):
        """
        Method to create a table from a metadata manifest and upload it to synapse

        Args:
            columnTypeDict: dictionary schema for table columns: type, size, etc
            specifySchema: to specify a specific schema for the table format

        Returns:
            table.schema.id: synID of the newly created table
        """

        datasetEntity = self.synStore.syn.get(self.datasetId, downloadFile=False)
        datasetName = datasetEntity.name
        table_schema_by_cname = self.synStore._get_table_schema_by_cname(columnTypeDict)

        if not self.tableName:
            self.tableName = datasetName + "table"
        datasetParentProject = self.synStore.getDatasetProject(self.datasetId)
        if specifySchema:
            if columnTypeDict == {}:
                logger.error("Did not provide a columnTypeDict.")
            # create list of columns:
            cols = []
            for col in self.tableToLoad.columns:
                if col in table_schema_by_cname:
                    col_type = table_schema_by_cname[col]["columnType"]
                    max_size = (
                        table_schema_by_cname[col]["maximumSize"]
                        if "maximumSize" in table_schema_by_cname[col].keys()
                        else 100
                    )
                    max_list_len = 250
                    if max_size and max_list_len:
                        cols.append(
                            Column(
                                name=col,
                                columnType=col_type,
                                maximumSize=max_size,
                                maximumListLength=max_list_len,
                            )
                        )
                    elif max_size:
                        cols.append(
                            Column(name=col, columnType=col_type, maximumSize=max_size)
                        )
                    else:
                        cols.append(Column(name=col, columnType=col_type))
                else:
                    # TODO add warning that the given col was not found and it's max size is set to 100
                    cols.append(Column(name=col, columnType="STRING", maximumSize=100))
            schema = Schema(
                name=self.tableName, columns=cols, parent=datasetParentProject
            )
            table = Table(schema, self.tableToLoad)
            table = self.synStore.syn.store(table, isRestricted=self.restrict)
            return table.schema.id
        else:
            # For just uploading the tables to synapse using default
            # column types.
            table = build_table(self.tableName, datasetParentProject, self.tableToLoad)
            table = self.synStore.syn.store(table, isRestricted=self.restrict)
            return table.schema.id

    def replaceTable(
        self,
        specifySchema: bool = True,
        columnTypeDict: dict = None,
    ):
        """
        Method to replace an existing table on synapse with metadata from a new manifest

        Args:
            specifySchema: to infer a schema for the table format
            columnTypeDict: dictionary schema for table columns: type, size, etc

        Returns:
           existingTableId: synID of the already existing table that had its metadata replaced
        """
        datasetEntity = self.synStore.syn.get(self.datasetId, downloadFile=False)
        datasetName = datasetEntity.name
        table_schema_by_cname = self.synStore._get_table_schema_by_cname(columnTypeDict)
        existing_table, existing_results = self.synStore.get_synapse_table(
            self.existingTableId
        )
        # remove rows
        self.synStore.syn.delete(existing_results)
        # wait for row deletion to finish on synapse before getting empty table
        sleep(10)

        # removes all current columns
        current_table = self.synStore.syn.get(self.existingTableId)
        current_columns = self.synStore.syn.getTableColumns(current_table)
        for col in current_columns:
            current_table.removeColumn(col)

        if not self.tableName:
            self.tableName = datasetName + "table"

        # Process columns according to manifest entries
        table_schema_by_cname = self.synStore._get_table_schema_by_cname(columnTypeDict)
        datasetParentProject = self.synStore.getDatasetProject(self.datasetId)
        if specifySchema:
            if columnTypeDict == {}:
                logger.error("Did not provide a columnTypeDict.")
            # create list of columns:
            cols = []

            for col in self.tableToLoad.columns:
                if col in table_schema_by_cname:
                    col_type = table_schema_by_cname[col]["columnType"]
                    max_size = (
                        table_schema_by_cname[col]["maximumSize"]
                        if "maximumSize" in table_schema_by_cname[col].keys()
                        else 100
                    )
                    max_list_len = 250
                    if max_size and max_list_len:
                        cols.append(
                            Column(
                                name=col,
                                columnType=col_type,
                                maximumSize=max_size,
                                maximumListLength=max_list_len,
                            )
                        )
                    elif max_size:
                        cols.append(
                            Column(name=col, columnType=col_type, maximumSize=max_size)
                        )
                    else:
                        cols.append(Column(name=col, columnType=col_type))
                else:
                    # TODO add warning that the given col was not found and it's max size is set to 100
                    cols.append(Column(name=col, columnType="STRING", maximumSize=100))

            # adds new columns to schema
            for col in cols:
                current_table.addColumn(col)
            self.synStore.syn.store(current_table, isRestricted=self.restrict)

            # wait for synapse store to finish
            sleep(1)

            # build schema and table from columns and store with necessary restrictions
            schema = Schema(
                name=self.tableName, columns=cols, parent=datasetParentProject
            )
            schema.id = self.existingTableId
            table = Table(schema, self.tableToLoad, etag=existing_results.etag)
            table = self.synStore.syn.store(table, isRestricted=self.restrict)
        else:
            logging.error("Must specify a schema for table replacements")

        # remove system metadata from manifest
        existing_table.drop(columns=["ROW_ID", "ROW_VERSION"], inplace=True)
        return self.existingTableId

    def _get_auth_token(
        self,
    ):
        authtoken = None

        # Get access token from environment variable if available
        # Primarily useful for testing environments, with other possible usefulness for containers
        env_access_token = os.getenv("SYNAPSE_ACCESS_TOKEN")
        if env_access_token:
            authtoken = env_access_token
            return authtoken

        # Get token from authorization header
        # Primarily useful for API endpoint functionality
        if "Authorization" in self.synStore.syn.default_headers:
            authtoken = self.synStore.syn.default_headers["Authorization"].split(
                "Bearer "
            )[-1]
            return authtoken

        # retrive credentials from synapse object
        # Primarily useful for local users, could only be stored here when a .synapseConfig file is used, but including to be safe
        synapse_object_creds = self.synStore.syn.credentials
        if hasattr(synapse_object_creds, "_token"):
            authtoken = synapse_object_creds.secret

        # Try getting creds from .synapseConfig file if it exists
        # Primarily useful for local users. Seems to correlate with credentials stored in synaspe object when logged in
        if os.path.exists(CONFIG.synapse_configuration_path):
            config = self.synStore.syn.getConfigFile(CONFIG.synapse_configuration_path)

            # check which credentials are provided in file
            if config.has_option("authentication", "authtoken"):
                authtoken = config.get("authentication", "authtoken")

        # raise error if required credentials are not found
        if not authtoken:
            raise NameError(
                "authtoken credentials could not be found in the environment, synapse object, or the .synapseConfig file"
            )

        return authtoken

    def upsertTable(self, dmge: DataModelGraphExplorer):
        """
        Method to upsert rows from a new manifest into an existing table on synapse
        For upsert functionality to work, primary keys must follow the naming convention of <componenet>_id
        `-tm upsert` should be used for initial table uploads if users intend to upsert into them at a later time; using 'upsert' at creation will generate the metadata necessary for upsert functionality.
        Currently it is required to use -dl/--use_display_label with table upserts.


        Args:
            dmge: DataModelGraphExplorer instance

        Returns:
           existingTableId: synID of the already existing table that had its metadata replaced
        """

        authtoken = self._get_auth_token()

        synapseDB = SynapseDatabase(
            auth_token=authtoken,
            project_id=self.synStore.getDatasetProject(self.datasetId),
        )

        try:
            # Try performing upsert
            synapseDB.upsert_table_rows(
                table_name=self.tableName, data=self.tableToLoad
            )
        except SynapseHTTPError as ex:
            # If error is raised because Table has old `Uuid` column and not new `Id` column, then handle and re-attempt upload
            if "Id is not a valid column name or id" in str(ex):
                self._update_table_uuid_column(dmge)
                synapseDB.upsert_table_rows(
                    table_name=self.tableName, data=self.tableToLoad
                )
            # Raise if other error
            else:
                raise ex

        return self.existingTableId

    def _update_table_uuid_column(
        self,
        dmge: DataModelGraphExplorer,
    ) -> None:
        """Removes the `Uuid` column when present, and relpaces with an `Id` column
        Used to enable backwards compatability for manifests using the old `Uuid` convention

        Args:
            dmge: DataModelGraphExplorer instance

        Returns:
            None
        """

        # Get the columns of the schema
        schema = self.synStore.syn.get(self.existingTableId)
        cols = self.synStore.syn.getTableColumns(schema)

        # Iterate through columns until `Uuid` column is found
        for col in cols:
            if col.name.lower() == "uuid":
                # See if schema has `Uuid` column specified
                try:
                    uuid_col_in_schema = dmge.is_class_in_schema(col.name)
                except KeyError:
                    uuid_col_in_schema = False

                # If there is, then create a new `Id` column from scratch
                if uuid_col_in_schema:
                    new_col = Column(columnType="STRING", maximumSize=64, name="Id")
                    schema.addColumn(new_col)
                    schema = self.synStore.syn.store(schema)
                # If there is not, then use the old `Uuid` column as a basis for the new `Id` column
                else:
                    # Build ColumnModel that will be used for new column
                    id_column = Column(
                        name="Id",
                        columnType="STRING",
                        maximumSize=64,
                        defaultValue=None,
                        maximumListLength=1,
                    )
                    new_col_response = self.synStore.syn.store(id_column)

                    # Define columnChange body
                    columnChangeDict = {
                        "concreteType": "org.sagebionetworks.repo.model.table.TableSchemaChangeRequest",
                        "entityId": self.existingTableId,
                        "changes": [
                            {
                                "oldColumnId": col["id"],
                                "newColumnId": new_col_response["id"],
                            }
                        ],
                    }

                    self.synStore.syn._async_table_update(
                        table=self.existingTableId,
                        changes=[columnChangeDict],
                        wait=False,
                    )
                break

        return

    def updateTable(
        self,
        update_col: str = "Id",
    ):
        """
        Method to update an existing table with a new column

        Args:
            updateCol: column to index the old and new tables on

        Returns:
           existingTableId: synID of the already existing table that had its metadata replaced
        """
        existing_table, existing_results = self.synStore.get_synapse_table(
            self.existingTableId
        )

        self.tableToLoad = update_df(existing_table, self.tableToLoad, update_col)
        # store table with existing etag data and impose restrictions as appropriate
        self.synStore.syn.store(
            Table(self.existingTableId, self.tableToLoad, etag=existing_results.etag),
            isRestricted=self.restrict,
        )

        return self.existingTableId


class DatasetFileView:
    """Helper class to create temporary dataset file views.
    This class can be used in conjunction with a 'with' statement.
    This will ensure that the file view is deleted automatically.
    See SynapseStorage.getDatasetAnnotationsBatch for example usage.
    """

    def __init__(
        self,
        datasetId: str,
        synapse: Synapse,
        name: str = None,
        temporary: bool = True,
        parentId: str = None,
    ) -> None:
        """Create a file view scoped to a dataset folder.

        Args:
            datasetId (str): Synapse ID for a dataset folder/project.
            synapse (Synapse): Used for Synapse requests.
            name (str): Name of the file view (temporary or not).
            temporary (bool): Whether to delete the file view on exit
                of either a 'with' statement or Python entirely.
            parentId (str, optional): Synapse ID specifying where to
                store the file view. Defaults to datasetId.
        """

        self.datasetId = datasetId
        self.synapse = synapse
        self.is_temporary = temporary

        if name is None:
            self.name = f"schematic annotation file view for {self.datasetId}"

        if self.is_temporary:
            uid = secrets.token_urlsafe(5)
            self.name = f"{self.name} - UID {uid}"

        # TODO: Allow a DCC admin to configure a "universal parent"
        #       Such as a Synapse project writeable by everyone.
        self.parentId = datasetId if parentId is None else parentId

        # TODO: Create local sharing setting to hide from everyone else
        view_schema = EntityViewSchema(
            name=self.name,
            parent=self.parentId,
            scopes=self.datasetId,
            includeEntityTypes=[EntityViewType.FILE, EntityViewType.FOLDER],
            addDefaultViewColumns=False,
            addAnnotationColumns=True,
        )

        # TODO: Handle failure due to insufficient permissions by
        #       creating a temporary new project to store view
        self.view_schema = self.synapse.store(view_schema)

        # These are filled in after calling `self.query()`
        self.results = None
        self.table = None

        # Ensure deletion of the file view (last resort)
        if self.is_temporary:
            atexit.register(self.delete)

    def __enter__(self):
        """Return file view when entering 'with' statement."""
        return self

    def __exit__(self, exc_type, exc_value, traceback):
        """Delete file view when exiting 'with' statement."""
        if self.is_temporary:
            self.delete()

    def delete(self):
        """Delete the file view on Synapse without deleting local table."""
        if self.view_schema is not None:
            self.synapse.delete(self.view_schema)
            self.view_schema = None

    def query(self, tidy=True, force=False):
        """Retrieve file view as a data frame (raw format sans index)."""
        if self.table is None or force:
            fileview_id = self.view_schema["id"]
            self.results = self.synapse.tableQuery(f"select * from {fileview_id}")
            self.table = self.results.asDataFrame(rowIdAndVersionInIndex=False)
        if tidy:
            self.tidy_table()
        return self.table

    def tidy_table(self):
        """Convert raw file view data frame into more usable format."""
        assert self.table is not None, "Must call `self.query()` first."
        self._fix_default_columns()
        self._fix_list_columns()
        self._fix_int_columns()
        return self.table

    def _fix_default_columns(self):
        """Rename default columns to match schematic expectations."""

        # Drop ROW_VERSION column if present
        if "ROW_VERSION" in self.table:
            del self.table["ROW_VERSION"]

        # Rename id column to entityId and set as data frame index
        if "ROW_ID" in self.table:
            self.table["entityId"] = "syn" + self.table["ROW_ID"].astype(str)
            self.table = self.table.set_index("entityId", drop=False)
            del self.table["ROW_ID"]

        # Rename ROW_ETAG column to eTag and place at end of data frame
        if "ROW_ETAG" in self.table:
            row_etags = self.table.pop("ROW_ETAG")
            self.table.insert(len(self.table.columns), "eTag", row_etags)

        return self.table

    def _get_columns_of_type(self, types):
        """Helper function to get list of columns of a given type(s)."""
        matching_columns = []
        for header in self.results.headers:
            if header.columnType in types:
                matching_columns.append(header.name)
        return matching_columns

    def _fix_list_columns(self):
        """Fix formatting of list-columns."""
        list_types = {"STRING_LIST", "INTEGER_LIST", "BOOLEAN_LIST"}
        list_columns = self._get_columns_of_type(list_types)
        for col in list_columns:
            self.table[col] = self.table[col].apply(lambda x: ", ".join(x))
        return self.table

    def _fix_int_columns(self):
        """Ensure that integer-columns are actually integers."""
        int_columns = self._get_columns_of_type({"INTEGER"})
        for col in int_columns:
            # Coercing to string because NaN is a floating point value
            # and cannot exist alongside integers in a column
            to_int_fn = lambda x: "" if np.isnan(x) else str(int(x))
            self.table[col] = self.table[col].apply(to_int_fn)
        return self.table
=======
"""Synapse storage class"""

import atexit
from copy import deepcopy
from dataclasses import dataclass
import logging
import numpy as np
import pandas as pd
import os
import re
import secrets
import shutil
import synapseclient
import uuid  # used to generate unique names for entities

from tenacity import (
    retry,
    stop_after_attempt,
    wait_chain,
    wait_fixed,
    retry_if_exception_type,
)
from time import sleep

# allows specifying explicit variable types
from typing import Dict, List, Tuple, Sequence, Union, Optional

from synapseclient import (
    Synapse,
    File,
    Folder,
    Table,
    Schema,
    EntityViewSchema,
    EntityViewType,
    Column,
    as_table_columns,
)
from synapseclient.entity import File
from synapseclient.table import CsvFileTable, build_table, Schema
from synapseclient.core.exceptions import (
    SynapseHTTPError,
    SynapseAuthenticationError,
    SynapseUnmetAccessRestrictions,
    SynapseHTTPError,
)
import synapseutils

from schematic_db.rdb.synapse_database import SynapseDatabase

from schematic.schemas.data_model_graph import DataModelGraphExplorer

from schematic.utils.df_utils import update_df, load_df, col_in_dataframe
from schematic.utils.validate_utils import comma_separated_list_regex, rule_in_rule_list

# entity_type_mapping, get_dir_size, create_temp_folder, check_synapse_cache_size, and clear_synapse_cache functions are used for AWS deployment
# Please do not remove these import statements
from schematic.utils.general import (
    entity_type_mapping,
    get_dir_size,
    create_temp_folder,
    check_synapse_cache_size,
    clear_synapse_cache,
)

from schematic.utils.schema_utils import get_class_label_from_display_name

from schematic.store.base import BaseStorage
from schematic.exceptions import AccessCredentialsError
from schematic.configuration.configuration import CONFIG

logger = logging.getLogger("Synapse storage")


@dataclass
class ManifestDownload(object):
    """
    syn: an object of type synapseclient.
    manifest_id: id of a manifest
    """

    syn: synapseclient.Synapse
    manifest_id: str

    def _download_manifest_to_folder(self) -> File:
        """
        try downloading a manifest to local cache or a given folder
        manifest
        Return:
            manifest_data: A Synapse file entity of the downloaded manifest
        """
        if "SECRETS_MANAGER_SECRETS" in os.environ:
            temporary_manifest_storage = "/var/tmp/temp_manifest_download"
            # clear out all the existing manifests
            if os.path.exists(temporary_manifest_storage):
                shutil.rmtree(temporary_manifest_storage)
            # create a new directory to store manifest
            if not os.path.exists(temporary_manifest_storage):
                os.mkdir(temporary_manifest_storage)
            # create temporary folders for storing manifests
            download_location = create_temp_folder(temporary_manifest_storage)
        else:
            download_location = CONFIG.manifest_folder
        manifest_data = self.syn.get(
            self.manifest_id,
            downloadLocation=download_location,
            ifcollision="overwrite.local",
        )
        return manifest_data

    def _entity_type_checking(self) -> str:
        """
        check the entity type of the id that needs to be downloaded
        Return:
             if the entity type is wrong, raise an error
        """
        # check the type of entity
        entity_type = entity_type_mapping(self.syn, self.manifest_id)
        if entity_type != "file":
            logger.error(
                f"You are using entity type: {entity_type}. Please provide a file ID"
            )

    @staticmethod
    def download_manifest(
        self, newManifestName: str = "", manifest_df: pd.DataFrame = pd.DataFrame()
    ) -> Union[str, File]:
        """
        Download a manifest based on a given manifest id.
        Args:
            newManifestName(optional): new name of a manifest that gets downloaded.
            manifest_df(optional): a dataframe containing name and id of manifests in a given asset view
        Return:
            manifest_data: synapse entity file object
        """

        # enables retrying if user does not have access to uncensored manifest
        # pass synID to synapseclient.Synapse.get() method to download (and overwrite) file to a location
        manifest_data = ""

        # check entity type
        self._entity_type_checking()

        # download a manifest
        try:
            manifest_data = self._download_manifest_to_folder()
        except (SynapseUnmetAccessRestrictions, SynapseAuthenticationError):
            # if there's an error getting an uncensored manifest, try getting the censored manifest
            if not manifest_df.empty:
                censored_regex = re.compile(".*censored.*")
                censored = manifest_df["name"].str.contains(censored_regex)
                new_manifest_id = manifest_df[censored]["id"][0]
                self.manifest_id = new_manifest_id
                try:
                    manifest_data = self._download_manifest_to_folder()
                except (
                    SynapseUnmetAccessRestrictions,
                    SynapseAuthenticationError,
                ) as e:
                    raise PermissionError(
                        "You don't have access to censored and uncensored manifests in this dataset."
                    ) from e
            else:
                logger.error(
                    f"You don't have access to the requested resource: {self.manifest_id}"
                )

        if newManifestName and os.path.exists(manifest_data.get("path")):
            # Rename the file we just made to the new name
            new_manifest_filename = newManifestName + ".csv"

            # get location of existing manifest. The manifest that will be renamed should live in the same folder as existing manifest.
            parent_folder = os.path.dirname(manifest_data.get("path"))

            new_manifest_path_name = os.path.join(parent_folder, new_manifest_filename)
            os.rename(manifest_data["path"], new_manifest_path_name)

            # Update file names/paths in manifest_data
            manifest_data["name"] = new_manifest_filename
            manifest_data["filename"] = new_manifest_filename
            manifest_data["path"] = new_manifest_path_name
        return manifest_data


class SynapseStorage(BaseStorage):
    """Implementation of Storage interface for datasets/files stored on Synapse.
    Provides utilities to list files in a specific project; update files annotations, create fileviews, etc.

    TODO: Need to define the interface and rename and/or refactor some of the methods below.
    """

    def __init__(
        self,
        token: Optional[str] = None,  # optional parameter retrieved from browser cookie
        access_token: Optional[str] = None,
        project_scope: Optional[list] = None,
        synapse_cache_path: Optional[str] = None,
    ) -> None:
        """Initializes a SynapseStorage object.

        Args:
            token (Optional[str], optional):
              Optional token parameter as found in browser cookie upon login to synapse.
              Defaults to None.
            access_token (Optional[list], optional):
              Optional access token (personal or oauth).
              Defaults to None.
            project_scope (Optional[list], optional): Defaults to None.
            synapse_cache_path (Optional[str], optional):
              Location of synapse cache.
              Defaults to None.
        """
        self.syn = self.login(synapse_cache_path, token, access_token)
        self.project_scope = project_scope
        self.storageFileview = CONFIG.synapse_master_fileview_id
        self.manifest = CONFIG.synapse_manifest_basename
        self.root_synapse_cache = self.syn.cache.cache_root_dir
        self._query_fileview()

    def _purge_synapse_cache(
        self, maximum_storage_allowed_cache_gb: int = 1, minute_buffer: int = 15
    ) -> None:
        """
        Purge synapse cache if it exceeds a certain size. Default to 1GB.
        Args:
            maximum_storage_allowed_cache_gb (int): the maximum storage allowed
              before purging cache. Default is 1 GB.
            minute_buffer (int): All files created this amount of time or older will be deleted
        """
        # try clearing the cache
        # scan a directory and check size of files
        if os.path.exists(self.root_synapse_cache):
            maximum_storage_allowed_cache_bytes = maximum_storage_allowed_cache_gb * (
                1024**3
            )
            nbytes = get_dir_size(self.root_synapse_cache)
            dir_size_bytes = check_synapse_cache_size(directory=self.root_synapse_cache)
            # if 1 GB has already been taken, purge cache before 15 min
            if dir_size_bytes >= maximum_storage_allowed_cache_bytes:
                num_of_deleted_files = clear_synapse_cache(
                    self.syn.cache, minutes=minute_buffer
                )
                logger.info(
                    f"{num_of_deleted_files}  files have been deleted from {self.root_synapse_cache}"
                )
            else:
                # on AWS, OS takes around 14-17% of our ephemeral storage (20GiB)
                # instead of guessing how much space that we left, print out .synapseCache here
                logger.info(f"the total size of .synapseCache is: {nbytes} bytes")

    def _query_fileview(self):
        self._purge_synapse_cache()
        try:
            self.storageFileview = CONFIG.synapse_master_fileview_id
            self.manifest = CONFIG.synapse_manifest_basename
            if self.project_scope:
                self.storageFileviewTable = self.syn.tableQuery(
                    f"SELECT * FROM {self.storageFileview} WHERE projectId IN {tuple(self.project_scope + [''])}"
                ).asDataFrame()
            else:
                # get data in administrative fileview for this pipeline
                self.storageFileviewTable = self.syn.tableQuery(
                    "SELECT * FROM " + self.storageFileview
                ).asDataFrame()
        except SynapseHTTPError:
            raise AccessCredentialsError(self.storageFileview)

    @staticmethod
    def login(
        synapse_cache_path: Optional[str] = None,
        token: Optional[str] = None,
        access_token: Optional[str] = None,
    ) -> synapseclient.Synapse:
        """Login to Synapse

        Args:
            token (Optional[str], optional): A Synapse token. Defaults to None.
            access_token (Optional[str], optional): A synapse access token. Defaults to None.
            synapse_cache_path (Optional[str]): location of synapse cache

        Raises:
            ValueError: If unable to login with token
            ValueError: If unable to loging with access token

        Returns:
            synapseclient.Synapse: A Synapse object that is logged in
        """
        # If no token is provided, try retrieving access token from environment
        if not token and not access_token:
            access_token = os.getenv("SYNAPSE_ACCESS_TOKEN")

        # login using a token
        if token:
            syn = synapseclient.Synapse(cache_root_dir=synapse_cache_path)
            try:
                syn.login(sessionToken=token, silent=True)
            except SynapseHTTPError as exc:
                raise ValueError(
                    "Please make sure you are logged into synapse.org."
                ) from exc
        elif access_token:
            try:
                syn = synapseclient.Synapse(cache_root_dir=synapse_cache_path)
                syn.default_headers["Authorization"] = f"Bearer {access_token}"
            except SynapseHTTPError as exc:
                raise ValueError(
                    "No access to resources. Please make sure that your token is correct"
                ) from exc
        else:
            # login using synapse credentials provided by user in .synapseConfig (default) file
            syn = synapseclient.Synapse(
                configPath=CONFIG.synapse_configuration_path,
                cache_root_dir=synapse_cache_path,
            )
            syn.login(silent=True)
        return syn

    def missing_entity_handler(method):
        def wrapper(*args, **kwargs):
            try:
                return method(*args, **kwargs)
            except SynapseHTTPError as ex:
                str_message = str(ex).replace("\n", "")
                if "trash" in str_message or "does not exist" in str_message:
                    logging.warning(str_message)
                    return None
                else:
                    raise ex

        return wrapper

    def getStorageFileviewTable(self):
        """Returns the storageFileviewTable obtained during initialization."""
        return self.storageFileviewTable

    def getPaginatedRestResults(self, currentUserId: str) -> Dict[str, str]:
        """Gets the paginated results of the REST call to Synapse to check what projects the current user has access to.

        Args:
            currentUserId: synapse id for the user whose projects we want to get.

        Returns:
            A dictionary with a next page token and the results.
        """
        all_results = self.syn.restGET(
            "/projects/user/{principalId}".format(principalId=currentUserId)
        )

        while (
            "nextPageToken" in all_results
        ):  # iterate over next page token in results while there is any
            results_token = self.syn.restGET(
                "/projects/user/{principalId}?nextPageToken={nextPageToken}".format(
                    principalId=currentUserId,
                    nextPageToken=all_results["nextPageToken"],
                )
            )
            all_results["results"].extend(results_token["results"])

            if "nextPageToken" in results_token:
                all_results["nextPageToken"] = results_token["nextPageToken"]
            else:
                del all_results["nextPageToken"]

        return all_results

    def getStorageProjects(self, project_scope: List = None) -> list[tuple[str, str]]:
        """Gets all storage projects the current user has access to, within the scope of the 'storageFileview' attribute.

        Returns:
            A list of storage projects the current user has access to; the list consists of tuples (projectId, projectName).
        """

        # get the set of all storage Synapse project accessible for this pipeline
        storageProjects = self.storageFileviewTable["projectId"].unique()

        # get the set of storage Synapse project accessible for this user

        # get current user name and user ID
        currentUser = self.syn.getUserProfile()
        currentUserName = currentUser.userName
        currentUserId = currentUser.ownerId

        # get a list of projects from Synapse
        currentUserProjects = self.getPaginatedRestResults(currentUserId)

        # prune results json filtering project id
        currentUserProjects = [
            currentUserProject.get("id")
            for currentUserProject in currentUserProjects["results"]
        ]

        # find set of user projects that are also in this pipeline's storage projects set
        storageProjects = list(set(storageProjects) & set(currentUserProjects))

        # Limit projects to scope if specified
        if project_scope:
            storageProjects = list(set(storageProjects) & set(project_scope))

            if not storageProjects:
                raise Warning(
                    f"There are no projects that the user has access to that match the criteria of the specified project scope: {project_scope}"
                )

        # prepare a return list of project IDs and names
        projects = []
        for projectId in storageProjects:
            projectName = self.syn.get(projectId, downloadFile=False).name
            projects.append((projectId, projectName))

        sorted_projects_list = sorted(projects, key=lambda tup: tup[0])

        return sorted_projects_list

    def getStorageDatasetsInProject(self, projectId: str) -> list[tuple[str, str]]:
        """Gets all datasets in folder under a given storage project that the current user has access to.

        Args:
            projectId: synapse ID of a storage project.

        Returns:
            A list of datasets within the given storage project; the list consists of tuples (datasetId, datasetName).
            None: If the projectId cannot be found on Synapse.
        """

        # select all folders and fetch their names from within the storage project;
        # if folder content type is defined, only select folders that contain datasets
        areDatasets = False
        if "contentType" in self.storageFileviewTable.columns:
            foldersTable = self.storageFileviewTable[
                (self.storageFileviewTable["contentType"] == "dataset")
                & (self.storageFileviewTable["projectId"] == projectId)
            ]
            areDatasets = True
        else:
            foldersTable = self.storageFileviewTable[
                (self.storageFileviewTable["type"] == "folder")
                & (self.storageFileviewTable["parentId"] == projectId)
            ]

        # get an array of tuples (folderId, folderName)
        # some folders are part of datasets; others contain datasets
        # each dataset parent is the project; folders part of a dataset have another folder as a parent
        # to get folders if and only if they contain datasets for each folder
        # check if folder's parent is the project; if so that folder contains a dataset,
        # unless the folder list has already been filtered to dataset folders based on contentType attribute above

        datasetList = []
        folderProperties = ["id", "name"]
        for folder in list(
            foldersTable[folderProperties].itertuples(index=False, name=None)
        ):
            datasetList.append(folder)

        sorted_dataset_list = sorted(datasetList, key=lambda tup: tup[0])

        return sorted_dataset_list

    def getFilesInStorageDataset(
        self, datasetId: str, fileNames: List = None, fullpath: bool = True
    ) -> List[Tuple[str, str]]:
        """Gets all files in a given dataset folder.

        Args:
            datasetId: synapse ID of a storage dataset.
            fileNames: get a list of files with particular names; defaults to None in which case all dataset files are returned (except bookkeeping files, e.g.
            metadata manifests); if fileNames is not None, all files matching the names in the fileNames list are returned if present.
            fullpath: if True return the full path as part of this filename; otherwise return just base filename

        Returns:
            A list of files; the list consists of tuples (fileId, fileName).

        Raises:
            ValueError: Dataset ID not found.
        """
        # select all files within a given storage dataset folder (top level folder in a Synapse storage project or folder marked with contentType = 'dataset')
        walked_path = synapseutils.walk(
            self.syn, datasetId, includeTypes=["folder", "file"]
        )

        file_list = []

        # iterate over all results
        for dirpath, dirname, filenames in walked_path:
            # iterate over all files in a folder
            for filename in filenames:
                if (not "manifest" in filename[0] and not fileNames) or (
                    fileNames and filename[0] in fileNames
                ):
                    # don't add manifest to list of files unless it is specified in the list of specified fileNames; return all found files
                    # except the manifest if no fileNames have been specified
                    # TODO: refactor for clarity/maintainability

                    if fullpath:
                        # append directory path to filename
                        filename = (dirpath[0] + "/" + filename[0], filename[1])

                    # add file name file id tuple, rearranged so that id is first and name follows
                    file_list.append(filename[::-1])

        return file_list

    def _get_manifest_id(self, manifest: pd.DataFrame) -> str:
        """If both censored and uncensored manifests are present, return uncensored manifest; if only one manifest is present, return manifest id of that manifest; if more than two manifests are present, return the manifest id of the first one.
        Args:
        manifest: a dataframe contains name and id of manifests in a given asset view

        Return:
        manifest_syn_id: id of a given censored or uncensored manifest
        """
        censored_regex = re.compile(".*censored.*")
        censored = manifest["name"].str.contains(censored_regex)
        if any(censored):
            # Try to use uncensored manifest first
            not_censored = ~censored
            if any(not_censored):
                manifest_syn_id = manifest[not_censored]["id"].iloc[0]
            # if only censored manifests are available, just use the first censored manifest
            else:
                manifest_syn_id = manifest["id"].iloc[0]

        # otherwise, use the first (implied only) version that exists
        else:
            manifest_syn_id = manifest["id"].iloc[0]

        return manifest_syn_id

    def getDatasetManifest(
        self,
        datasetId: str,
        downloadFile: bool = False,
        newManifestName: str = "",
    ) -> Union[str, File]:
        """Gets the manifest associated with a given dataset.

        Args:
            datasetId: synapse ID of a storage dataset.
            downloadFile: boolean argument indicating if manifest file in dataset should be downloaded or not.
            newManifestName: new name of a manifest that gets downloaded

        Returns:
            manifest_syn_id (String): Synapse ID of exisiting manifest file.
            manifest_data (synapseclient.entity.File): Synapse entity if downloadFile is True.
            "" (String): No pre-exisiting manifest in dataset.
        """
        manifest_data = ""

        # get a list of files containing the manifest for this dataset (if any)
        all_files = self.storageFileviewTable

        # construct regex based on manifest basename in the config
        manifest_re = re.compile(os.path.basename(self.manifest) + ".*.[tc]sv")

        # search manifest based on given manifest basename regex above
        # and return a dataframe containing name and id of manifests in a given asset view
        manifest = all_files[
            (all_files["name"].str.contains(manifest_re, regex=True))
            & (all_files["parentId"] == datasetId)
        ]

        manifest = manifest[["id", "name"]]

        # if there is no pre-exisiting manifest in the specified dataset
        if manifest.empty:
            logger.warning(
                f"Could not find a manifest that fits basename {self.manifest} in asset view and dataset {datasetId}"
            )
            return ""

        # if there is an exisiting manifest
        else:
            manifest_syn_id = self._get_manifest_id(manifest)
            if downloadFile:
                md = ManifestDownload(self.syn, manifest_id=manifest_syn_id)
                manifest_data = ManifestDownload.download_manifest(
                    md, newManifestName=newManifestName, manifest_df=manifest
                )
                ## TO DO: revisit how downstream code handle manifest_data. If the downstream code would break when manifest_data is an empty string,
                ## then we should catch the error here without returning an empty string.
                if not manifest_data:
                    logger.debug(
                        f"No manifest data returned. Please check if you have successfully downloaded manifest: {manifest_syn_id}"
                    )
                return manifest_data
            return manifest_syn_id

    def getDataTypeFromManifest(self, manifestId: str):
        """Fetch a manifest and return data types of all columns
        Args:
            manifestId: synapse ID of a manifest
        """
        # get manifest file path
        manifest_filepath = self.syn.get(manifestId).path

        # load manifest dataframe
        manifest = load_df(
            manifest_filepath,
            preserve_raw_input=False,
            data_model=False,
        )

        # convert the dataFrame to use best possible dtypes.
        manifest_new = manifest.convert_dtypes()

        # get data types of columns
        result = manifest_new.dtypes.to_frame("dtypes").reset_index()

        # return the result as a dictionary
        result_dict = result.set_index("index")["dtypes"].astype(str).to_dict()

        return result_dict

    def _get_files_metadata_from_dataset(
        self, datasetId: str, only_new_files: bool, manifest: pd.DataFrame = None
    ) -> Optional[dict]:
        """retrieve file ids under a particular datasetId

        Args:
            datasetId (str): a dataset id
            only_new_files (bool): if only adding new files that are not already exist
            manifest (pd.DataFrame): metadata manifest dataframe. Default to None.

        Returns:
            a dictionary that contains filename and entityid under a given datasetId or None if there is nothing under a given dataset id are not available
        """
        dataset_files = self.getFilesInStorageDataset(datasetId)
        if dataset_files:
            dataset_file_names_id_dict = self._get_file_entityIds(
                dataset_files, only_new_files=only_new_files, manifest=manifest
            )
            return dataset_file_names_id_dict
        else:
            return None

    def add_entity_id_and_filename(
        self, datasetId: str, manifest: pd.DataFrame
    ) -> pd.DataFrame:
        """add entityid and filename column to an existing manifest assuming entityId column is not already present

        Args:
            datasetId (str): dataset syn id
            manifest (pd.DataFrame): existing manifest dataframe, assuming this dataframe does not have an entityId column and Filename column is present but completely empty

        Returns:
            pd.DataFrame: returns a pandas dataframe
        """
        # get file names and entity ids of a given dataset
        dataset_files_dict = self._get_files_metadata_from_dataset(
            datasetId, only_new_files=False
        )

        if dataset_files_dict:
            # turn manifest dataframe back to a dictionary for operation
            manifest_dict = manifest.to_dict("list")

            # update Filename column
            # add entityId column to the end
            manifest_dict.update(dataset_files_dict)

            # if the component column exists in existing manifest, fill up that column
            if "Component" in manifest_dict.keys():
                manifest_dict["Component"] = manifest_dict["Component"] * max(
                    1, len(manifest_dict["Filename"])
                )

            # turn dictionary back to a dataframe
            manifest_df_index = pd.DataFrame.from_dict(manifest_dict, orient="index")
            manifest_df_updated = manifest_df_index.transpose()

            # fill na with empty string
            manifest_df_updated = manifest_df_updated.fillna("")

            # drop index
            manifest_df_updated = manifest_df_updated.reset_index(drop=True)

            return manifest_df_updated
        else:
            return manifest

    def fill_in_entity_id_filename(
        self, datasetId: str, manifest: pd.DataFrame
    ) -> Tuple[List, pd.DataFrame]:
        """fill in Filename column and EntityId column. EntityId column and Filename column will be created if not already present.

        Args:
            datasetId (str): dataset syn id
            manifest (pd.DataFrame): existing manifest dataframe.

        Returns:
            Tuple[List, pd.DataFrame]: a list of synIds that are under a given datasetId folder and updated manifest dataframe
        """
        # get dataset file names and entity id as a list of tuple
        dataset_files = self.getFilesInStorageDataset(datasetId)

        # update manifest with additional filenames, if any
        # note that if there is an existing manifest and there are files in the dataset
        # the columns Filename and entityId are assumed to be present in manifest schema
        # TODO: use idiomatic panda syntax
        if dataset_files:
            new_files = self._get_file_entityIds(
                dataset_files=dataset_files, only_new_files=True, manifest=manifest
            )

            # update manifest so that it contains new dataset files
            new_files = pd.DataFrame(new_files)
            manifest = (
                pd.concat([manifest, new_files], sort=False)
                .reset_index()
                .drop("index", axis=1)
            )

        manifest = manifest.fillna("")
        return dataset_files, manifest

    def updateDatasetManifestFiles(
        self, dmge: DataModelGraphExplorer, datasetId: str, store: bool = True
    ) -> Union[Tuple[str, pd.DataFrame], None]:
        """Fetch the names and entity IDs of all current files in dataset in store, if any; update dataset's manifest with new files, if any.

        Args:
            dmge: DataModelGraphExplorer Instance
            datasetId: synapse ID of a storage dataset.
            store: if set to True store updated manifest in asset store; if set to False
            return a Pandas dataframe containing updated manifest but do not store to asset store


        Returns:
            Synapse ID of updated manifest and Pandas dataframe containing the updated manifest.
            If there is no existing manifest return None
        """

        # get existing manifest Synapse ID
        manifest_id = self.getDatasetManifest(datasetId)

        # if there is no manifest return None
        if not manifest_id:
            return None

        manifest_filepath = self.syn.get(manifest_id).path
        manifest = load_df(manifest_filepath)

        # update manifest with additional filenames, if any
        # note that if there is an existing manifest and there are files in the dataset
        # the columns Filename and entityId are assumed to be present in manifest schema
        # TODO: use idiomatic panda syntax

        dataset_files, manifest = self.fill_in_entity_id_filename(datasetId, manifest)
        if dataset_files:
            # update the manifest file, so that it contains the relevant entity IDs
            if store:
                manifest.to_csv(manifest_filepath, index=False)

                # store manifest and update associated metadata with manifest on Synapse
                manifest_id = self.associateMetadataWithFiles(
                    dmge, manifest_filepath, datasetId
                )

        return manifest_id, manifest

    def _get_file_entityIds(
        self,
        dataset_files: List,
        only_new_files: bool = False,
        manifest: pd.DataFrame = None,
    ):
        """
        Get a dictionary of files in a dataset. Either files that are not in the current manifest or all files

        Args:
            manifest: metadata manifest
            dataset_file: List of all files in a dataset
            only_new_files: boolean to control whether only new files are returned or all files in the dataset
        Returns:
            files: dictionary of file names and entityIDs, with scope as specified by `only_new_files`
        """
        files = {"Filename": [], "entityId": []}

        if only_new_files:
            if manifest is None:
                raise UnboundLocalError(
                    "No manifest was passed in, a manifest is required when `only_new_files` is True."
                )

            # find new files (that are not in the current manifest) if any
            for file_id, file_name in dataset_files:
                if not file_id in manifest["entityId"].values:
                    files["Filename"].append(file_name)
                    files["entityId"].append(file_id)
        else:
            # get all files
            for file_id, file_name in dataset_files:
                files["Filename"].append(file_name)
                files["entityId"].append(file_id)

        return files

    def getProjectManifests(
        self, projectId: str
    ) -> list[tuple[tuple[str, str], tuple[str, str], tuple[str, str]]]:
        """Gets all metadata manifest files across all datasets in a specified project.

        Returns: A list of datasets per project; metadata manifest Synapse ID for each dataset; and the corresponding schema component of the manifest
                 as a list of tuples, one for each manifest:
                    [
                        (
                            (datasetId, dataName),
                            (manifestId, manifestName),
                            (componentSchemaLabel, componentSchemaLabel) TODO: # get component name from schema
                        ),
                        ...
                    ]

        TODO: Return manifest URI instead of Synapse ID for interoperability with other implementations of a store interface
        """
        component = None
        entity = None
        manifests = []

        datasets = self.getStorageDatasetsInProject(projectId)

        for datasetId, datasetName in datasets:
            # encode information about the manifest in a simple list (so that R clients can unpack it)
            # eventually can serialize differently

            # Get synID of manifest for a dataset
            manifestId = self.getDatasetManifest(datasetId)

            # If a manifest exists, get the annotations for it, else return base 'manifest' tuple
            if manifestId:
                annotations = self.getFileAnnotations(manifestId)

                # If manifest has annotations specifying component, use that
                if annotations and "Component" in annotations:
                    component = annotations["Component"]
                    entity = self.syn.get(manifestId, downloadFile=False)
                    manifest_name = entity["properties"]["name"]

                # otherwise download the manifest and parse for information
                elif not annotations or "Component" not in annotations:
                    logging.debug(
                        f"No component annotations have been found for manifest {manifestId}. "
                        "The manifest will be downloaded and parsed instead. "
                        "For increased speed, add component annotations to manifest."
                    )

                    manifest_info = self.getDatasetManifest(
                        datasetId, downloadFile=True
                    )
                    manifest_name = manifest_info["properties"].get("name", "")

                    if not manifest_name:
                        logger.error(f"Failed to download manifests from {datasetId}")

                    manifest_path = manifest_info["path"]

                    manifest_df = load_df(manifest_path)

                    # Get component from component column if it exists
                    if (
                        "Component" in manifest_df
                        and not manifest_df["Component"].empty
                    ):
                        list(set(manifest_df["Component"]))
                        component = list(set(manifest_df["Component"]))

                        # Added to address issues raised during DCA testing
                        if "" in component:
                            component.remove("")

                        if len(component) == 1:
                            component = component[0]
                        elif len(component) > 1:
                            logging.warning(
                                f"Manifest {manifestId} is composed of multiple components. Schematic does not support mulit-component manifests at this time."
                                "Behavior of manifests with multiple components is undefined"
                            )
            else:
                manifest_name = ""
                component = None
            if component:
                manifest = (
                    (datasetId, datasetName),
                    (manifestId, manifest_name),
                    (component, component),
                )
            elif manifestId:
                logging.debug(
                    f"Manifest {manifestId} does not have an associated Component"
                )
                manifest = (
                    (datasetId, datasetName),
                    (manifestId, manifest_name),
                    ("", ""),
                )
            else:
                manifest = (
                    (datasetId, datasetName),
                    ("", ""),
                    ("", ""),
                )

            if manifest:
                manifests.append(manifest)

        return manifests

    def upload_project_manifests_to_synapse(
        self, dmge: DataModelGraphExplorer, projectId: str
    ) -> List[str]:
        """Upload all metadata manifest files across all datasets in a specified project as tables in Synapse.

        Returns: String of all the manifest_table_ids of all the manifests that have been loaded.
        """

        manifests = []
        manifest_loaded = []
        datasets = self.getStorageDatasetsInProject(projectId)

        for datasetId, datasetName in datasets:
            # encode information about the manifest in a simple list (so that R clients can unpack it)
            # eventually can serialize differently

            manifest = ((datasetId, datasetName), ("", ""), ("", ""))

            manifest_info = self.getDatasetManifest(datasetId, downloadFile=True)
            if manifest_info:
                manifest_id = manifest_info["properties"]["id"]
                manifest_name = manifest_info["properties"]["name"]
                manifest_path = manifest_info["path"]
                manifest_df = load_df(manifest_path)
                manifest_table_id = uploadDB(
                    dmge=dmge,
                    manifest=manifest,
                    datasetId=datasetId,
                    table_name=datasetName,
                )
                manifest_loaded.append(datasetName)
        return manifest_loaded

    def upload_annotated_project_manifests_to_synapse(
        self, projectId: str, path_to_json_ld: str, dry_run: bool = False
    ) -> List[str]:
        """
        Purpose:
            For all manifests in a project, upload them as a table and add annotations manifest csv.
            Assumes the manifest is already present as a CSV in a dataset in the project.

        """
        # Instantiate DataModelParser
        data_model_parser = DataModelParser(path_to_data_model=path_to_json_ld)
        # Parse Model
        parsed_data_model = data_model_parser.parse_model()

        # Instantiate DataModelGraph
        data_model_grapher = DataModelGraph(parsed_data_model)

        # Generate graph
        graph_data_model = data_model_grapher.generate_data_model_graph()

        # Instantiate DataModelGraphExplorer
        dmge = DataModelGraphExplorer(graph_data_model)

        manifests = []
        manifest_loaded = []
        datasets = self.getStorageDatasetsInProject(projectId)
        for datasetId, datasetName in datasets:
            # encode information about the manifest in a simple list (so that R clients can unpack it)
            # eventually can serialize differently

            manifest = ((datasetId, datasetName), ("", ""), ("", ""))
            manifests.append(manifest)

            manifest_info = self.getDatasetManifest(datasetId, downloadFile=True)

            if manifest_info:
                manifest_id = manifest_info["properties"]["id"]
                manifest_name = manifest_info["properties"]["name"]
                manifest_path = manifest_info["path"]
                manifest = (
                    (datasetId, datasetName),
                    (manifest_id, manifest_name),
                    ("", ""),
                )
                if not dry_run:
                    manifest_syn_id = self.associateMetadataWithFiles(
                        dmge, manifest_path, datasetId, manifest_record_type="table"
                    )
                manifest_loaded.append(manifest)

        return manifests, manifest_loaded

    def move_entities_to_new_project(
        self,
        projectId: str,
        newProjectId: str,
        returnEntities: bool = False,
        dry_run: bool = False,
    ):
        """
        For each manifest csv in a project, look for all the entitiy ids that are associated.
        Look up the entitiy in the files, move the entity to new project.
        """

        manifests = []
        manifest_loaded = []
        datasets = self.getStorageDatasetsInProject(projectId)
        if datasets:
            for datasetId, datasetName in datasets:
                # encode information about the manifest in a simple list (so that R clients can unpack it)
                # eventually can serialize differently

                manifest = ((datasetId, datasetName), ("", ""), ("", ""))
                manifests.append(manifest)

                manifest_info = self.getDatasetManifest(datasetId, downloadFile=True)
                if manifest_info:
                    manifest_id = manifest_info["properties"]["id"]
                    manifest_name = manifest_info["properties"]["name"]
                    manifest_path = manifest_info["path"]
                    manifest_df = load_df(manifest_path)

                    manifest = (
                        (datasetId, datasetName),
                        (manifest_id, manifest_name),
                        ("", ""),
                    )
                    manifest_loaded.append(manifest)

                    annotation_entities = self.storageFileviewTable[
                        (self.storageFileviewTable["id"].isin(manifest_df["entityId"]))
                        & (self.storageFileviewTable["type"] == "folder")
                    ]["id"]

                    if returnEntities:
                        for entityId in annotation_entities:
                            if not dry_run:
                                self.syn.move(entityId, datasetId)
                            else:
                                logging.info(
                                    f"{entityId} will be moved to folder {datasetId}."
                                )
                    else:
                        # generate project folder
                        archive_project_folder = Folder(
                            projectId + "_archive", parent=newProjectId
                        )
                        archive_project_folder = self.syn.store(archive_project_folder)

                        # generate dataset folder
                        dataset_archive_folder = Folder(
                            "_".join([datasetId, datasetName, "archive"]),
                            parent=archive_project_folder.id,
                        )
                        dataset_archive_folder = self.syn.store(dataset_archive_folder)

                        for entityId in annotation_entities:
                            # move entities to folder
                            if not dry_run:
                                self.syn.move(entityId, dataset_archive_folder.id)
                            else:
                                logging.info(
                                    f"{entityId} will be moved to folder {dataset_archive_folder.id}."
                                )
        else:
            raise LookupError(
                f"No datasets were found in the specified project: {projectId}. Re-check specified master_fileview in CONFIG and retry."
            )
        return manifests, manifest_loaded

    def get_synapse_table(self, synapse_id: str) -> Tuple[pd.DataFrame, CsvFileTable]:
        """Download synapse table as a pd dataframe; return table schema and etags as results too

        Args:
            synapse_id: synapse ID of the table to query
        """

        results = self.syn.tableQuery("SELECT * FROM {}".format(synapse_id))
        df = results.asDataFrame(rowIdAndVersionInIndex=False)

        return df, results

    def _get_tables(self, datasetId: str = None, projectId: str = None) -> List[Table]:
        if projectId:
            project = projectId
        elif datasetId:
            project = self.syn.get(self.getDatasetProject(datasetId))

        return list(self.syn.getChildren(project, includeTypes=["table"]))

    def get_table_info(self, datasetId: str = None, projectId: str = None) -> List[str]:
        """Gets the names of the tables in the schema
        Can pass in a synID for a dataset or project
        Returns:
            list[str]: A list of table names
        """
        tables = self._get_tables(datasetId=datasetId, projectId=projectId)
        if tables:
            return {table["name"]: table["id"] for table in tables}
        else:
            return {None: None}

    @missing_entity_handler
    def uploadDB(
        self,
        dmge: DataModelGraphExplorer,
        manifest: pd.DataFrame,
        datasetId: str,
        table_name: str,
        restrict: bool = False,
        table_manipulation: str = "replace",
        table_column_names: str = "class_label",
    ):
        """
        Method to upload a database to an asset store. In synapse, this will upload a metadata table

        Args:
            dmge: DataModelGraphExplorer object
            manifest: pd.Df manifest to upload
            datasetId: synID of the dataset for the manifest
            table_name: name of the table to be uploaded
            restrict: bool, whether or not the manifest contains sensitive data that will need additional access restrictions
            existingTableId: str of the synId of the existing table, if one already exists
            table_manipulation: str, 'replace' or 'upsert', in the case where a manifest already exists, should the new metadata replace the existing (replace) or be added to it (upsert)
            table_column_names: (str): display_name/display_label/class_label (default). Sets labeling style for table column names. display_name will use the raw display name as the column name. class_label will format the display
                name as upper camelcase, and strip blacklisted characters, display_label will strip blacklisted characters including spaces, to retain
                display label formatting.
        Returns:
            manifest_table_id: synID of the uploaded table
            manifest: the original manifset
            table_manifest: manifest formatted appropriately for the table

        """

        col_schema, table_manifest = self.formatDB(
            dmge=dmge, manifest=manifest, table_column_names=table_column_names
        )

        manifest_table_id = self.buildDB(
            datasetId,
            table_name,
            col_schema,
            table_manifest,
            table_manipulation,
            dmge,
            restrict,
        )

        return manifest_table_id, manifest, table_manifest

    def formatDB(self, dmge, manifest, table_column_names):
        """
        Method to format a manifest appropriatly for upload as table

        Args:
            dmge: DataModelGraphExplorer object
            manifest: pd.Df manifest to upload
            table_column_names: (str): display_name/display_label/class_label (default). Sets labeling style for table column names. display_name will use the raw display name as the column name. class_label will format the display
                name as upper camelcase, and strip blacklisted characters, display_label will strip blacklisted characters including spaces, to retain
                display label formatting.
        Returns:
            col_schema: schema for table columns: type, size, etc
            table_manifest: formatted manifest

        """
        # Rename the manifest columns to display names to match fileview

        blacklist_chars = ["(", ")", ".", " ", "-"]
        manifest_columns = manifest.columns.tolist()

        table_manifest = deepcopy(manifest)

        if table_column_names == "display_name":
            cols = table_manifest.columns

        elif table_column_names == "display_label":
            cols = [
                str(col).translate({ord(x): "" for x in blacklist_chars})
                for col in manifest_columns
            ]

        elif table_column_names == "class_label":
            cols = [
                get_class_label_from_display_name(str(col)).translate(
                    {ord(x): "" for x in blacklist_chars}
                )
                for col in manifest_columns
            ]
        else:
            ValueError(
                f"The provided table_column_name: {table_column_names} is not valid, please resubmit with an allowed value only."
            )

        cols = list(map(lambda x: x.replace("EntityId", "entityId"), cols))

        # Reset column names in table manifest
        table_manifest.columns = cols

        # move entity id to end of df
        entity_col = table_manifest.pop("entityId")
        table_manifest.insert(len(table_manifest.columns), "entityId", entity_col)

        # Get the column schema
        col_schema = as_table_columns(table_manifest)

        # Set Id column length to 64 (for some reason not being auto set.)
        for i, col in enumerate(col_schema):
            if col["name"].lower() == "id":
                col_schema[i]["maximumSize"] = 64

        return col_schema, table_manifest

    def buildDB(
        self,
        datasetId: str,
        table_name: str,
        col_schema: List,
        table_manifest: pd.DataFrame,
        table_manipulation: str,
        dmge: DataModelGraphExplorer,
        restrict: bool = False,
    ):
        """
        Method to construct the table appropriately: create new table, replace existing, or upsert new into existing
        Calls TableOperations class to execute

        Args:
            datasetId: synID of the dataset for the manifest
            table_name: name of the table to be uploaded
            col_schema: schema for table columns: type, size, etc from `formatDB`
            table_manifest: formatted manifest that can be uploaded as a table
            table_manipulation: str, 'replace' or 'upsert', in the case where a manifest already exists, should the new metadata replace the existing (replace) or be added to it (upsert)
            restrict: bool, whether or not the manifest contains sensitive data that will need additional access restrictions

        Returns:
            manifest_table_id: synID of the uploaded table

        """
        table_info = self.get_table_info(datasetId=datasetId)
        # Put table manifest onto synapse
        schema = Schema(
            name=table_name,
            columns=col_schema,
            parent=self.getDatasetProject(datasetId),
        )

        if table_name in table_info:
            existingTableId = table_info[table_name]
        else:
            existingTableId = None

        tableOps = TableOperations(
            synStore=self,
            tableToLoad=table_manifest,
            tableName=table_name,
            datasetId=datasetId,
            existingTableId=existingTableId,
            restrict=restrict,
        )

        if not table_manipulation or table_name not in table_info.keys():
            manifest_table_id = tableOps.createTable(
                columnTypeDict=col_schema,
                specifySchema=True,
            )
        elif table_name in table_info.keys() and table_info[table_name]:
            if table_manipulation.lower() == "replace":
                manifest_table_id = tableOps.replaceTable(
                    specifySchema=True,
                    columnTypeDict=col_schema,
                )
            elif table_manipulation.lower() == "upsert":
                manifest_table_id = tableOps.upsertTable(
                    dmge=dmge,
                )
            elif table_manipulation.lower() == "update":
                manifest_table_id = tableOps.updateTable()

        if table_manipulation and table_manipulation.lower() == "upsert":
            existing_tables = self.get_table_info(datasetId=datasetId)
            tableId = existing_tables[table_name]
            annos = self.syn.get_annotations(tableId)
            annos["primary_key"] = table_manifest["Component"][0] + "_id"
            annos = self.syn.set_annotations(annos)

        return manifest_table_id

    def upload_manifest_file(
        self,
        manifest,
        metadataManifestPath,
        datasetId,
        restrict_manifest,
        component_name="",
    ):
        # Update manifest to have the new entityId column
        manifest.to_csv(metadataManifestPath, index=False)

        # store manifest to Synapse as a CSV
        # update file name
        file_name_full = metadataManifestPath.split("/")[-1]
        file_extension = file_name_full.split(".")[-1]

        # Differentiate "censored" and "uncensored" manifest
        if "censored" in file_name_full:
            file_name_new = (
                os.path.basename(CONFIG.synapse_manifest_basename)
                + "_"
                + component_name
                + "_censored"
                + "."
                + file_extension
            )
        else:
            file_name_new = (
                os.path.basename(CONFIG.synapse_manifest_basename)
                + "_"
                + component_name
                + "."
                + file_extension
            )

        manifestSynapseFile = File(
            metadataManifestPath,
            description="Manifest for dataset " + datasetId,
            parent=datasetId,
            name=file_name_new,
        )
        manifest_synapse_file_id = self.syn.store(
            manifestSynapseFile, isRestricted=restrict_manifest
        ).id

        synapseutils.copy_functions.changeFileMetaData(
            syn=self.syn,
            entity=manifest_synapse_file_id,
            downloadAs=file_name_new,
            forceVersion=False,
        )

        return manifest_synapse_file_id

    @missing_entity_handler
    def format_row_annotations(
        self, dmge, row, entityId: str, hideBlanks: bool, annotation_keys: str
    ):
        # prepare metadata for Synapse storage (resolve display name into a name that Synapse annotations support (e.g no spaces, parenthesis)
        # note: the removal of special characters, will apply only to annotation keys; we are not altering the manifest
        # this could create a divergence between manifest column and annotations. this should be ok for most use cases.
        # columns with special characters are outside of the schema
        metadataSyn = {}
        blacklist_chars = ["(", ")", ".", " ", "-"]

        for k, v in row.to_dict().items():
            if annotation_keys == "display_label":
                keySyn = str(k).translate({ord(x): "" for x in blacklist_chars})
            elif annotation_keys == "class_label":
                keySyn = get_class_label_from_display_name(str(k)).translate(
                    {ord(x): "" for x in blacklist_chars}
                )

            # Skip `Filename` and `ETag` columns when setting annotations
            if keySyn in ["Filename", "ETag", "eTag"]:
                continue

            # truncate annotation values to 500 characters if the
            # size of values is greater than equal to 500 characters
            # add an explicit [truncatedByDataCuratorApp] message at the end
            # of every truncated message to indicate that the cell value
            # has been truncated
            if isinstance(v, str) and len(v) >= 500:
                v = v[0:472] + "[truncatedByDataCuratorApp]"

            metadataSyn[keySyn] = v
        # set annotation(s) for the various objects/items in a dataset on Synapse
        annos = self.syn.get_annotations(entityId)
        csv_list_regex = comma_separated_list_regex()
        for anno_k, anno_v in metadataSyn.items():
            # Remove keys with nan or empty string values from dict of annotations to be uploaded
            # if present on current data annotation
            if hideBlanks and (
                anno_v == "" or (isinstance(anno_v, float) and np.isnan(anno_v))
            ):
                annos.pop(anno_k) if anno_k in annos.keys() else annos
            # Otherwise save annotation as approrpriate
            else:
                if isinstance(anno_v, float) and np.isnan(anno_v):
                    annos[anno_k] = ""
                elif (
                    isinstance(anno_v, str)
                    and re.fullmatch(csv_list_regex, anno_v)
                    and rule_in_rule_list(
                        "list", dmge.get_node_validation_rules(anno_k)
                    )
                ):
                    annos[anno_k] = anno_v.split(",")
                else:
                    annos[anno_k] = anno_v

        return annos

    @missing_entity_handler
    def format_manifest_annotations(self, manifest, manifest_synapse_id):
        """
        Set annotations for the manifest (as a whole) so they can be applied to the manifest table or csv.
        For now just getting the Component.
        """

        entity = self.syn.get(manifest_synapse_id, downloadFile=False)
        is_file = entity.concreteType.endswith(".FileEntity")
        is_table = entity.concreteType.endswith(".TableEntity")

        if is_file:
            # Get file metadata
            metadata = self.getFileAnnotations(manifest_synapse_id)

            # If there is a defined component add it to the metadata.
            if "Component" in manifest.columns:
                # Gather component information
                component = manifest["Component"].unique()

                # Double check that only a single component is listed, else raise an error.
                try:
                    len(component) == 1
                except ValueError as err:
                    raise ValueError(
                        f"Manifest has more than one component. Please check manifest and resubmit."
                    ) from err

                # Add component to metadata
                metadata["Component"] = component[0]

        elif is_table:
            # Get table metadata
            metadata = self.getTableAnnotations(manifest_synapse_id)

        # Get annotations
        annos = self.syn.get_annotations(manifest_synapse_id)

        # Add metadata to the annotations
        for annos_k, annos_v in metadata.items():
            annos[annos_k] = annos_v

        return annos

    '''
    def annotate_upload_manifest_table(self, manifest, datasetId, metadataManifestPath,
        useSchemaLabel: bool = True, hideBlanks: bool = False, restrict_manifest = False):
        """
        Purpose:
            Works very similarly to associateMetadataWithFiles except takes in the manifest
            rather than the manifest path

        """
        
        # Add uuid for table updates and fill.
        if not "Uuid" in manifest.columns:
            manifest["Uuid"] = ''

        for idx,row in manifest.iterrows():
            if not row["Uuid"]:
                gen_uuid = uuid.uuid4()
                row["Uuid"] = gen_uuid
                manifest.loc[idx, 'Uuid'] = gen_uuid

        # add entityId as a column if not already there or
        # fill any blanks with an empty string.
        if not "entityId" in manifest.columns:
            manifest["entityId"] = ""
        else:
            manifest["entityId"].fillna("", inplace=True)

        # get a DataModelGraphExplorer object to ensure schema attribute names used in manifest are translated to schema labels for synapse annotations
        dmge = DataModelGraphExplorer()

        # Create table name here.
        if 'Component' in manifest.columns:
            table_name = manifest['Component'][0].lower() + '_synapse_storage_manifest_table'
        else:
            table_name = 'synapse_storage_manifest_table'

        # Upload manifest as a table and get the SynID and manifest
        manifest_synapse_table_id, manifest, table_manifest = self.upload_format_manifest_table(
                                                    dmge, manifest, datasetId, table_name, restrict = restrict_manifest, useSchemaLabel=useSchemaLabel,)
            
        # Iterate over manifest rows, create Synapse entities and store corresponding entity IDs in manifest if needed
        # also set metadata for each synapse entity as Synapse annotations
        for idx, row in manifest.iterrows():
            if not row["entityId"]:
                # If not using entityIds, fill with manifest_table_id so 
                row["entityId"] = manifest_synapse_table_id
                entityId = ''
            else:
                # get the entity id corresponding to this row
                entityId = row["entityId"]

        # Load manifest to synapse as a CSV File
        manifest_synapse_file_id = self.upload_manifest_file(manifest, metadataManifestPath, datasetId, restrict_manifest)
        
        # Get annotations for the file manifest.
        manifest_annotations = self.format_manifest_annotations(manifest, manifest_synapse_file_id)
        
        self.syn.set_annotations(manifest_annotations)

        logger.info("Associated manifest file with dataset on Synapse.")
        
        # Update manifest Synapse table with new entity id column.
        self.make_synapse_table(
            table_to_load = table_manifest,
            dataset_id = datasetId,
            existingTableId = manifest_synapse_table_id,
            table_name = table_name,
            update_col = 'Uuid',
            specify_schema = False,
            )
        
        # Get annotations for the table manifest
        manifest_annotations = self.format_manifest_annotations(manifest, manifest_synapse_table_id)
        self.syn.set_annotations(manifest_annotations)
        return manifest_synapse_table_id
    '''

    def _read_manifest(self, metadataManifestPath: str) -> pd.DataFrame:
        """Helper function to read in provided manifest as a pandas DataFrame for subsequent downstream processing.
        Args:
            metadataManifestPath (str): path where manifest is stored
        Returns:
            manifest(pd.DataFrame): Manifest loaded as a pandas dataframe
        Raises:
            FileNotFoundError: Manifest file does not exist at provided path.
        """
        # read new manifest csv
        try:
            load_args = {
                "dtype": "string",
            }
            manifest = load_df(
                metadataManifestPath,
                preserve_raw_input=False,
                allow_na_values=False,
                **load_args,
            )
        except FileNotFoundError as err:
            raise FileNotFoundError(
                f"No manifest file was found at this path: {metadataManifestPath}"
            ) from err
        return manifest

    def _add_id_columns_to_manifest(
        self, manifest: pd.DataFrame, dmge: DataModelGraphExplorer
    ):
        """Helper function to add id and entityId columns to the manifest if they do not already exist, Fill id values per row.
        Args:
            Manifest loaded as a pd.Dataframe
        Returns (pd.DataFrame):
            Manifest df with new Id and EntityId columns (and UUID values) if they were not already present.
        """

        # Add Id for table updates and fill.
        if not col_in_dataframe("Id", manifest):
            # See if schema has `Uuid` column specified
            try:
                uuid_col_in_schema = dmge.is_class_in_schema(
                    "Uuid"
                ) or dmge.is_class_in_schema("uuid")
            except KeyError:
                uuid_col_in_schema = False

            # Rename `Uuid` column if it wasn't specified in the schema
            if col_in_dataframe("Uuid", manifest) and not uuid_col_in_schema:
                manifest.rename(columns={"Uuid": "Id"}, inplace=True)
            # If no `Uuid` column exists or it is specified in the schema, create a new `Id` column
            else:
                manifest["Id"] = ""

        # Retrieve the ID column name (id, Id and ID) are treated the same.
        id_col_name = [col for col in manifest.columns if col.lower() == "id"][0]

        # Check if values have been added to the Id coulumn, if not add a UUID so value in the row is not blank.
        for idx, row in manifest.iterrows():
            if not row[id_col_name]:
                gen_uuid = str(uuid.uuid4())
                row[id_col_name] = gen_uuid
                manifest.loc[idx, id_col_name] = gen_uuid

        # add entityId as a column if not already there or
        # fill any blanks with an empty string.
        if not col_in_dataframe("entityId", manifest):
            manifest["entityId"] = ""
        else:
            manifest["entityId"].fillna("", inplace=True)

        return manifest

    def _generate_table_name(self, manifest):
        """Helper function to generate a table name for upload to synapse.
        Args:
            Manifest loaded as a pd.Dataframe
        Returns:
            table_name (str): Name of the table to load
            component_name (str): Name of the manifest component (if applicable)
        """
        # Create table name here.
        if "Component" in manifest.columns:
            component_name = manifest["Component"][0].lower()
            table_name = component_name + "_synapse_storage_manifest_table"
        else:
            component_name = ""
            table_name = "synapse_storage_manifest_table"
        return table_name, component_name

    def _add_annotations(
        self,
        dmge,
        row,
        entityId: str,
        hideBlanks: bool,
        annotation_keys: str,
    ):
        """Helper function to format and add annotations to entities in Synapse.
        Args:
            dmge: DataModelGraphExplorer object,
            row: current row of manifest being processed
            entityId (str): synapseId of entity to add annotations to
            hideBlanks: Boolean flag that does not upload annotation keys with blank values when true. Uploads Annotation keys with empty string values when false.
            annotation_keys:  (str) display_label/class_label(default), Determines labeling syle for annotation keys. class_label will format the display
                name as upper camelcase, and strip blacklisted characters, display_label will strip blacklisted characters including spaces, to retain
                display label formatting while ensuring the label is formatted properly for Synapse annotations.
        Returns:
            Annotations are added to entities in Synapse, no return.
        """
        # Format annotations for Synapse
        annos = self.format_row_annotations(
            dmge, row, entityId, hideBlanks, annotation_keys
        )

        if annos:
            # Store annotations for an entity folder
            self.syn.set_annotations(annos)
        return

    def _create_entity_id(self, idx, row, manifest, datasetId):
        """Helper function to generate an entityId and add it to the appropriate row in the manifest.
        Args:
            row: current row of manifest being processed
            manifest (pd.DataFrame): loaded df containing user supplied data.
            datasetId (str): synapse ID of folder containing the dataset

        Returns:
            manifest (pd.DataFrame): manifest with entityId added to the appropriate row
            entityId (str): Generated Entity Id.

        """
        rowEntity = Folder(str(uuid.uuid4()), parent=datasetId)
        rowEntity = self.syn.store(rowEntity)
        entityId = rowEntity["id"]
        row["entityId"] = entityId
        manifest.loc[idx, "entityId"] = entityId
        return manifest, entityId

    def add_annotations_to_entities_files(
        self,
        dmge,
        manifest,
        manifest_record_type: str,
        datasetId: str,
        hideBlanks: bool,
        manifest_synapse_table_id="",
        annotation_keys: str = "class_label",
    ):
        """Depending on upload type add Ids to entityId row. Add anotations to connected files.
        Args:
            dmge: DataModelGraphExplorer Object
            manifest (pd.DataFrame): loaded df containing user supplied data.
            manifest_record_type: valid values are 'entity', 'table' or 'both'. Specifies whether to create entity ids and folders for each row in a manifest, a Synapse table to house the entire manifest or do both.
            datasetId (str): synapse ID of folder containing the dataset
            hideBlanks (bool): Default is false -Boolean flag that does not upload annotation keys with blank values when true. Uploads Annotation keys with empty string values when false.
            manifest_synapse_table_id (str): Default is an empty string ''.
            annotation_keys: (str) display_label/class_label(default), Determines labeling syle for annotation keys. class_label will format the display
                name as upper camelcase, and strip blacklisted characters, display_label will strip blacklisted characters including spaces, to retain
                display label formatting while ensuring the label is formatted properly for Synapse annotations.
        Returns:
            manifest (pd.DataFrame): modified to add entitiyId as appropriate

        """

        # Expected behavior is to annotate files if `Filename` is present and if file_annotations_upload is set to True regardless of `-mrt` setting
        if "filename" in [col.lower() for col in manifest.columns]:
            # get current list of files and store as dataframe
            dataset_files = self.getFilesInStorageDataset(datasetId)
            files_and_entityIds = self._get_file_entityIds(
                dataset_files=dataset_files, only_new_files=False
            )
            file_df = pd.DataFrame(files_and_entityIds)

            # Merge dataframes to add entityIds
            manifest = manifest.merge(
                file_df, how="left", on="Filename", suffixes=["_x", None]
            ).drop("entityId_x", axis=1)

        # Fill `entityId` for each row if missing and annotate entity as appropriate
        for idx, row in manifest.iterrows():
            if not row["entityId"] and (
                manifest_record_type == "file_and_entities"
                or manifest_record_type == "table_file_and_entities"
            ):
                manifest, entityId = self._create_entity_id(
                    idx, row, manifest, datasetId
                )
            elif not row["entityId"] and manifest_record_type == "table_and_file":
                # If not using entityIds, fill with manifest_table_id so
                row["entityId"] = manifest_synapse_table_id
                manifest.loc[idx, "entityId"] = manifest_synapse_table_id
                entityId = ""
            else:
                # get the file id of the file to annotate, collected in above step.
                entityId = row["entityId"]

            # Adding annotations to connected files.
            if entityId:
                self._add_annotations(dmge, row, entityId, hideBlanks, annotation_keys)
                logger.info(f"Added annotations to entity: {entityId}")
        return manifest

    def upload_manifest_as_table(
        self,
        dmge: DataModelGraphExplorer,
        manifest: pd.DataFrame,
        metadataManifestPath: str,
        datasetId: str,
        table_name: str,
        component_name: str,
        restrict: bool,
        manifest_record_type: str,
        hideBlanks: bool,
        table_manipulation: str,
        table_column_names: str,
        annotation_keys: str,
        file_annotations_upload: bool = True,
    ):
        """Upload manifest to Synapse as a table and csv.
        Args:
            dmge: DataModelGraphExplorer object
            manifest (pd.DataFrame): loaded df containing user supplied data.
            metadataManifestPath: path to csv containing a validated metadata manifest.
            datasetId (str): synapse ID of folder containing the dataset
            table_name (str): Generated to name the table being uploaded.
            component_name (str): Name of the component manifest that is currently being uploaded.
            restrict (bool): Flag for censored data.
            manifest_record_type (str): valid values are 'entity', 'table' or 'both'. Specifies whether to create entity ids and folders for each row in a manifest, a Synapse table to house the entire manifest or do both.
            hideBlanks (bool): Default is False -Boolean flag that does not upload annotation keys with blank values when true. Uploads Annotation keys with empty string values when false.
            table_malnipulation (str): Specify the way the manifest tables should be store as on Synapse when one with the same name already exists. Options are 'replace' and 'upsert'.
            table_column_names: (str): display_name/display_label/class_label (default). Sets labeling style for table column names. display_name will use the raw display name as the column name. class_label will format the display
                name as upper camelcase, and strip blacklisted characters, display_label will strip blacklisted characters including spaces, to retain
                display label formatting.
            annotation_keys: (str) display_label/class_label (default), Sets labeling syle for annotation keys. class_label will format the display
                name as upper camelcase, and strip blacklisted characters, display_label will strip blacklisted characters including spaces, to retain
                display label formatting while ensuring the label is formatted properly for Synapse annotations.
            file_annotations_upload (bool): Default to True. If false, do not add annotations to files.
        Return:
            manifest_synapse_file_id: SynID of manifest csv uploaded to synapse.
        """
        # Upload manifest as a table, get the ID and updated manifest.
        manifest_synapse_table_id, manifest, table_manifest = self.uploadDB(
            dmge=dmge,
            manifest=manifest,
            datasetId=datasetId,
            table_name=table_name,
            restrict=restrict,
            table_manipulation=table_manipulation,
            table_column_names=table_column_names,
        )

        if file_annotations_upload:
            manifest = self.add_annotations_to_entities_files(
                dmge,
                manifest,
                manifest_record_type,
                datasetId,
                hideBlanks,
                manifest_synapse_table_id,
                annotation_keys,
            )
        # Load manifest to synapse as a CSV File
        manifest_synapse_file_id = self.upload_manifest_file(
            manifest,
            metadataManifestPath,
            datasetId,
            restrict,
            component_name=component_name,
        )

        # Set annotations for the file manifest.
        manifest_annotations = self.format_manifest_annotations(
            manifest, manifest_synapse_file_id
        )
        self.syn.set_annotations(manifest_annotations)
        logger.info("Associated manifest file with dataset on Synapse.")

        # Update manifest Synapse table with new entity id column.
        manifest_synapse_table_id, manifest, table_manifest = self.uploadDB(
            dmge=dmge,
            manifest=manifest,
            datasetId=datasetId,
            table_name=table_name,
            restrict=restrict,
            table_manipulation="update",
            table_column_names=table_column_names,
        )

        # Set annotations for the table manifest
        manifest_annotations = self.format_manifest_annotations(
            manifest, manifest_synapse_table_id
        )
        self.syn.set_annotations(manifest_annotations)
        return manifest_synapse_file_id

    def upload_manifest_as_csv(
        self,
        dmge,
        manifest,
        metadataManifestPath,
        datasetId,
        restrict,
        manifest_record_type,
        hideBlanks,
        component_name,
        annotation_keys: str,
        file_annotations_upload: bool = True,
    ):
        """Upload manifest to Synapse as a csv only.
        Args:
            dmge: DataModelGraphExplorer object
            manifest (pd.DataFrame): loaded df containing user supplied data.
            metadataManifestPath: path to csv containing a validated metadata manifest.
            datasetId (str): synapse ID of folder containing the dataset
            restrict (bool): Flag for censored data.
            manifest_record_type: valid values are 'entity', 'table' or 'both'. Specifies whether to create entity ids and folders for each row in a manifest, a Synapse table to house the entire manifest or do both.
            hideBlanks (bool): Default is False -Boolean flag that does not upload annotation keys with blank values when true. Uploads Annotation keys with empty string values when false.
            annotation_keys: (str) display_label/class_label (default), Sets labeling syle for annotation keys. class_label will format the display
                name as upper camelcase, and strip blacklisted characters, display_label will strip blacklisted characters including spaces, to retain
                display label formatting while ensuring the label is formatted properly for Synapse annotations.
            file_annotations_upload (bool): Default to True. If false, do not add annotations to files.
        Return:
            manifest_synapse_file_id (str): SynID of manifest csv uploaded to synapse.
        """
        if file_annotations_upload:
            manifest = self.add_annotations_to_entities_files(
                dmge,
                manifest,
                manifest_record_type,
                datasetId,
                hideBlanks,
                annotation_keys=annotation_keys,
            )

        # Load manifest to synapse as a CSV File
        manifest_synapse_file_id = self.upload_manifest_file(
            manifest,
            metadataManifestPath,
            datasetId,
            restrict,
            component_name=component_name,
        )

        # Set annotations for the file manifest.
        manifest_annotations = self.format_manifest_annotations(
            manifest, manifest_synapse_file_id
        )
        self.syn.set_annotations(manifest_annotations)

        logger.info("Associated manifest file with dataset on Synapse.")

        return manifest_synapse_file_id

    def upload_manifest_combo(
        self,
        dmge,
        manifest,
        metadataManifestPath,
        datasetId,
        table_name,
        component_name,
        restrict,
        manifest_record_type,
        hideBlanks,
        table_manipulation,
        table_column_names: str,
        annotation_keys: str,
        file_annotations_upload: bool = True,
    ):
        """Upload manifest to Synapse as a table and CSV with entities.
        Args:
            dmge: DataModelGraphExplorer object
            manifest (pd.DataFrame): loaded df containing user supplied data.
            metadataManifestPath: path to csv containing a validated metadata manifest.
            datasetId (str): synapse ID of folder containing the dataset
            table_name (str): Generated to name the table being uploaded.
            component_name (str): Name of the component manifest that is currently being uploaded.
            restrict (bool): Flag for censored data.
            manifest_record_type: valid values are 'entity', 'table' or 'both'. Specifies whether to create entity ids and folders for each row in a manifest, a Synapse table to house the entire manifest or do both.
            hideBlanks (bool): Default is False -Boolean flag that does not upload annotation keys with blank values when true. Uploads Annotation keys with empty string values when false.
            table_malnipulation (str): Specify the way the manifest tables should be store as on Synapse when one with the same name already exists. Options are 'replace' and 'upsert'.
            table_column_names: (str): display_name/display_label/class_label (default). Sets labeling style for table column names. display_name will use the raw display name as the column name. class_label will format the display
                name as upper camelcase, and strip blacklisted characters, display_label will strip blacklisted characters including spaces, to retain
                display label formatting.
            annotation_keys: (str) display_label/class_label (default), Sets labeling syle for annotation keys. class_label will format the display
                name as upper camelcase, and strip blacklisted characters, display_label will strip blacklisted characters including spaces, to retain
                display label formatting while ensuring the label is formatted properly for Synapse annotations.
            file_annotations_upload (bool): Default to True. If false, do not add annotations to files.
        Return:
            manifest_synapse_file_id (str): SynID of manifest csv uploaded to synapse.
        """
        manifest_synapse_table_id, manifest, table_manifest = self.uploadDB(
            dmge=dmge,
            manifest=manifest,
            datasetId=datasetId,
            table_name=table_name,
            restrict=restrict,
            table_manipulation=table_manipulation,
            table_column_names=table_column_names,
        )

        if file_annotations_upload:
            manifest = self.add_annotations_to_entities_files(
                dmge,
                manifest,
                manifest_record_type,
                datasetId,
                hideBlanks,
                manifest_synapse_table_id,
                annotation_keys=annotation_keys,
            )

        # Load manifest to synapse as a CSV File
        manifest_synapse_file_id = self.upload_manifest_file(
            manifest, metadataManifestPath, datasetId, restrict, component_name
        )

        # Set annotations for the file manifest.
        manifest_annotations = self.format_manifest_annotations(
            manifest, manifest_synapse_file_id
        )
        self.syn.set_annotations(manifest_annotations)
        logger.info("Associated manifest file with dataset on Synapse.")

        # Update manifest Synapse table with new entity id column.
        manifest_synapse_table_id, manifest, table_manifest = self.uploadDB(
            dmge=dmge,
            manifest=manifest,
            datasetId=datasetId,
            table_name=table_name,
            restrict=restrict,
            table_manipulation="update",
            table_column_names=table_column_names,
        )

        # Set annotations for the table manifest
        manifest_annotations = self.format_manifest_annotations(
            manifest, manifest_synapse_table_id
        )
        self.syn.set_annotations(manifest_annotations)
        return manifest_synapse_file_id

    def associateMetadataWithFiles(
        self,
        dmge: DataModelGraphExplorer,
        metadataManifestPath: str,
        datasetId: str,
        manifest_record_type: str = "table_file_and_entities",
        hideBlanks: bool = False,
        restrict_manifest=False,
        table_manipulation: str = "replace",
        table_column_names: str = "class_label",
        annotation_keys: str = "class_label",
        file_annotations_upload: bool = True,
    ) -> str:
        """Associate metadata with files in a storage dataset already on Synapse.
        Upload metadataManifest in the storage dataset folder on Synapse as well. Return synapseId of the uploaded manifest file.

        If this is a new manifest there could be no Synapse entities associated with the rows of this manifest
        this may be due to data type (e.g. clinical data) being tabular
        and not requiring files; to utilize uniform interfaces downstream
        (i.e. fileviews), a Synapse entity (a folder) is created for each row
        and an entity column is added to the manifest containing the resulting
        entity IDs; a table is also created at present as an additional interface
        for downstream query and interaction with the data.

        Args:
            dmge: DataModelGraphExplorer Object
            metadataManifestPath: path to csv containing a validated metadata manifest.
            The manifest should include a column entityId containing synapse IDs of files/entities to be associated with metadata, if that is applicable to the dataset type.
            Some datasets, e.g. clinical data, do not contain file id's, but data is stored in a table: one row per item.
            In this case, the system creates a file on Synapse for each row in the table (e.g. patient, biospecimen) and associates the columnset data as metadata/annotations to his file.
            datasetId: synapse ID of folder containing the dataset
            manifest_record_type: Default value is 'table_file_and_entities'. valid values are 'file_only', 'file_and_entities', 'table_and_file' or 'table_file_and_entities'. 'file_and_entities' will store the manifest as a csv and create Synapse files for each row in the manifest.'table_and_file' will store the manifest as a table and a csv on Synapse. 'file_only' will store the manifest as a csv only on Synapse. 'table_file_and_entities' will perform the options file_with_entites and table in combination.
            hideBlanks: Default is false. Boolean flag that does not upload annotation keys with blank values when true. Uploads Annotation keys with empty string values when false.
            restrict_manifest (bool): Default is false. Flag for censored data.
            table_malnipulation (str): Default is 'replace'. Specify the way the manifest tables should be store as on Synapse when one with the same name already exists. Options are 'replace' and 'upsert'.
            table_column_names: (str): display_name/display_label/class_label (default). Sets labeling style for table column names. display_name will use the raw display name as the column name. class_label will format the display
                name as upper camelcase, and strip blacklisted characters, display_label will strip blacklisted characters including spaces, to retain
                display label formatting.
            annotation_keys: (str) display_label/class_label (default), Sets labeling syle for annotation keys. class_label will format the display
                name as upper camelcase, and strip blacklisted characters, display_label will strip blacklisted characters including spaces, to retain
                display label formatting while ensuring the label is formatted properly for Synapse annotations.
        Returns:
            manifest_synapse_file_id: SynID of manifest csv uploaded to synapse.
        """
        # Read new manifest CSV:
        manifest = self._read_manifest(metadataManifestPath)
        manifest = self._add_id_columns_to_manifest(manifest, dmge)

        table_name, component_name = self._generate_table_name(manifest)

        # Upload manifest to synapse based on user input (manifest_record_type)
        if manifest_record_type == "file_only":
            manifest_synapse_file_id = self.upload_manifest_as_csv(
                dmge,
                manifest,
                metadataManifestPath,
                datasetId=datasetId,
                restrict=restrict_manifest,
                hideBlanks=hideBlanks,
                manifest_record_type=manifest_record_type,
                component_name=component_name,
                annotation_keys=annotation_keys,
                file_annotations_upload=file_annotations_upload,
            )
        elif manifest_record_type == "table_and_file":
            manifest_synapse_file_id = self.upload_manifest_as_table(
                dmge,
                manifest,
                metadataManifestPath,
                datasetId=datasetId,
                table_name=table_name,
                component_name=component_name,
                restrict=restrict_manifest,
                hideBlanks=hideBlanks,
                manifest_record_type=manifest_record_type,
                table_manipulation=table_manipulation,
                table_column_names=table_column_names,
                annotation_keys=annotation_keys,
                file_annotations_upload=file_annotations_upload,
            )
        elif manifest_record_type == "file_and_entities":
            manifest_synapse_file_id = self.upload_manifest_as_csv(
                dmge,
                manifest,
                metadataManifestPath,
                datasetId=datasetId,
                restrict=restrict_manifest,
                hideBlanks=hideBlanks,
                manifest_record_type=manifest_record_type,
                component_name=component_name,
                annotation_keys=annotation_keys,
                file_annotations_upload=file_annotations_upload,
            )
        elif manifest_record_type == "table_file_and_entities":
            manifest_synapse_file_id = self.upload_manifest_combo(
                dmge,
                manifest,
                metadataManifestPath,
                datasetId=datasetId,
                table_name=table_name,
                component_name=component_name,
                restrict=restrict_manifest,
                hideBlanks=hideBlanks,
                manifest_record_type=manifest_record_type,
                table_manipulation=table_manipulation,
                table_column_names=table_column_names,
                annotation_keys=annotation_keys,
                file_annotations_upload=file_annotations_upload,
            )
        else:
            raise ValueError("Please enter a valid manifest_record_type.")
        return manifest_synapse_file_id

    def getTableAnnotations(self, table_id: str):
        """Generate dictionary of annotations for the given Synapse file.
        Synapse returns all custom annotations as lists since they
        can contain multiple values. In all cases, the values will
        be converted into strings and concatenated with ", ".

        Args:
            fileId (str): Synapse ID for dataset file.

        Returns:
            dict: Annotations as comma-separated strings.
        """
        try:
            entity = self.syn.get(table_id, downloadFile=False)
            is_table = entity.concreteType.endswith(".TableEntity")
            annotations_raw = entity.annotations
        except SynapseHTTPError:
            # If an error occurs with retrieving entity, skip it
            # This could be caused by a temporary file view that
            # was deleted since its ID was retrieved
            is_file, is_table = False, False

        # Skip anything that isn't a file or folder
        if not (is_table):
            return None

        annotations = self.getEntityAnnotations(table_id, entity, annotations_raw)

        return annotations

    def getFileAnnotations(self, fileId: str) -> Dict[str, str]:
        """Generate dictionary of annotations for the given Synapse file.
        Synapse returns all custom annotations as lists since they
        can contain multiple values. In all cases, the values will
        be converted into strings and concatenated with ", ".

        Args:
            fileId (str): Synapse ID for dataset file.

        Returns:
            dict: Annotations as comma-separated strings.
        """

        # Get entity metadata, including annotations
        try:
            entity = self.syn.get(fileId, downloadFile=False)
            is_file = entity.concreteType.endswith(".FileEntity")
            is_folder = entity.concreteType.endswith(".Folder")
            annotations_raw = entity.annotations
        except SynapseHTTPError:
            # If an error occurs with retrieving entity, skip it
            # This could be caused by a temporary file view that
            # was deleted since its ID was retrieved
            is_file, is_folder = False, False

        # Skip anything that isn't a file or folder
        if not (is_file or is_folder):
            return None

        annotations = self.getEntityAnnotations(fileId, entity, annotations_raw)

        return annotations

    def getEntityAnnotations(self, fileId, entity, annotations_raw):
        # Extract annotations from their lists and stringify. For example:
        # {'YearofBirth': [1980], 'author': ['bruno', 'milen', 'sujay']}
        annotations = dict()
        for key, vals in annotations_raw.items():
            if isinstance(vals, list) and len(vals) == 1:
                annotations[key] = str(vals[0])
            else:
                annotations[key] = ", ".join(str(v) for v in vals)

        # Add the file entity ID and eTag, which weren't lists
        assert fileId == entity.id, (
            "For some reason, the Synapse ID in the response doesn't match"
            "the Synapse ID sent in the request (via synapseclient)."
        )
        annotations["entityId"] = fileId
        annotations["eTag"] = entity.etag

        return annotations

    def getDatasetAnnotations(
        self, datasetId: str, fill_na: bool = True, force_batch: bool = False
    ) -> pd.DataFrame:
        """Generate table for annotations across all files in given dataset.

        Args:
            datasetId (str): Synapse ID for dataset folder.
            fill_na (bool): Whether to replace missing values with
                blank strings.
            force_batch (bool): Whether to force the function to use
                the batch mode, which uses a file view to retrieve
                annotations for a given dataset. Default to False
                unless there are more than 50 files in the dataset.

        Returns:
            pd.DataFrame: Table of annotations.
        """
        # Get all files in given dataset
        dataset_files = self.getFilesInStorageDataset(datasetId)

        # if there are no dataset files, there are no annotations
        # return None
        if not dataset_files:
            return pd.DataFrame()

        dataset_files_map = dict(dataset_files)
        dataset_file_ids, _ = list(zip(*dataset_files))

        # Get annotations for each file from Step 1
        # Batch mode
        try_batch = len(dataset_files) >= 50 or force_batch
        if try_batch:
            try:
                logger.info("Trying batch mode for retrieving Synapse annotations")
                table = self.getDatasetAnnotationsBatch(datasetId, dataset_file_ids)
            except (SynapseAuthenticationError, SynapseHTTPError):
                logger.info(
                    f"Unable to create a temporary file view bound to {datasetId}. "
                    "Defaulting to slower iterative retrieval of annotations."
                )
                # Default to the slower non-batch method
                logger.info("Batch mode failed (probably due to permission error)")
                try_batch = False

        # Non-batch mode
        if not try_batch:
            logger.info("Using slower (non-batch) sequential mode")
            records = [self.getFileAnnotations(i) for i in dataset_file_ids]
            # Remove any annotations for non-file/folders (stored as None)
            records = filter(None, records)
            table = pd.DataFrame.from_records(records)

        # Add filenames for the files that "survived" annotation retrieval
        filenames = [dataset_files_map[i] for i in table["entityId"]]

        if "Filename" not in table.columns:
            table.insert(0, "Filename", filenames)

        # Ensure that entityId and eTag are at the end
        entity_ids = table.pop("entityId")
        etags = table.pop("eTag")
        table.insert(len(table.columns), "entityId", entity_ids)
        table.insert(len(table.columns), "eTag", etags)

        # Missing values are filled in with empty strings for Google Sheets
        if fill_na:
            table.fillna("", inplace=True)

        # Force all values as strings
        return table.astype(str)

    def raise_final_error(retry_state):
        return retry_state.outcome.result()

    def checkIfinAssetView(self, syn_id) -> str:
        # get data in administrative fileview for this pipeline
        assetViewTable = self.getStorageFileviewTable()
        all_files = list(assetViewTable["id"])
        if syn_id in all_files:
            return True
        else:
            return False

    @retry(
        stop=stop_after_attempt(5),
        wait=wait_chain(
            *[wait_fixed(10) for i in range(2)]
            + [wait_fixed(15) for i in range(2)]
            + [wait_fixed(20)]
        ),
        retry=retry_if_exception_type(LookupError),
        retry_error_callback=raise_final_error,
    )
    def getDatasetProject(self, datasetId: str) -> str:
        """Get parent project for a given dataset ID.

        Args:
            datasetId (str): Synapse entity ID (folder or project).

        Raises:
            ValueError: Raised if Synapse ID cannot be retrieved
            by the user or if it doesn't appear in the file view.

        Returns:
            str: The Synapse ID for the parent project.
        """

        # Subset main file view
        dataset_index = self.storageFileviewTable["id"] == datasetId
        dataset_row = self.storageFileviewTable[dataset_index]

        # re-query if no datasets found
        if dataset_row.empty:
            sleep(5)
            self._query_fileview()
            # Subset main file view
            dataset_index = self.storageFileviewTable["id"] == datasetId
            dataset_row = self.storageFileviewTable[dataset_index]

        # Return `projectId` for given row if only one found
        if len(dataset_row) == 1:
            dataset_project = dataset_row["projectId"].values[0]
            return dataset_project

        # Otherwise, check if already project itself
        try:
            syn_object = self.syn.get(datasetId)
            if syn_object.properties["concreteType"].endswith("Project"):
                return datasetId
        except SynapseHTTPError:
            raise PermissionError(
                f"The given dataset ({datasetId}) isn't accessible with this "
                "user. This might be caused by a typo in the dataset Synapse ID."
            )

        # If not, then assume dataset not in file view
        raise LookupError(
            f"The given dataset ({datasetId}) doesn't appear in the "
            f"configured file view ({self.storageFileview}). This might "
            "mean that the file view's scope needs to be updated."
        )

    def getDatasetAnnotationsBatch(
        self, datasetId: str, dataset_file_ids: Sequence[str] = None
    ) -> pd.DataFrame:
        """Generate table for annotations across all files in given dataset.
        This function uses a temporary file view to generate a table
        instead of iteratively querying for individual entity annotations.
        This function is expected to run much faster than
        `self.getDatasetAnnotationsBatch` on large datasets.

        Args:
            datasetId (str): Synapse ID for dataset folder.
            dataset_file_ids (Sequence[str]): List of Synapse IDs
                for dataset files/folders used to subset the table.

        Returns:
            pd.DataFrame: Table of annotations.
        """
        # Create data frame from annotations file view
        with DatasetFileView(datasetId, self.syn) as fileview:
            table = fileview.query()

        if dataset_file_ids:
            table = table.loc[table.index.intersection(dataset_file_ids)]

        table = table.reset_index(drop=True)

        return table

    def _get_table_schema_by_cname(self, table_schema):
        # assume no duplicate column names in the table
        table_schema_by_cname = {}

        for col_record in table_schema:
            # TODO clean up dictionary for compactness (e.g. remove redundant 'name' key)
            table_schema_by_cname[col_record["name"]] = col_record

        return table_schema_by_cname


class TableOperations:
    """
    Object to hold functions for various table operations specific to the Synapse Asset Store.

    Currently implement operations are:
    createTable: upload a manifest as a new table when none exist
    replaceTable: replace a metadata in a table from one manifest with metadata from another manifest
    updateTable: add a column to a table that already exists on synapse

    Operations currently in development are:
    upsertTable: add metadata from a manifest to an existing table that contains metadata from another manifest
    """

    def __init__(
        self,
        synStore: SynapseStorage,
        tableToLoad: pd.DataFrame = None,
        tableName: str = None,
        datasetId: str = None,
        existingTableId: str = None,
        restrict: bool = False,
    ):
        """
        Class governing table operations (creation, replacement, upserts, updates) in schematic

        tableToLoad: manifest formatted appropriately for the table
        tableName: name of the table to be uploaded
        datasetId: synID of the dataset for the manifest
        existingTableId: synId of the table currently exising on synapse (if there is one)
        restrict: bool, whether or not the manifest contains sensitive data that will need additional access restrictions

        """
        self.synStore = synStore
        self.tableToLoad = tableToLoad
        self.tableName = tableName
        self.datasetId = datasetId
        self.existingTableId = existingTableId
        self.restrict = restrict

    def createTable(
        self,
        columnTypeDict: dict = None,
        specifySchema: bool = True,
    ):
        """
        Method to create a table from a metadata manifest and upload it to synapse

        Args:
            columnTypeDict: dictionary schema for table columns: type, size, etc
            specifySchema: to specify a specific schema for the table format

        Returns:
            table.schema.id: synID of the newly created table
        """

        datasetEntity = self.synStore.syn.get(self.datasetId, downloadFile=False)
        datasetName = datasetEntity.name
        table_schema_by_cname = self.synStore._get_table_schema_by_cname(columnTypeDict)

        if not self.tableName:
            self.tableName = datasetName + "table"
        datasetParentProject = self.synStore.getDatasetProject(self.datasetId)
        if specifySchema:
            if columnTypeDict == {}:
                logger.error("Did not provide a columnTypeDict.")
            # create list of columns:
            cols = []
            for col in self.tableToLoad.columns:
                if col in table_schema_by_cname:
                    col_type = table_schema_by_cname[col]["columnType"]
                    max_size = (
                        table_schema_by_cname[col]["maximumSize"]
                        if "maximumSize" in table_schema_by_cname[col].keys()
                        else 100
                    )
                    max_list_len = 250
                    if max_size and max_list_len:
                        cols.append(
                            Column(
                                name=col,
                                columnType=col_type,
                                maximumSize=max_size,
                                maximumListLength=max_list_len,
                            )
                        )
                    elif max_size:
                        cols.append(
                            Column(name=col, columnType=col_type, maximumSize=max_size)
                        )
                    else:
                        cols.append(Column(name=col, columnType=col_type))
                else:
                    # TODO add warning that the given col was not found and it's max size is set to 100
                    cols.append(Column(name=col, columnType="STRING", maximumSize=100))
            schema = Schema(
                name=self.tableName, columns=cols, parent=datasetParentProject
            )
            table = Table(schema, self.tableToLoad)
            table = self.synStore.syn.store(table, isRestricted=self.restrict)
            return table.schema.id
        else:
            # For just uploading the tables to synapse using default
            # column types.
            table = build_table(self.tableName, datasetParentProject, self.tableToLoad)
            table = self.synStore.syn.store(table, isRestricted=self.restrict)
            return table.schema.id

    def replaceTable(
        self,
        specifySchema: bool = True,
        columnTypeDict: dict = None,
    ):
        """
        Method to replace an existing table on synapse with metadata from a new manifest

        Args:
            specifySchema: to infer a schema for the table format
            columnTypeDict: dictionary schema for table columns: type, size, etc

        Returns:
           existingTableId: synID of the already existing table that had its metadata replaced
        """
        datasetEntity = self.synStore.syn.get(self.datasetId, downloadFile=False)
        datasetName = datasetEntity.name
        table_schema_by_cname = self.synStore._get_table_schema_by_cname(columnTypeDict)
        existing_table, existing_results = self.synStore.get_synapse_table(
            self.existingTableId
        )
        # remove rows
        self.synStore.syn.delete(existing_results)
        # wait for row deletion to finish on synapse before getting empty table
        sleep(10)

        # removes all current columns
        current_table = self.synStore.syn.get(self.existingTableId)
        current_columns = self.synStore.syn.getTableColumns(current_table)
        for col in current_columns:
            current_table.removeColumn(col)

        if not self.tableName:
            self.tableName = datasetName + "table"

        # Process columns according to manifest entries
        table_schema_by_cname = self.synStore._get_table_schema_by_cname(columnTypeDict)
        datasetParentProject = self.synStore.getDatasetProject(self.datasetId)
        if specifySchema:
            if columnTypeDict == {}:
                logger.error("Did not provide a columnTypeDict.")
            # create list of columns:
            cols = []

            for col in self.tableToLoad.columns:
                if col in table_schema_by_cname:
                    col_type = table_schema_by_cname[col]["columnType"]
                    max_size = (
                        table_schema_by_cname[col]["maximumSize"]
                        if "maximumSize" in table_schema_by_cname[col].keys()
                        else 100
                    )
                    max_list_len = 250
                    if max_size and max_list_len:
                        cols.append(
                            Column(
                                name=col,
                                columnType=col_type,
                                maximumSize=max_size,
                                maximumListLength=max_list_len,
                            )
                        )
                    elif max_size:
                        cols.append(
                            Column(name=col, columnType=col_type, maximumSize=max_size)
                        )
                    else:
                        cols.append(Column(name=col, columnType=col_type))
                else:
                    # TODO add warning that the given col was not found and it's max size is set to 100
                    cols.append(Column(name=col, columnType="STRING", maximumSize=100))

            # adds new columns to schema
            for col in cols:
                current_table.addColumn(col)
            self.synStore.syn.store(current_table, isRestricted=self.restrict)

            # wait for synapse store to finish
            sleep(1)

            # build schema and table from columns and store with necessary restrictions
            schema = Schema(
                name=self.tableName, columns=cols, parent=datasetParentProject
            )
            schema.id = self.existingTableId
            table = Table(schema, self.tableToLoad, etag=existing_results.etag)
            table = self.synStore.syn.store(table, isRestricted=self.restrict)
        else:
            logging.error("Must specify a schema for table replacements")

        # remove system metadata from manifest
        existing_table.drop(columns=["ROW_ID", "ROW_VERSION"], inplace=True)
        return self.existingTableId

    def _get_auth_token(
        self,
    ):
        authtoken = None

        # Get access token from environment variable if available
        # Primarily useful for testing environments, with other possible usefulness for containers
        env_access_token = os.getenv("SYNAPSE_ACCESS_TOKEN")
        if env_access_token:
            authtoken = env_access_token
            return authtoken

        # Get token from authorization header
        # Primarily useful for API endpoint functionality
        if "Authorization" in self.synStore.syn.default_headers:
            authtoken = self.synStore.syn.default_headers["Authorization"].split(
                "Bearer "
            )[-1]
            return authtoken

        # retrive credentials from synapse object
        # Primarily useful for local users, could only be stored here when a .synapseConfig file is used, but including to be safe
        synapse_object_creds = self.synStore.syn.credentials
        if hasattr(synapse_object_creds, "_token"):
            authtoken = synapse_object_creds.secret

        # Try getting creds from .synapseConfig file if it exists
        # Primarily useful for local users. Seems to correlate with credentials stored in synaspe object when logged in
        if os.path.exists(CONFIG.synapse_configuration_path):
            config = self.synStore.syn.getConfigFile(CONFIG.synapse_configuration_path)

            # check which credentials are provided in file
            if config.has_option("authentication", "authtoken"):
                authtoken = config.get("authentication", "authtoken")

        # raise error if required credentials are not found
        if not authtoken:
            raise NameError(
                "authtoken credentials could not be found in the environment, synapse object, or the .synapseConfig file"
            )

        return authtoken

    def upsertTable(self, dmge: DataModelGraphExplorer):
        """
        Method to upsert rows from a new manifest into an existing table on synapse
        For upsert functionality to work, primary keys must follow the naming convention of <componenet>_id
        `-tm upsert` should be used for initial table uploads if users intend to upsert into them at a later time; using 'upsert' at creation will generate the metadata necessary for upsert functionality.
        Currently it is required to use -dl/--use_display_label with table upserts.


        Args:
            dmge: DataModelGraphExplorer instance

        Returns:
           existingTableId: synID of the already existing table that had its metadata replaced
        """

        authtoken = self._get_auth_token()

        synapseDB = SynapseDatabase(
            auth_token=authtoken,
            project_id=self.synStore.getDatasetProject(self.datasetId),
        )

        try:
            # Try performing upsert
            synapseDB.upsert_table_rows(
                table_name=self.tableName, data=self.tableToLoad
            )
        except SynapseHTTPError as ex:
            # If error is raised because Table has old `Uuid` column and not new `Id` column, then handle and re-attempt upload
            if "Id is not a valid column name or id" in str(ex):
                self._update_table_uuid_column(dmge)
                synapseDB.upsert_table_rows(
                    table_name=self.tableName, data=self.tableToLoad
                )
            # Raise if other error
            else:
                raise ex

        return self.existingTableId

    def _update_table_uuid_column(
        self,
        dmge: DataModelGraphExplorer,
    ) -> None:
        """Removes the `Uuid` column when present, and relpaces with an `Id` column
        Used to enable backwards compatability for manifests using the old `Uuid` convention

        Args:
            dmge: DataModelGraphExplorer instance

        Returns:
            None
        """

        # Get the columns of the schema
        schema = self.synStore.syn.get(self.existingTableId)
        cols = self.synStore.syn.getTableColumns(schema)

        # Iterate through columns until `Uuid` column is found
        for col in cols:
            if col.name.lower() == "uuid":
                # See if schema has `Uuid` column specified
                try:
                    uuid_col_in_schema = dmge.is_class_in_schema(col.name)
                except KeyError:
                    uuid_col_in_schema = False

                # If there is, then create a new `Id` column from scratch
                if uuid_col_in_schema:
                    new_col = Column(columnType="STRING", maximumSize=64, name="Id")
                    schema.addColumn(new_col)
                    schema = self.synStore.syn.store(schema)
                # If there is not, then use the old `Uuid` column as a basis for the new `Id` column
                else:
                    # Build ColumnModel that will be used for new column
                    id_column = Column(
                        name="Id",
                        columnType="STRING",
                        maximumSize=64,
                        defaultValue=None,
                        maximumListLength=1,
                    )
                    new_col_response = self.synStore.syn.store(id_column)

                    # Define columnChange body
                    columnChangeDict = {
                        "concreteType": "org.sagebionetworks.repo.model.table.TableSchemaChangeRequest",
                        "entityId": self.existingTableId,
                        "changes": [
                            {
                                "oldColumnId": col["id"],
                                "newColumnId": new_col_response["id"],
                            }
                        ],
                    }

                    self.synStore.syn._async_table_update(
                        table=self.existingTableId,
                        changes=[columnChangeDict],
                        wait=False,
                    )
                break

        return

    def updateTable(
        self,
        update_col: str = "Id",
    ):
        """
        Method to update an existing table with a new column

        Args:
            updateCol: column to index the old and new tables on

        Returns:
           existingTableId: synID of the already existing table that had its metadata replaced
        """
        existing_table, existing_results = self.synStore.get_synapse_table(
            self.existingTableId
        )

        self.tableToLoad = update_df(existing_table, self.tableToLoad, update_col)
        # store table with existing etag data and impose restrictions as appropriate
        self.synStore.syn.store(
            Table(self.existingTableId, self.tableToLoad, etag=existing_results.etag),
            isRestricted=self.restrict,
        )

        return self.existingTableId


class DatasetFileView:
    """Helper class to create temporary dataset file views.
    This class can be used in conjunction with a 'with' statement.
    This will ensure that the file view is deleted automatically.
    See SynapseStorage.getDatasetAnnotationsBatch for example usage.
    """

    def __init__(
        self,
        datasetId: str,
        synapse: Synapse,
        name: str = None,
        temporary: bool = True,
        parentId: str = None,
    ) -> None:
        """Create a file view scoped to a dataset folder.

        Args:
            datasetId (str): Synapse ID for a dataset folder/project.
            synapse (Synapse): Used for Synapse requests.
            name (str): Name of the file view (temporary or not).
            temporary (bool): Whether to delete the file view on exit
                of either a 'with' statement or Python entirely.
            parentId (str, optional): Synapse ID specifying where to
                store the file view. Defaults to datasetId.
        """

        self.datasetId = datasetId
        self.synapse = synapse
        self.is_temporary = temporary

        if name is None:
            self.name = f"schematic annotation file view for {self.datasetId}"

        if self.is_temporary:
            uid = secrets.token_urlsafe(5)
            self.name = f"{self.name} - UID {uid}"

        # TODO: Allow a DCC admin to configure a "universal parent"
        #       Such as a Synapse project writeable by everyone.
        self.parentId = datasetId if parentId is None else parentId

        # TODO: Create local sharing setting to hide from everyone else
        view_schema = EntityViewSchema(
            name=self.name,
            parent=self.parentId,
            scopes=self.datasetId,
            includeEntityTypes=[EntityViewType.FILE, EntityViewType.FOLDER],
            addDefaultViewColumns=False,
            addAnnotationColumns=True,
        )

        # TODO: Handle failure due to insufficient permissions by
        #       creating a temporary new project to store view
        self.view_schema = self.synapse.store(view_schema)

        # These are filled in after calling `self.query()`
        self.results = None
        self.table = None

        # Ensure deletion of the file view (last resort)
        if self.is_temporary:
            atexit.register(self.delete)

    def __enter__(self):
        """Return file view when entering 'with' statement."""
        return self

    def __exit__(self, exc_type, exc_value, traceback):
        """Delete file view when exiting 'with' statement."""
        if self.is_temporary:
            self.delete()

    def delete(self):
        """Delete the file view on Synapse without deleting local table."""
        if self.view_schema is not None:
            self.synapse.delete(self.view_schema)
            self.view_schema = None

    def query(self, tidy=True, force=False):
        """Retrieve file view as a data frame (raw format sans index)."""
        if self.table is None or force:
            fileview_id = self.view_schema["id"]
            self.results = self.synapse.tableQuery(f"select * from {fileview_id}")
            self.table = self.results.asDataFrame(rowIdAndVersionInIndex=False)
        if tidy:
            self.tidy_table()
        return self.table

    def tidy_table(self):
        """Convert raw file view data frame into more usable format."""
        assert self.table is not None, "Must call `self.query()` first."
        self._fix_default_columns()
        self._fix_list_columns()
        self._fix_int_columns()
        return self.table

    def _fix_default_columns(self):
        """Rename default columns to match schematic expectations."""

        # Drop ROW_VERSION column if present
        if "ROW_VERSION" in self.table:
            del self.table["ROW_VERSION"]

        # Rename id column to entityId and set as data frame index
        if "ROW_ID" in self.table:
            self.table["entityId"] = "syn" + self.table["ROW_ID"].astype(str)
            self.table = self.table.set_index("entityId", drop=False)
            del self.table["ROW_ID"]

        # Rename ROW_ETAG column to eTag and place at end of data frame
        if "ROW_ETAG" in self.table:
            row_etags = self.table.pop("ROW_ETAG")
            self.table.insert(len(self.table.columns), "eTag", row_etags)

        return self.table

    def _get_columns_of_type(self, types):
        """Helper function to get list of columns of a given type(s)."""
        matching_columns = []
        for header in self.results.headers:
            if header.columnType in types:
                matching_columns.append(header.name)
        return matching_columns

    def _fix_list_columns(self):
        """Fix formatting of list-columns."""
        list_types = {"STRING_LIST", "INTEGER_LIST", "BOOLEAN_LIST"}
        list_columns = self._get_columns_of_type(list_types)
        for col in list_columns:
            self.table[col] = self.table[col].apply(lambda x: ", ".join(x))
        return self.table

    def _fix_int_columns(self):
        """Ensure that integer-columns are actually integers."""
        int_columns = self._get_columns_of_type({"INTEGER"})
        for col in int_columns:
            # Coercing to string because NaN is a floating point value
            # and cannot exist alongside integers in a column
            to_int_fn = lambda x: "" if np.isnan(x) else str(int(x))
            self.table[col] = self.table[col].apply(to_int_fn)
        return self.table
>>>>>>> cb17c5b8
<|MERGE_RESOLUTION|>--- conflicted
+++ resolved
@@ -1,4 +1,3 @@
-<<<<<<< HEAD
 """Synapse storage class"""
 
 import atexit
@@ -1344,7 +1343,10 @@
         ).id
 
         synapseutils.copy_functions.changeFileMetaData(
-            syn=self.syn, entity=manifest_synapse_file_id, downloadAs=file_name_new
+            syn=self.syn,
+            entity=manifest_synapse_file_id,
+            downloadAs=file_name_new,
+            forceVersion=False,
         )
 
         return manifest_synapse_file_id
@@ -2872,2863 +2874,4 @@
             # and cannot exist alongside integers in a column
             to_int_fn = lambda x: "" if np.isnan(x) else str(int(x))
             self.table[col] = self.table[col].apply(to_int_fn)
-        return self.table
-=======
-"""Synapse storage class"""
-
-import atexit
-from copy import deepcopy
-from dataclasses import dataclass
-import logging
-import numpy as np
-import pandas as pd
-import os
-import re
-import secrets
-import shutil
-import synapseclient
-import uuid  # used to generate unique names for entities
-
-from tenacity import (
-    retry,
-    stop_after_attempt,
-    wait_chain,
-    wait_fixed,
-    retry_if_exception_type,
-)
-from time import sleep
-
-# allows specifying explicit variable types
-from typing import Dict, List, Tuple, Sequence, Union, Optional
-
-from synapseclient import (
-    Synapse,
-    File,
-    Folder,
-    Table,
-    Schema,
-    EntityViewSchema,
-    EntityViewType,
-    Column,
-    as_table_columns,
-)
-from synapseclient.entity import File
-from synapseclient.table import CsvFileTable, build_table, Schema
-from synapseclient.core.exceptions import (
-    SynapseHTTPError,
-    SynapseAuthenticationError,
-    SynapseUnmetAccessRestrictions,
-    SynapseHTTPError,
-)
-import synapseutils
-
-from schematic_db.rdb.synapse_database import SynapseDatabase
-
-from schematic.schemas.data_model_graph import DataModelGraphExplorer
-
-from schematic.utils.df_utils import update_df, load_df, col_in_dataframe
-from schematic.utils.validate_utils import comma_separated_list_regex, rule_in_rule_list
-
-# entity_type_mapping, get_dir_size, create_temp_folder, check_synapse_cache_size, and clear_synapse_cache functions are used for AWS deployment
-# Please do not remove these import statements
-from schematic.utils.general import (
-    entity_type_mapping,
-    get_dir_size,
-    create_temp_folder,
-    check_synapse_cache_size,
-    clear_synapse_cache,
-)
-
-from schematic.utils.schema_utils import get_class_label_from_display_name
-
-from schematic.store.base import BaseStorage
-from schematic.exceptions import AccessCredentialsError
-from schematic.configuration.configuration import CONFIG
-
-logger = logging.getLogger("Synapse storage")
-
-
-@dataclass
-class ManifestDownload(object):
-    """
-    syn: an object of type synapseclient.
-    manifest_id: id of a manifest
-    """
-
-    syn: synapseclient.Synapse
-    manifest_id: str
-
-    def _download_manifest_to_folder(self) -> File:
-        """
-        try downloading a manifest to local cache or a given folder
-        manifest
-        Return:
-            manifest_data: A Synapse file entity of the downloaded manifest
-        """
-        if "SECRETS_MANAGER_SECRETS" in os.environ:
-            temporary_manifest_storage = "/var/tmp/temp_manifest_download"
-            # clear out all the existing manifests
-            if os.path.exists(temporary_manifest_storage):
-                shutil.rmtree(temporary_manifest_storage)
-            # create a new directory to store manifest
-            if not os.path.exists(temporary_manifest_storage):
-                os.mkdir(temporary_manifest_storage)
-            # create temporary folders for storing manifests
-            download_location = create_temp_folder(temporary_manifest_storage)
-        else:
-            download_location = CONFIG.manifest_folder
-        manifest_data = self.syn.get(
-            self.manifest_id,
-            downloadLocation=download_location,
-            ifcollision="overwrite.local",
-        )
-        return manifest_data
-
-    def _entity_type_checking(self) -> str:
-        """
-        check the entity type of the id that needs to be downloaded
-        Return:
-             if the entity type is wrong, raise an error
-        """
-        # check the type of entity
-        entity_type = entity_type_mapping(self.syn, self.manifest_id)
-        if entity_type != "file":
-            logger.error(
-                f"You are using entity type: {entity_type}. Please provide a file ID"
-            )
-
-    @staticmethod
-    def download_manifest(
-        self, newManifestName: str = "", manifest_df: pd.DataFrame = pd.DataFrame()
-    ) -> Union[str, File]:
-        """
-        Download a manifest based on a given manifest id.
-        Args:
-            newManifestName(optional): new name of a manifest that gets downloaded.
-            manifest_df(optional): a dataframe containing name and id of manifests in a given asset view
-        Return:
-            manifest_data: synapse entity file object
-        """
-
-        # enables retrying if user does not have access to uncensored manifest
-        # pass synID to synapseclient.Synapse.get() method to download (and overwrite) file to a location
-        manifest_data = ""
-
-        # check entity type
-        self._entity_type_checking()
-
-        # download a manifest
-        try:
-            manifest_data = self._download_manifest_to_folder()
-        except (SynapseUnmetAccessRestrictions, SynapseAuthenticationError):
-            # if there's an error getting an uncensored manifest, try getting the censored manifest
-            if not manifest_df.empty:
-                censored_regex = re.compile(".*censored.*")
-                censored = manifest_df["name"].str.contains(censored_regex)
-                new_manifest_id = manifest_df[censored]["id"][0]
-                self.manifest_id = new_manifest_id
-                try:
-                    manifest_data = self._download_manifest_to_folder()
-                except (
-                    SynapseUnmetAccessRestrictions,
-                    SynapseAuthenticationError,
-                ) as e:
-                    raise PermissionError(
-                        "You don't have access to censored and uncensored manifests in this dataset."
-                    ) from e
-            else:
-                logger.error(
-                    f"You don't have access to the requested resource: {self.manifest_id}"
-                )
-
-        if newManifestName and os.path.exists(manifest_data.get("path")):
-            # Rename the file we just made to the new name
-            new_manifest_filename = newManifestName + ".csv"
-
-            # get location of existing manifest. The manifest that will be renamed should live in the same folder as existing manifest.
-            parent_folder = os.path.dirname(manifest_data.get("path"))
-
-            new_manifest_path_name = os.path.join(parent_folder, new_manifest_filename)
-            os.rename(manifest_data["path"], new_manifest_path_name)
-
-            # Update file names/paths in manifest_data
-            manifest_data["name"] = new_manifest_filename
-            manifest_data["filename"] = new_manifest_filename
-            manifest_data["path"] = new_manifest_path_name
-        return manifest_data
-
-
-class SynapseStorage(BaseStorage):
-    """Implementation of Storage interface for datasets/files stored on Synapse.
-    Provides utilities to list files in a specific project; update files annotations, create fileviews, etc.
-
-    TODO: Need to define the interface and rename and/or refactor some of the methods below.
-    """
-
-    def __init__(
-        self,
-        token: Optional[str] = None,  # optional parameter retrieved from browser cookie
-        access_token: Optional[str] = None,
-        project_scope: Optional[list] = None,
-        synapse_cache_path: Optional[str] = None,
-    ) -> None:
-        """Initializes a SynapseStorage object.
-
-        Args:
-            token (Optional[str], optional):
-              Optional token parameter as found in browser cookie upon login to synapse.
-              Defaults to None.
-            access_token (Optional[list], optional):
-              Optional access token (personal or oauth).
-              Defaults to None.
-            project_scope (Optional[list], optional): Defaults to None.
-            synapse_cache_path (Optional[str], optional):
-              Location of synapse cache.
-              Defaults to None.
-        """
-        self.syn = self.login(synapse_cache_path, token, access_token)
-        self.project_scope = project_scope
-        self.storageFileview = CONFIG.synapse_master_fileview_id
-        self.manifest = CONFIG.synapse_manifest_basename
-        self.root_synapse_cache = self.syn.cache.cache_root_dir
-        self._query_fileview()
-
-    def _purge_synapse_cache(
-        self, maximum_storage_allowed_cache_gb: int = 1, minute_buffer: int = 15
-    ) -> None:
-        """
-        Purge synapse cache if it exceeds a certain size. Default to 1GB.
-        Args:
-            maximum_storage_allowed_cache_gb (int): the maximum storage allowed
-              before purging cache. Default is 1 GB.
-            minute_buffer (int): All files created this amount of time or older will be deleted
-        """
-        # try clearing the cache
-        # scan a directory and check size of files
-        if os.path.exists(self.root_synapse_cache):
-            maximum_storage_allowed_cache_bytes = maximum_storage_allowed_cache_gb * (
-                1024**3
-            )
-            nbytes = get_dir_size(self.root_synapse_cache)
-            dir_size_bytes = check_synapse_cache_size(directory=self.root_synapse_cache)
-            # if 1 GB has already been taken, purge cache before 15 min
-            if dir_size_bytes >= maximum_storage_allowed_cache_bytes:
-                num_of_deleted_files = clear_synapse_cache(
-                    self.syn.cache, minutes=minute_buffer
-                )
-                logger.info(
-                    f"{num_of_deleted_files}  files have been deleted from {self.root_synapse_cache}"
-                )
-            else:
-                # on AWS, OS takes around 14-17% of our ephemeral storage (20GiB)
-                # instead of guessing how much space that we left, print out .synapseCache here
-                logger.info(f"the total size of .synapseCache is: {nbytes} bytes")
-
-    def _query_fileview(self):
-        self._purge_synapse_cache()
-        try:
-            self.storageFileview = CONFIG.synapse_master_fileview_id
-            self.manifest = CONFIG.synapse_manifest_basename
-            if self.project_scope:
-                self.storageFileviewTable = self.syn.tableQuery(
-                    f"SELECT * FROM {self.storageFileview} WHERE projectId IN {tuple(self.project_scope + [''])}"
-                ).asDataFrame()
-            else:
-                # get data in administrative fileview for this pipeline
-                self.storageFileviewTable = self.syn.tableQuery(
-                    "SELECT * FROM " + self.storageFileview
-                ).asDataFrame()
-        except SynapseHTTPError:
-            raise AccessCredentialsError(self.storageFileview)
-
-    @staticmethod
-    def login(
-        synapse_cache_path: Optional[str] = None,
-        token: Optional[str] = None,
-        access_token: Optional[str] = None,
-    ) -> synapseclient.Synapse:
-        """Login to Synapse
-
-        Args:
-            token (Optional[str], optional): A Synapse token. Defaults to None.
-            access_token (Optional[str], optional): A synapse access token. Defaults to None.
-            synapse_cache_path (Optional[str]): location of synapse cache
-
-        Raises:
-            ValueError: If unable to login with token
-            ValueError: If unable to loging with access token
-
-        Returns:
-            synapseclient.Synapse: A Synapse object that is logged in
-        """
-        # If no token is provided, try retrieving access token from environment
-        if not token and not access_token:
-            access_token = os.getenv("SYNAPSE_ACCESS_TOKEN")
-
-        # login using a token
-        if token:
-            syn = synapseclient.Synapse(cache_root_dir=synapse_cache_path)
-            try:
-                syn.login(sessionToken=token, silent=True)
-            except SynapseHTTPError as exc:
-                raise ValueError(
-                    "Please make sure you are logged into synapse.org."
-                ) from exc
-        elif access_token:
-            try:
-                syn = synapseclient.Synapse(cache_root_dir=synapse_cache_path)
-                syn.default_headers["Authorization"] = f"Bearer {access_token}"
-            except SynapseHTTPError as exc:
-                raise ValueError(
-                    "No access to resources. Please make sure that your token is correct"
-                ) from exc
-        else:
-            # login using synapse credentials provided by user in .synapseConfig (default) file
-            syn = synapseclient.Synapse(
-                configPath=CONFIG.synapse_configuration_path,
-                cache_root_dir=synapse_cache_path,
-            )
-            syn.login(silent=True)
-        return syn
-
-    def missing_entity_handler(method):
-        def wrapper(*args, **kwargs):
-            try:
-                return method(*args, **kwargs)
-            except SynapseHTTPError as ex:
-                str_message = str(ex).replace("\n", "")
-                if "trash" in str_message or "does not exist" in str_message:
-                    logging.warning(str_message)
-                    return None
-                else:
-                    raise ex
-
-        return wrapper
-
-    def getStorageFileviewTable(self):
-        """Returns the storageFileviewTable obtained during initialization."""
-        return self.storageFileviewTable
-
-    def getPaginatedRestResults(self, currentUserId: str) -> Dict[str, str]:
-        """Gets the paginated results of the REST call to Synapse to check what projects the current user has access to.
-
-        Args:
-            currentUserId: synapse id for the user whose projects we want to get.
-
-        Returns:
-            A dictionary with a next page token and the results.
-        """
-        all_results = self.syn.restGET(
-            "/projects/user/{principalId}".format(principalId=currentUserId)
-        )
-
-        while (
-            "nextPageToken" in all_results
-        ):  # iterate over next page token in results while there is any
-            results_token = self.syn.restGET(
-                "/projects/user/{principalId}?nextPageToken={nextPageToken}".format(
-                    principalId=currentUserId,
-                    nextPageToken=all_results["nextPageToken"],
-                )
-            )
-            all_results["results"].extend(results_token["results"])
-
-            if "nextPageToken" in results_token:
-                all_results["nextPageToken"] = results_token["nextPageToken"]
-            else:
-                del all_results["nextPageToken"]
-
-        return all_results
-
-    def getStorageProjects(self, project_scope: List = None) -> list[tuple[str, str]]:
-        """Gets all storage projects the current user has access to, within the scope of the 'storageFileview' attribute.
-
-        Returns:
-            A list of storage projects the current user has access to; the list consists of tuples (projectId, projectName).
-        """
-
-        # get the set of all storage Synapse project accessible for this pipeline
-        storageProjects = self.storageFileviewTable["projectId"].unique()
-
-        # get the set of storage Synapse project accessible for this user
-
-        # get current user name and user ID
-        currentUser = self.syn.getUserProfile()
-        currentUserName = currentUser.userName
-        currentUserId = currentUser.ownerId
-
-        # get a list of projects from Synapse
-        currentUserProjects = self.getPaginatedRestResults(currentUserId)
-
-        # prune results json filtering project id
-        currentUserProjects = [
-            currentUserProject.get("id")
-            for currentUserProject in currentUserProjects["results"]
-        ]
-
-        # find set of user projects that are also in this pipeline's storage projects set
-        storageProjects = list(set(storageProjects) & set(currentUserProjects))
-
-        # Limit projects to scope if specified
-        if project_scope:
-            storageProjects = list(set(storageProjects) & set(project_scope))
-
-            if not storageProjects:
-                raise Warning(
-                    f"There are no projects that the user has access to that match the criteria of the specified project scope: {project_scope}"
-                )
-
-        # prepare a return list of project IDs and names
-        projects = []
-        for projectId in storageProjects:
-            projectName = self.syn.get(projectId, downloadFile=False).name
-            projects.append((projectId, projectName))
-
-        sorted_projects_list = sorted(projects, key=lambda tup: tup[0])
-
-        return sorted_projects_list
-
-    def getStorageDatasetsInProject(self, projectId: str) -> list[tuple[str, str]]:
-        """Gets all datasets in folder under a given storage project that the current user has access to.
-
-        Args:
-            projectId: synapse ID of a storage project.
-
-        Returns:
-            A list of datasets within the given storage project; the list consists of tuples (datasetId, datasetName).
-            None: If the projectId cannot be found on Synapse.
-        """
-
-        # select all folders and fetch their names from within the storage project;
-        # if folder content type is defined, only select folders that contain datasets
-        areDatasets = False
-        if "contentType" in self.storageFileviewTable.columns:
-            foldersTable = self.storageFileviewTable[
-                (self.storageFileviewTable["contentType"] == "dataset")
-                & (self.storageFileviewTable["projectId"] == projectId)
-            ]
-            areDatasets = True
-        else:
-            foldersTable = self.storageFileviewTable[
-                (self.storageFileviewTable["type"] == "folder")
-                & (self.storageFileviewTable["parentId"] == projectId)
-            ]
-
-        # get an array of tuples (folderId, folderName)
-        # some folders are part of datasets; others contain datasets
-        # each dataset parent is the project; folders part of a dataset have another folder as a parent
-        # to get folders if and only if they contain datasets for each folder
-        # check if folder's parent is the project; if so that folder contains a dataset,
-        # unless the folder list has already been filtered to dataset folders based on contentType attribute above
-
-        datasetList = []
-        folderProperties = ["id", "name"]
-        for folder in list(
-            foldersTable[folderProperties].itertuples(index=False, name=None)
-        ):
-            datasetList.append(folder)
-
-        sorted_dataset_list = sorted(datasetList, key=lambda tup: tup[0])
-
-        return sorted_dataset_list
-
-    def getFilesInStorageDataset(
-        self, datasetId: str, fileNames: List = None, fullpath: bool = True
-    ) -> List[Tuple[str, str]]:
-        """Gets all files in a given dataset folder.
-
-        Args:
-            datasetId: synapse ID of a storage dataset.
-            fileNames: get a list of files with particular names; defaults to None in which case all dataset files are returned (except bookkeeping files, e.g.
-            metadata manifests); if fileNames is not None, all files matching the names in the fileNames list are returned if present.
-            fullpath: if True return the full path as part of this filename; otherwise return just base filename
-
-        Returns:
-            A list of files; the list consists of tuples (fileId, fileName).
-
-        Raises:
-            ValueError: Dataset ID not found.
-        """
-        # select all files within a given storage dataset folder (top level folder in a Synapse storage project or folder marked with contentType = 'dataset')
-        walked_path = synapseutils.walk(
-            self.syn, datasetId, includeTypes=["folder", "file"]
-        )
-
-        file_list = []
-
-        # iterate over all results
-        for dirpath, dirname, filenames in walked_path:
-            # iterate over all files in a folder
-            for filename in filenames:
-                if (not "manifest" in filename[0] and not fileNames) or (
-                    fileNames and filename[0] in fileNames
-                ):
-                    # don't add manifest to list of files unless it is specified in the list of specified fileNames; return all found files
-                    # except the manifest if no fileNames have been specified
-                    # TODO: refactor for clarity/maintainability
-
-                    if fullpath:
-                        # append directory path to filename
-                        filename = (dirpath[0] + "/" + filename[0], filename[1])
-
-                    # add file name file id tuple, rearranged so that id is first and name follows
-                    file_list.append(filename[::-1])
-
-        return file_list
-
-    def _get_manifest_id(self, manifest: pd.DataFrame) -> str:
-        """If both censored and uncensored manifests are present, return uncensored manifest; if only one manifest is present, return manifest id of that manifest; if more than two manifests are present, return the manifest id of the first one.
-        Args:
-        manifest: a dataframe contains name and id of manifests in a given asset view
-
-        Return:
-        manifest_syn_id: id of a given censored or uncensored manifest
-        """
-        censored_regex = re.compile(".*censored.*")
-        censored = manifest["name"].str.contains(censored_regex)
-        if any(censored):
-            # Try to use uncensored manifest first
-            not_censored = ~censored
-            if any(not_censored):
-                manifest_syn_id = manifest[not_censored]["id"].iloc[0]
-            # if only censored manifests are available, just use the first censored manifest
-            else:
-                manifest_syn_id = manifest["id"].iloc[0]
-
-        # otherwise, use the first (implied only) version that exists
-        else:
-            manifest_syn_id = manifest["id"].iloc[0]
-
-        return manifest_syn_id
-
-    def getDatasetManifest(
-        self,
-        datasetId: str,
-        downloadFile: bool = False,
-        newManifestName: str = "",
-    ) -> Union[str, File]:
-        """Gets the manifest associated with a given dataset.
-
-        Args:
-            datasetId: synapse ID of a storage dataset.
-            downloadFile: boolean argument indicating if manifest file in dataset should be downloaded or not.
-            newManifestName: new name of a manifest that gets downloaded
-
-        Returns:
-            manifest_syn_id (String): Synapse ID of exisiting manifest file.
-            manifest_data (synapseclient.entity.File): Synapse entity if downloadFile is True.
-            "" (String): No pre-exisiting manifest in dataset.
-        """
-        manifest_data = ""
-
-        # get a list of files containing the manifest for this dataset (if any)
-        all_files = self.storageFileviewTable
-
-        # construct regex based on manifest basename in the config
-        manifest_re = re.compile(os.path.basename(self.manifest) + ".*.[tc]sv")
-
-        # search manifest based on given manifest basename regex above
-        # and return a dataframe containing name and id of manifests in a given asset view
-        manifest = all_files[
-            (all_files["name"].str.contains(manifest_re, regex=True))
-            & (all_files["parentId"] == datasetId)
-        ]
-
-        manifest = manifest[["id", "name"]]
-
-        # if there is no pre-exisiting manifest in the specified dataset
-        if manifest.empty:
-            logger.warning(
-                f"Could not find a manifest that fits basename {self.manifest} in asset view and dataset {datasetId}"
-            )
-            return ""
-
-        # if there is an exisiting manifest
-        else:
-            manifest_syn_id = self._get_manifest_id(manifest)
-            if downloadFile:
-                md = ManifestDownload(self.syn, manifest_id=manifest_syn_id)
-                manifest_data = ManifestDownload.download_manifest(
-                    md, newManifestName=newManifestName, manifest_df=manifest
-                )
-                ## TO DO: revisit how downstream code handle manifest_data. If the downstream code would break when manifest_data is an empty string,
-                ## then we should catch the error here without returning an empty string.
-                if not manifest_data:
-                    logger.debug(
-                        f"No manifest data returned. Please check if you have successfully downloaded manifest: {manifest_syn_id}"
-                    )
-                return manifest_data
-            return manifest_syn_id
-
-    def getDataTypeFromManifest(self, manifestId: str):
-        """Fetch a manifest and return data types of all columns
-        Args:
-            manifestId: synapse ID of a manifest
-        """
-        # get manifest file path
-        manifest_filepath = self.syn.get(manifestId).path
-
-        # load manifest dataframe
-        manifest = load_df(
-            manifest_filepath,
-            preserve_raw_input=False,
-            data_model=False,
-        )
-
-        # convert the dataFrame to use best possible dtypes.
-        manifest_new = manifest.convert_dtypes()
-
-        # get data types of columns
-        result = manifest_new.dtypes.to_frame("dtypes").reset_index()
-
-        # return the result as a dictionary
-        result_dict = result.set_index("index")["dtypes"].astype(str).to_dict()
-
-        return result_dict
-
-    def _get_files_metadata_from_dataset(
-        self, datasetId: str, only_new_files: bool, manifest: pd.DataFrame = None
-    ) -> Optional[dict]:
-        """retrieve file ids under a particular datasetId
-
-        Args:
-            datasetId (str): a dataset id
-            only_new_files (bool): if only adding new files that are not already exist
-            manifest (pd.DataFrame): metadata manifest dataframe. Default to None.
-
-        Returns:
-            a dictionary that contains filename and entityid under a given datasetId or None if there is nothing under a given dataset id are not available
-        """
-        dataset_files = self.getFilesInStorageDataset(datasetId)
-        if dataset_files:
-            dataset_file_names_id_dict = self._get_file_entityIds(
-                dataset_files, only_new_files=only_new_files, manifest=manifest
-            )
-            return dataset_file_names_id_dict
-        else:
-            return None
-
-    def add_entity_id_and_filename(
-        self, datasetId: str, manifest: pd.DataFrame
-    ) -> pd.DataFrame:
-        """add entityid and filename column to an existing manifest assuming entityId column is not already present
-
-        Args:
-            datasetId (str): dataset syn id
-            manifest (pd.DataFrame): existing manifest dataframe, assuming this dataframe does not have an entityId column and Filename column is present but completely empty
-
-        Returns:
-            pd.DataFrame: returns a pandas dataframe
-        """
-        # get file names and entity ids of a given dataset
-        dataset_files_dict = self._get_files_metadata_from_dataset(
-            datasetId, only_new_files=False
-        )
-
-        if dataset_files_dict:
-            # turn manifest dataframe back to a dictionary for operation
-            manifest_dict = manifest.to_dict("list")
-
-            # update Filename column
-            # add entityId column to the end
-            manifest_dict.update(dataset_files_dict)
-
-            # if the component column exists in existing manifest, fill up that column
-            if "Component" in manifest_dict.keys():
-                manifest_dict["Component"] = manifest_dict["Component"] * max(
-                    1, len(manifest_dict["Filename"])
-                )
-
-            # turn dictionary back to a dataframe
-            manifest_df_index = pd.DataFrame.from_dict(manifest_dict, orient="index")
-            manifest_df_updated = manifest_df_index.transpose()
-
-            # fill na with empty string
-            manifest_df_updated = manifest_df_updated.fillna("")
-
-            # drop index
-            manifest_df_updated = manifest_df_updated.reset_index(drop=True)
-
-            return manifest_df_updated
-        else:
-            return manifest
-
-    def fill_in_entity_id_filename(
-        self, datasetId: str, manifest: pd.DataFrame
-    ) -> Tuple[List, pd.DataFrame]:
-        """fill in Filename column and EntityId column. EntityId column and Filename column will be created if not already present.
-
-        Args:
-            datasetId (str): dataset syn id
-            manifest (pd.DataFrame): existing manifest dataframe.
-
-        Returns:
-            Tuple[List, pd.DataFrame]: a list of synIds that are under a given datasetId folder and updated manifest dataframe
-        """
-        # get dataset file names and entity id as a list of tuple
-        dataset_files = self.getFilesInStorageDataset(datasetId)
-
-        # update manifest with additional filenames, if any
-        # note that if there is an existing manifest and there are files in the dataset
-        # the columns Filename and entityId are assumed to be present in manifest schema
-        # TODO: use idiomatic panda syntax
-        if dataset_files:
-            new_files = self._get_file_entityIds(
-                dataset_files=dataset_files, only_new_files=True, manifest=manifest
-            )
-
-            # update manifest so that it contains new dataset files
-            new_files = pd.DataFrame(new_files)
-            manifest = (
-                pd.concat([manifest, new_files], sort=False)
-                .reset_index()
-                .drop("index", axis=1)
-            )
-
-        manifest = manifest.fillna("")
-        return dataset_files, manifest
-
-    def updateDatasetManifestFiles(
-        self, dmge: DataModelGraphExplorer, datasetId: str, store: bool = True
-    ) -> Union[Tuple[str, pd.DataFrame], None]:
-        """Fetch the names and entity IDs of all current files in dataset in store, if any; update dataset's manifest with new files, if any.
-
-        Args:
-            dmge: DataModelGraphExplorer Instance
-            datasetId: synapse ID of a storage dataset.
-            store: if set to True store updated manifest in asset store; if set to False
-            return a Pandas dataframe containing updated manifest but do not store to asset store
-
-
-        Returns:
-            Synapse ID of updated manifest and Pandas dataframe containing the updated manifest.
-            If there is no existing manifest return None
-        """
-
-        # get existing manifest Synapse ID
-        manifest_id = self.getDatasetManifest(datasetId)
-
-        # if there is no manifest return None
-        if not manifest_id:
-            return None
-
-        manifest_filepath = self.syn.get(manifest_id).path
-        manifest = load_df(manifest_filepath)
-
-        # update manifest with additional filenames, if any
-        # note that if there is an existing manifest and there are files in the dataset
-        # the columns Filename and entityId are assumed to be present in manifest schema
-        # TODO: use idiomatic panda syntax
-
-        dataset_files, manifest = self.fill_in_entity_id_filename(datasetId, manifest)
-        if dataset_files:
-            # update the manifest file, so that it contains the relevant entity IDs
-            if store:
-                manifest.to_csv(manifest_filepath, index=False)
-
-                # store manifest and update associated metadata with manifest on Synapse
-                manifest_id = self.associateMetadataWithFiles(
-                    dmge, manifest_filepath, datasetId
-                )
-
-        return manifest_id, manifest
-
-    def _get_file_entityIds(
-        self,
-        dataset_files: List,
-        only_new_files: bool = False,
-        manifest: pd.DataFrame = None,
-    ):
-        """
-        Get a dictionary of files in a dataset. Either files that are not in the current manifest or all files
-
-        Args:
-            manifest: metadata manifest
-            dataset_file: List of all files in a dataset
-            only_new_files: boolean to control whether only new files are returned or all files in the dataset
-        Returns:
-            files: dictionary of file names and entityIDs, with scope as specified by `only_new_files`
-        """
-        files = {"Filename": [], "entityId": []}
-
-        if only_new_files:
-            if manifest is None:
-                raise UnboundLocalError(
-                    "No manifest was passed in, a manifest is required when `only_new_files` is True."
-                )
-
-            # find new files (that are not in the current manifest) if any
-            for file_id, file_name in dataset_files:
-                if not file_id in manifest["entityId"].values:
-                    files["Filename"].append(file_name)
-                    files["entityId"].append(file_id)
-        else:
-            # get all files
-            for file_id, file_name in dataset_files:
-                files["Filename"].append(file_name)
-                files["entityId"].append(file_id)
-
-        return files
-
-    def getProjectManifests(
-        self, projectId: str
-    ) -> list[tuple[tuple[str, str], tuple[str, str], tuple[str, str]]]:
-        """Gets all metadata manifest files across all datasets in a specified project.
-
-        Returns: A list of datasets per project; metadata manifest Synapse ID for each dataset; and the corresponding schema component of the manifest
-                 as a list of tuples, one for each manifest:
-                    [
-                        (
-                            (datasetId, dataName),
-                            (manifestId, manifestName),
-                            (componentSchemaLabel, componentSchemaLabel) TODO: # get component name from schema
-                        ),
-                        ...
-                    ]
-
-        TODO: Return manifest URI instead of Synapse ID for interoperability with other implementations of a store interface
-        """
-        component = None
-        entity = None
-        manifests = []
-
-        datasets = self.getStorageDatasetsInProject(projectId)
-
-        for datasetId, datasetName in datasets:
-            # encode information about the manifest in a simple list (so that R clients can unpack it)
-            # eventually can serialize differently
-
-            # Get synID of manifest for a dataset
-            manifestId = self.getDatasetManifest(datasetId)
-
-            # If a manifest exists, get the annotations for it, else return base 'manifest' tuple
-            if manifestId:
-                annotations = self.getFileAnnotations(manifestId)
-
-                # If manifest has annotations specifying component, use that
-                if annotations and "Component" in annotations:
-                    component = annotations["Component"]
-                    entity = self.syn.get(manifestId, downloadFile=False)
-                    manifest_name = entity["properties"]["name"]
-
-                # otherwise download the manifest and parse for information
-                elif not annotations or "Component" not in annotations:
-                    logging.debug(
-                        f"No component annotations have been found for manifest {manifestId}. "
-                        "The manifest will be downloaded and parsed instead. "
-                        "For increased speed, add component annotations to manifest."
-                    )
-
-                    manifest_info = self.getDatasetManifest(
-                        datasetId, downloadFile=True
-                    )
-                    manifest_name = manifest_info["properties"].get("name", "")
-
-                    if not manifest_name:
-                        logger.error(f"Failed to download manifests from {datasetId}")
-
-                    manifest_path = manifest_info["path"]
-
-                    manifest_df = load_df(manifest_path)
-
-                    # Get component from component column if it exists
-                    if (
-                        "Component" in manifest_df
-                        and not manifest_df["Component"].empty
-                    ):
-                        list(set(manifest_df["Component"]))
-                        component = list(set(manifest_df["Component"]))
-
-                        # Added to address issues raised during DCA testing
-                        if "" in component:
-                            component.remove("")
-
-                        if len(component) == 1:
-                            component = component[0]
-                        elif len(component) > 1:
-                            logging.warning(
-                                f"Manifest {manifestId} is composed of multiple components. Schematic does not support mulit-component manifests at this time."
-                                "Behavior of manifests with multiple components is undefined"
-                            )
-            else:
-                manifest_name = ""
-                component = None
-            if component:
-                manifest = (
-                    (datasetId, datasetName),
-                    (manifestId, manifest_name),
-                    (component, component),
-                )
-            elif manifestId:
-                logging.debug(
-                    f"Manifest {manifestId} does not have an associated Component"
-                )
-                manifest = (
-                    (datasetId, datasetName),
-                    (manifestId, manifest_name),
-                    ("", ""),
-                )
-            else:
-                manifest = (
-                    (datasetId, datasetName),
-                    ("", ""),
-                    ("", ""),
-                )
-
-            if manifest:
-                manifests.append(manifest)
-
-        return manifests
-
-    def upload_project_manifests_to_synapse(
-        self, dmge: DataModelGraphExplorer, projectId: str
-    ) -> List[str]:
-        """Upload all metadata manifest files across all datasets in a specified project as tables in Synapse.
-
-        Returns: String of all the manifest_table_ids of all the manifests that have been loaded.
-        """
-
-        manifests = []
-        manifest_loaded = []
-        datasets = self.getStorageDatasetsInProject(projectId)
-
-        for datasetId, datasetName in datasets:
-            # encode information about the manifest in a simple list (so that R clients can unpack it)
-            # eventually can serialize differently
-
-            manifest = ((datasetId, datasetName), ("", ""), ("", ""))
-
-            manifest_info = self.getDatasetManifest(datasetId, downloadFile=True)
-            if manifest_info:
-                manifest_id = manifest_info["properties"]["id"]
-                manifest_name = manifest_info["properties"]["name"]
-                manifest_path = manifest_info["path"]
-                manifest_df = load_df(manifest_path)
-                manifest_table_id = uploadDB(
-                    dmge=dmge,
-                    manifest=manifest,
-                    datasetId=datasetId,
-                    table_name=datasetName,
-                )
-                manifest_loaded.append(datasetName)
-        return manifest_loaded
-
-    def upload_annotated_project_manifests_to_synapse(
-        self, projectId: str, path_to_json_ld: str, dry_run: bool = False
-    ) -> List[str]:
-        """
-        Purpose:
-            For all manifests in a project, upload them as a table and add annotations manifest csv.
-            Assumes the manifest is already present as a CSV in a dataset in the project.
-
-        """
-        # Instantiate DataModelParser
-        data_model_parser = DataModelParser(path_to_data_model=path_to_json_ld)
-        # Parse Model
-        parsed_data_model = data_model_parser.parse_model()
-
-        # Instantiate DataModelGraph
-        data_model_grapher = DataModelGraph(parsed_data_model)
-
-        # Generate graph
-        graph_data_model = data_model_grapher.generate_data_model_graph()
-
-        # Instantiate DataModelGraphExplorer
-        dmge = DataModelGraphExplorer(graph_data_model)
-
-        manifests = []
-        manifest_loaded = []
-        datasets = self.getStorageDatasetsInProject(projectId)
-        for datasetId, datasetName in datasets:
-            # encode information about the manifest in a simple list (so that R clients can unpack it)
-            # eventually can serialize differently
-
-            manifest = ((datasetId, datasetName), ("", ""), ("", ""))
-            manifests.append(manifest)
-
-            manifest_info = self.getDatasetManifest(datasetId, downloadFile=True)
-
-            if manifest_info:
-                manifest_id = manifest_info["properties"]["id"]
-                manifest_name = manifest_info["properties"]["name"]
-                manifest_path = manifest_info["path"]
-                manifest = (
-                    (datasetId, datasetName),
-                    (manifest_id, manifest_name),
-                    ("", ""),
-                )
-                if not dry_run:
-                    manifest_syn_id = self.associateMetadataWithFiles(
-                        dmge, manifest_path, datasetId, manifest_record_type="table"
-                    )
-                manifest_loaded.append(manifest)
-
-        return manifests, manifest_loaded
-
-    def move_entities_to_new_project(
-        self,
-        projectId: str,
-        newProjectId: str,
-        returnEntities: bool = False,
-        dry_run: bool = False,
-    ):
-        """
-        For each manifest csv in a project, look for all the entitiy ids that are associated.
-        Look up the entitiy in the files, move the entity to new project.
-        """
-
-        manifests = []
-        manifest_loaded = []
-        datasets = self.getStorageDatasetsInProject(projectId)
-        if datasets:
-            for datasetId, datasetName in datasets:
-                # encode information about the manifest in a simple list (so that R clients can unpack it)
-                # eventually can serialize differently
-
-                manifest = ((datasetId, datasetName), ("", ""), ("", ""))
-                manifests.append(manifest)
-
-                manifest_info = self.getDatasetManifest(datasetId, downloadFile=True)
-                if manifest_info:
-                    manifest_id = manifest_info["properties"]["id"]
-                    manifest_name = manifest_info["properties"]["name"]
-                    manifest_path = manifest_info["path"]
-                    manifest_df = load_df(manifest_path)
-
-                    manifest = (
-                        (datasetId, datasetName),
-                        (manifest_id, manifest_name),
-                        ("", ""),
-                    )
-                    manifest_loaded.append(manifest)
-
-                    annotation_entities = self.storageFileviewTable[
-                        (self.storageFileviewTable["id"].isin(manifest_df["entityId"]))
-                        & (self.storageFileviewTable["type"] == "folder")
-                    ]["id"]
-
-                    if returnEntities:
-                        for entityId in annotation_entities:
-                            if not dry_run:
-                                self.syn.move(entityId, datasetId)
-                            else:
-                                logging.info(
-                                    f"{entityId} will be moved to folder {datasetId}."
-                                )
-                    else:
-                        # generate project folder
-                        archive_project_folder = Folder(
-                            projectId + "_archive", parent=newProjectId
-                        )
-                        archive_project_folder = self.syn.store(archive_project_folder)
-
-                        # generate dataset folder
-                        dataset_archive_folder = Folder(
-                            "_".join([datasetId, datasetName, "archive"]),
-                            parent=archive_project_folder.id,
-                        )
-                        dataset_archive_folder = self.syn.store(dataset_archive_folder)
-
-                        for entityId in annotation_entities:
-                            # move entities to folder
-                            if not dry_run:
-                                self.syn.move(entityId, dataset_archive_folder.id)
-                            else:
-                                logging.info(
-                                    f"{entityId} will be moved to folder {dataset_archive_folder.id}."
-                                )
-        else:
-            raise LookupError(
-                f"No datasets were found in the specified project: {projectId}. Re-check specified master_fileview in CONFIG and retry."
-            )
-        return manifests, manifest_loaded
-
-    def get_synapse_table(self, synapse_id: str) -> Tuple[pd.DataFrame, CsvFileTable]:
-        """Download synapse table as a pd dataframe; return table schema and etags as results too
-
-        Args:
-            synapse_id: synapse ID of the table to query
-        """
-
-        results = self.syn.tableQuery("SELECT * FROM {}".format(synapse_id))
-        df = results.asDataFrame(rowIdAndVersionInIndex=False)
-
-        return df, results
-
-    def _get_tables(self, datasetId: str = None, projectId: str = None) -> List[Table]:
-        if projectId:
-            project = projectId
-        elif datasetId:
-            project = self.syn.get(self.getDatasetProject(datasetId))
-
-        return list(self.syn.getChildren(project, includeTypes=["table"]))
-
-    def get_table_info(self, datasetId: str = None, projectId: str = None) -> List[str]:
-        """Gets the names of the tables in the schema
-        Can pass in a synID for a dataset or project
-        Returns:
-            list[str]: A list of table names
-        """
-        tables = self._get_tables(datasetId=datasetId, projectId=projectId)
-        if tables:
-            return {table["name"]: table["id"] for table in tables}
-        else:
-            return {None: None}
-
-    @missing_entity_handler
-    def uploadDB(
-        self,
-        dmge: DataModelGraphExplorer,
-        manifest: pd.DataFrame,
-        datasetId: str,
-        table_name: str,
-        restrict: bool = False,
-        table_manipulation: str = "replace",
-        table_column_names: str = "class_label",
-    ):
-        """
-        Method to upload a database to an asset store. In synapse, this will upload a metadata table
-
-        Args:
-            dmge: DataModelGraphExplorer object
-            manifest: pd.Df manifest to upload
-            datasetId: synID of the dataset for the manifest
-            table_name: name of the table to be uploaded
-            restrict: bool, whether or not the manifest contains sensitive data that will need additional access restrictions
-            existingTableId: str of the synId of the existing table, if one already exists
-            table_manipulation: str, 'replace' or 'upsert', in the case where a manifest already exists, should the new metadata replace the existing (replace) or be added to it (upsert)
-            table_column_names: (str): display_name/display_label/class_label (default). Sets labeling style for table column names. display_name will use the raw display name as the column name. class_label will format the display
-                name as upper camelcase, and strip blacklisted characters, display_label will strip blacklisted characters including spaces, to retain
-                display label formatting.
-        Returns:
-            manifest_table_id: synID of the uploaded table
-            manifest: the original manifset
-            table_manifest: manifest formatted appropriately for the table
-
-        """
-
-        col_schema, table_manifest = self.formatDB(
-            dmge=dmge, manifest=manifest, table_column_names=table_column_names
-        )
-
-        manifest_table_id = self.buildDB(
-            datasetId,
-            table_name,
-            col_schema,
-            table_manifest,
-            table_manipulation,
-            dmge,
-            restrict,
-        )
-
-        return manifest_table_id, manifest, table_manifest
-
-    def formatDB(self, dmge, manifest, table_column_names):
-        """
-        Method to format a manifest appropriatly for upload as table
-
-        Args:
-            dmge: DataModelGraphExplorer object
-            manifest: pd.Df manifest to upload
-            table_column_names: (str): display_name/display_label/class_label (default). Sets labeling style for table column names. display_name will use the raw display name as the column name. class_label will format the display
-                name as upper camelcase, and strip blacklisted characters, display_label will strip blacklisted characters including spaces, to retain
-                display label formatting.
-        Returns:
-            col_schema: schema for table columns: type, size, etc
-            table_manifest: formatted manifest
-
-        """
-        # Rename the manifest columns to display names to match fileview
-
-        blacklist_chars = ["(", ")", ".", " ", "-"]
-        manifest_columns = manifest.columns.tolist()
-
-        table_manifest = deepcopy(manifest)
-
-        if table_column_names == "display_name":
-            cols = table_manifest.columns
-
-        elif table_column_names == "display_label":
-            cols = [
-                str(col).translate({ord(x): "" for x in blacklist_chars})
-                for col in manifest_columns
-            ]
-
-        elif table_column_names == "class_label":
-            cols = [
-                get_class_label_from_display_name(str(col)).translate(
-                    {ord(x): "" for x in blacklist_chars}
-                )
-                for col in manifest_columns
-            ]
-        else:
-            ValueError(
-                f"The provided table_column_name: {table_column_names} is not valid, please resubmit with an allowed value only."
-            )
-
-        cols = list(map(lambda x: x.replace("EntityId", "entityId"), cols))
-
-        # Reset column names in table manifest
-        table_manifest.columns = cols
-
-        # move entity id to end of df
-        entity_col = table_manifest.pop("entityId")
-        table_manifest.insert(len(table_manifest.columns), "entityId", entity_col)
-
-        # Get the column schema
-        col_schema = as_table_columns(table_manifest)
-
-        # Set Id column length to 64 (for some reason not being auto set.)
-        for i, col in enumerate(col_schema):
-            if col["name"].lower() == "id":
-                col_schema[i]["maximumSize"] = 64
-
-        return col_schema, table_manifest
-
-    def buildDB(
-        self,
-        datasetId: str,
-        table_name: str,
-        col_schema: List,
-        table_manifest: pd.DataFrame,
-        table_manipulation: str,
-        dmge: DataModelGraphExplorer,
-        restrict: bool = False,
-    ):
-        """
-        Method to construct the table appropriately: create new table, replace existing, or upsert new into existing
-        Calls TableOperations class to execute
-
-        Args:
-            datasetId: synID of the dataset for the manifest
-            table_name: name of the table to be uploaded
-            col_schema: schema for table columns: type, size, etc from `formatDB`
-            table_manifest: formatted manifest that can be uploaded as a table
-            table_manipulation: str, 'replace' or 'upsert', in the case where a manifest already exists, should the new metadata replace the existing (replace) or be added to it (upsert)
-            restrict: bool, whether or not the manifest contains sensitive data that will need additional access restrictions
-
-        Returns:
-            manifest_table_id: synID of the uploaded table
-
-        """
-        table_info = self.get_table_info(datasetId=datasetId)
-        # Put table manifest onto synapse
-        schema = Schema(
-            name=table_name,
-            columns=col_schema,
-            parent=self.getDatasetProject(datasetId),
-        )
-
-        if table_name in table_info:
-            existingTableId = table_info[table_name]
-        else:
-            existingTableId = None
-
-        tableOps = TableOperations(
-            synStore=self,
-            tableToLoad=table_manifest,
-            tableName=table_name,
-            datasetId=datasetId,
-            existingTableId=existingTableId,
-            restrict=restrict,
-        )
-
-        if not table_manipulation or table_name not in table_info.keys():
-            manifest_table_id = tableOps.createTable(
-                columnTypeDict=col_schema,
-                specifySchema=True,
-            )
-        elif table_name in table_info.keys() and table_info[table_name]:
-            if table_manipulation.lower() == "replace":
-                manifest_table_id = tableOps.replaceTable(
-                    specifySchema=True,
-                    columnTypeDict=col_schema,
-                )
-            elif table_manipulation.lower() == "upsert":
-                manifest_table_id = tableOps.upsertTable(
-                    dmge=dmge,
-                )
-            elif table_manipulation.lower() == "update":
-                manifest_table_id = tableOps.updateTable()
-
-        if table_manipulation and table_manipulation.lower() == "upsert":
-            existing_tables = self.get_table_info(datasetId=datasetId)
-            tableId = existing_tables[table_name]
-            annos = self.syn.get_annotations(tableId)
-            annos["primary_key"] = table_manifest["Component"][0] + "_id"
-            annos = self.syn.set_annotations(annos)
-
-        return manifest_table_id
-
-    def upload_manifest_file(
-        self,
-        manifest,
-        metadataManifestPath,
-        datasetId,
-        restrict_manifest,
-        component_name="",
-    ):
-        # Update manifest to have the new entityId column
-        manifest.to_csv(metadataManifestPath, index=False)
-
-        # store manifest to Synapse as a CSV
-        # update file name
-        file_name_full = metadataManifestPath.split("/")[-1]
-        file_extension = file_name_full.split(".")[-1]
-
-        # Differentiate "censored" and "uncensored" manifest
-        if "censored" in file_name_full:
-            file_name_new = (
-                os.path.basename(CONFIG.synapse_manifest_basename)
-                + "_"
-                + component_name
-                + "_censored"
-                + "."
-                + file_extension
-            )
-        else:
-            file_name_new = (
-                os.path.basename(CONFIG.synapse_manifest_basename)
-                + "_"
-                + component_name
-                + "."
-                + file_extension
-            )
-
-        manifestSynapseFile = File(
-            metadataManifestPath,
-            description="Manifest for dataset " + datasetId,
-            parent=datasetId,
-            name=file_name_new,
-        )
-        manifest_synapse_file_id = self.syn.store(
-            manifestSynapseFile, isRestricted=restrict_manifest
-        ).id
-
-        synapseutils.copy_functions.changeFileMetaData(
-            syn=self.syn,
-            entity=manifest_synapse_file_id,
-            downloadAs=file_name_new,
-            forceVersion=False,
-        )
-
-        return manifest_synapse_file_id
-
-    @missing_entity_handler
-    def format_row_annotations(
-        self, dmge, row, entityId: str, hideBlanks: bool, annotation_keys: str
-    ):
-        # prepare metadata for Synapse storage (resolve display name into a name that Synapse annotations support (e.g no spaces, parenthesis)
-        # note: the removal of special characters, will apply only to annotation keys; we are not altering the manifest
-        # this could create a divergence between manifest column and annotations. this should be ok for most use cases.
-        # columns with special characters are outside of the schema
-        metadataSyn = {}
-        blacklist_chars = ["(", ")", ".", " ", "-"]
-
-        for k, v in row.to_dict().items():
-            if annotation_keys == "display_label":
-                keySyn = str(k).translate({ord(x): "" for x in blacklist_chars})
-            elif annotation_keys == "class_label":
-                keySyn = get_class_label_from_display_name(str(k)).translate(
-                    {ord(x): "" for x in blacklist_chars}
-                )
-
-            # Skip `Filename` and `ETag` columns when setting annotations
-            if keySyn in ["Filename", "ETag", "eTag"]:
-                continue
-
-            # truncate annotation values to 500 characters if the
-            # size of values is greater than equal to 500 characters
-            # add an explicit [truncatedByDataCuratorApp] message at the end
-            # of every truncated message to indicate that the cell value
-            # has been truncated
-            if isinstance(v, str) and len(v) >= 500:
-                v = v[0:472] + "[truncatedByDataCuratorApp]"
-
-            metadataSyn[keySyn] = v
-        # set annotation(s) for the various objects/items in a dataset on Synapse
-        annos = self.syn.get_annotations(entityId)
-        csv_list_regex = comma_separated_list_regex()
-        for anno_k, anno_v in metadataSyn.items():
-            # Remove keys with nan or empty string values from dict of annotations to be uploaded
-            # if present on current data annotation
-            if hideBlanks and (
-                anno_v == "" or (isinstance(anno_v, float) and np.isnan(anno_v))
-            ):
-                annos.pop(anno_k) if anno_k in annos.keys() else annos
-            # Otherwise save annotation as approrpriate
-            else:
-                if isinstance(anno_v, float) and np.isnan(anno_v):
-                    annos[anno_k] = ""
-                elif (
-                    isinstance(anno_v, str)
-                    and re.fullmatch(csv_list_regex, anno_v)
-                    and rule_in_rule_list(
-                        "list", dmge.get_node_validation_rules(anno_k)
-                    )
-                ):
-                    annos[anno_k] = anno_v.split(",")
-                else:
-                    annos[anno_k] = anno_v
-
-        return annos
-
-    @missing_entity_handler
-    def format_manifest_annotations(self, manifest, manifest_synapse_id):
-        """
-        Set annotations for the manifest (as a whole) so they can be applied to the manifest table or csv.
-        For now just getting the Component.
-        """
-
-        entity = self.syn.get(manifest_synapse_id, downloadFile=False)
-        is_file = entity.concreteType.endswith(".FileEntity")
-        is_table = entity.concreteType.endswith(".TableEntity")
-
-        if is_file:
-            # Get file metadata
-            metadata = self.getFileAnnotations(manifest_synapse_id)
-
-            # If there is a defined component add it to the metadata.
-            if "Component" in manifest.columns:
-                # Gather component information
-                component = manifest["Component"].unique()
-
-                # Double check that only a single component is listed, else raise an error.
-                try:
-                    len(component) == 1
-                except ValueError as err:
-                    raise ValueError(
-                        f"Manifest has more than one component. Please check manifest and resubmit."
-                    ) from err
-
-                # Add component to metadata
-                metadata["Component"] = component[0]
-
-        elif is_table:
-            # Get table metadata
-            metadata = self.getTableAnnotations(manifest_synapse_id)
-
-        # Get annotations
-        annos = self.syn.get_annotations(manifest_synapse_id)
-
-        # Add metadata to the annotations
-        for annos_k, annos_v in metadata.items():
-            annos[annos_k] = annos_v
-
-        return annos
-
-    '''
-    def annotate_upload_manifest_table(self, manifest, datasetId, metadataManifestPath,
-        useSchemaLabel: bool = True, hideBlanks: bool = False, restrict_manifest = False):
-        """
-        Purpose:
-            Works very similarly to associateMetadataWithFiles except takes in the manifest
-            rather than the manifest path
-
-        """
-        
-        # Add uuid for table updates and fill.
-        if not "Uuid" in manifest.columns:
-            manifest["Uuid"] = ''
-
-        for idx,row in manifest.iterrows():
-            if not row["Uuid"]:
-                gen_uuid = uuid.uuid4()
-                row["Uuid"] = gen_uuid
-                manifest.loc[idx, 'Uuid'] = gen_uuid
-
-        # add entityId as a column if not already there or
-        # fill any blanks with an empty string.
-        if not "entityId" in manifest.columns:
-            manifest["entityId"] = ""
-        else:
-            manifest["entityId"].fillna("", inplace=True)
-
-        # get a DataModelGraphExplorer object to ensure schema attribute names used in manifest are translated to schema labels for synapse annotations
-        dmge = DataModelGraphExplorer()
-
-        # Create table name here.
-        if 'Component' in manifest.columns:
-            table_name = manifest['Component'][0].lower() + '_synapse_storage_manifest_table'
-        else:
-            table_name = 'synapse_storage_manifest_table'
-
-        # Upload manifest as a table and get the SynID and manifest
-        manifest_synapse_table_id, manifest, table_manifest = self.upload_format_manifest_table(
-                                                    dmge, manifest, datasetId, table_name, restrict = restrict_manifest, useSchemaLabel=useSchemaLabel,)
-            
-        # Iterate over manifest rows, create Synapse entities and store corresponding entity IDs in manifest if needed
-        # also set metadata for each synapse entity as Synapse annotations
-        for idx, row in manifest.iterrows():
-            if not row["entityId"]:
-                # If not using entityIds, fill with manifest_table_id so 
-                row["entityId"] = manifest_synapse_table_id
-                entityId = ''
-            else:
-                # get the entity id corresponding to this row
-                entityId = row["entityId"]
-
-        # Load manifest to synapse as a CSV File
-        manifest_synapse_file_id = self.upload_manifest_file(manifest, metadataManifestPath, datasetId, restrict_manifest)
-        
-        # Get annotations for the file manifest.
-        manifest_annotations = self.format_manifest_annotations(manifest, manifest_synapse_file_id)
-        
-        self.syn.set_annotations(manifest_annotations)
-
-        logger.info("Associated manifest file with dataset on Synapse.")
-        
-        # Update manifest Synapse table with new entity id column.
-        self.make_synapse_table(
-            table_to_load = table_manifest,
-            dataset_id = datasetId,
-            existingTableId = manifest_synapse_table_id,
-            table_name = table_name,
-            update_col = 'Uuid',
-            specify_schema = False,
-            )
-        
-        # Get annotations for the table manifest
-        manifest_annotations = self.format_manifest_annotations(manifest, manifest_synapse_table_id)
-        self.syn.set_annotations(manifest_annotations)
-        return manifest_synapse_table_id
-    '''
-
-    def _read_manifest(self, metadataManifestPath: str) -> pd.DataFrame:
-        """Helper function to read in provided manifest as a pandas DataFrame for subsequent downstream processing.
-        Args:
-            metadataManifestPath (str): path where manifest is stored
-        Returns:
-            manifest(pd.DataFrame): Manifest loaded as a pandas dataframe
-        Raises:
-            FileNotFoundError: Manifest file does not exist at provided path.
-        """
-        # read new manifest csv
-        try:
-            load_args = {
-                "dtype": "string",
-            }
-            manifest = load_df(
-                metadataManifestPath,
-                preserve_raw_input=False,
-                allow_na_values=False,
-                **load_args,
-            )
-        except FileNotFoundError as err:
-            raise FileNotFoundError(
-                f"No manifest file was found at this path: {metadataManifestPath}"
-            ) from err
-        return manifest
-
-    def _add_id_columns_to_manifest(
-        self, manifest: pd.DataFrame, dmge: DataModelGraphExplorer
-    ):
-        """Helper function to add id and entityId columns to the manifest if they do not already exist, Fill id values per row.
-        Args:
-            Manifest loaded as a pd.Dataframe
-        Returns (pd.DataFrame):
-            Manifest df with new Id and EntityId columns (and UUID values) if they were not already present.
-        """
-
-        # Add Id for table updates and fill.
-        if not col_in_dataframe("Id", manifest):
-            # See if schema has `Uuid` column specified
-            try:
-                uuid_col_in_schema = dmge.is_class_in_schema(
-                    "Uuid"
-                ) or dmge.is_class_in_schema("uuid")
-            except KeyError:
-                uuid_col_in_schema = False
-
-            # Rename `Uuid` column if it wasn't specified in the schema
-            if col_in_dataframe("Uuid", manifest) and not uuid_col_in_schema:
-                manifest.rename(columns={"Uuid": "Id"}, inplace=True)
-            # If no `Uuid` column exists or it is specified in the schema, create a new `Id` column
-            else:
-                manifest["Id"] = ""
-
-        # Retrieve the ID column name (id, Id and ID) are treated the same.
-        id_col_name = [col for col in manifest.columns if col.lower() == "id"][0]
-
-        # Check if values have been added to the Id coulumn, if not add a UUID so value in the row is not blank.
-        for idx, row in manifest.iterrows():
-            if not row[id_col_name]:
-                gen_uuid = str(uuid.uuid4())
-                row[id_col_name] = gen_uuid
-                manifest.loc[idx, id_col_name] = gen_uuid
-
-        # add entityId as a column if not already there or
-        # fill any blanks with an empty string.
-        if not col_in_dataframe("entityId", manifest):
-            manifest["entityId"] = ""
-        else:
-            manifest["entityId"].fillna("", inplace=True)
-
-        return manifest
-
-    def _generate_table_name(self, manifest):
-        """Helper function to generate a table name for upload to synapse.
-        Args:
-            Manifest loaded as a pd.Dataframe
-        Returns:
-            table_name (str): Name of the table to load
-            component_name (str): Name of the manifest component (if applicable)
-        """
-        # Create table name here.
-        if "Component" in manifest.columns:
-            component_name = manifest["Component"][0].lower()
-            table_name = component_name + "_synapse_storage_manifest_table"
-        else:
-            component_name = ""
-            table_name = "synapse_storage_manifest_table"
-        return table_name, component_name
-
-    def _add_annotations(
-        self,
-        dmge,
-        row,
-        entityId: str,
-        hideBlanks: bool,
-        annotation_keys: str,
-    ):
-        """Helper function to format and add annotations to entities in Synapse.
-        Args:
-            dmge: DataModelGraphExplorer object,
-            row: current row of manifest being processed
-            entityId (str): synapseId of entity to add annotations to
-            hideBlanks: Boolean flag that does not upload annotation keys with blank values when true. Uploads Annotation keys with empty string values when false.
-            annotation_keys:  (str) display_label/class_label(default), Determines labeling syle for annotation keys. class_label will format the display
-                name as upper camelcase, and strip blacklisted characters, display_label will strip blacklisted characters including spaces, to retain
-                display label formatting while ensuring the label is formatted properly for Synapse annotations.
-        Returns:
-            Annotations are added to entities in Synapse, no return.
-        """
-        # Format annotations for Synapse
-        annos = self.format_row_annotations(
-            dmge, row, entityId, hideBlanks, annotation_keys
-        )
-
-        if annos:
-            # Store annotations for an entity folder
-            self.syn.set_annotations(annos)
-        return
-
-    def _create_entity_id(self, idx, row, manifest, datasetId):
-        """Helper function to generate an entityId and add it to the appropriate row in the manifest.
-        Args:
-            row: current row of manifest being processed
-            manifest (pd.DataFrame): loaded df containing user supplied data.
-            datasetId (str): synapse ID of folder containing the dataset
-
-        Returns:
-            manifest (pd.DataFrame): manifest with entityId added to the appropriate row
-            entityId (str): Generated Entity Id.
-
-        """
-        rowEntity = Folder(str(uuid.uuid4()), parent=datasetId)
-        rowEntity = self.syn.store(rowEntity)
-        entityId = rowEntity["id"]
-        row["entityId"] = entityId
-        manifest.loc[idx, "entityId"] = entityId
-        return manifest, entityId
-
-    def add_annotations_to_entities_files(
-        self,
-        dmge,
-        manifest,
-        manifest_record_type: str,
-        datasetId: str,
-        hideBlanks: bool,
-        manifest_synapse_table_id="",
-        annotation_keys: str = "class_label",
-    ):
-        """Depending on upload type add Ids to entityId row. Add anotations to connected files.
-        Args:
-            dmge: DataModelGraphExplorer Object
-            manifest (pd.DataFrame): loaded df containing user supplied data.
-            manifest_record_type: valid values are 'entity', 'table' or 'both'. Specifies whether to create entity ids and folders for each row in a manifest, a Synapse table to house the entire manifest or do both.
-            datasetId (str): synapse ID of folder containing the dataset
-            hideBlanks (bool): Default is false -Boolean flag that does not upload annotation keys with blank values when true. Uploads Annotation keys with empty string values when false.
-            manifest_synapse_table_id (str): Default is an empty string ''.
-            annotation_keys: (str) display_label/class_label(default), Determines labeling syle for annotation keys. class_label will format the display
-                name as upper camelcase, and strip blacklisted characters, display_label will strip blacklisted characters including spaces, to retain
-                display label formatting while ensuring the label is formatted properly for Synapse annotations.
-        Returns:
-            manifest (pd.DataFrame): modified to add entitiyId as appropriate
-
-        """
-
-        # Expected behavior is to annotate files if `Filename` is present and if file_annotations_upload is set to True regardless of `-mrt` setting
-        if "filename" in [col.lower() for col in manifest.columns]:
-            # get current list of files and store as dataframe
-            dataset_files = self.getFilesInStorageDataset(datasetId)
-            files_and_entityIds = self._get_file_entityIds(
-                dataset_files=dataset_files, only_new_files=False
-            )
-            file_df = pd.DataFrame(files_and_entityIds)
-
-            # Merge dataframes to add entityIds
-            manifest = manifest.merge(
-                file_df, how="left", on="Filename", suffixes=["_x", None]
-            ).drop("entityId_x", axis=1)
-
-        # Fill `entityId` for each row if missing and annotate entity as appropriate
-        for idx, row in manifest.iterrows():
-            if not row["entityId"] and (
-                manifest_record_type == "file_and_entities"
-                or manifest_record_type == "table_file_and_entities"
-            ):
-                manifest, entityId = self._create_entity_id(
-                    idx, row, manifest, datasetId
-                )
-            elif not row["entityId"] and manifest_record_type == "table_and_file":
-                # If not using entityIds, fill with manifest_table_id so
-                row["entityId"] = manifest_synapse_table_id
-                manifest.loc[idx, "entityId"] = manifest_synapse_table_id
-                entityId = ""
-            else:
-                # get the file id of the file to annotate, collected in above step.
-                entityId = row["entityId"]
-
-            # Adding annotations to connected files.
-            if entityId:
-                self._add_annotations(dmge, row, entityId, hideBlanks, annotation_keys)
-                logger.info(f"Added annotations to entity: {entityId}")
-        return manifest
-
-    def upload_manifest_as_table(
-        self,
-        dmge: DataModelGraphExplorer,
-        manifest: pd.DataFrame,
-        metadataManifestPath: str,
-        datasetId: str,
-        table_name: str,
-        component_name: str,
-        restrict: bool,
-        manifest_record_type: str,
-        hideBlanks: bool,
-        table_manipulation: str,
-        table_column_names: str,
-        annotation_keys: str,
-        file_annotations_upload: bool = True,
-    ):
-        """Upload manifest to Synapse as a table and csv.
-        Args:
-            dmge: DataModelGraphExplorer object
-            manifest (pd.DataFrame): loaded df containing user supplied data.
-            metadataManifestPath: path to csv containing a validated metadata manifest.
-            datasetId (str): synapse ID of folder containing the dataset
-            table_name (str): Generated to name the table being uploaded.
-            component_name (str): Name of the component manifest that is currently being uploaded.
-            restrict (bool): Flag for censored data.
-            manifest_record_type (str): valid values are 'entity', 'table' or 'both'. Specifies whether to create entity ids and folders for each row in a manifest, a Synapse table to house the entire manifest or do both.
-            hideBlanks (bool): Default is False -Boolean flag that does not upload annotation keys with blank values when true. Uploads Annotation keys with empty string values when false.
-            table_malnipulation (str): Specify the way the manifest tables should be store as on Synapse when one with the same name already exists. Options are 'replace' and 'upsert'.
-            table_column_names: (str): display_name/display_label/class_label (default). Sets labeling style for table column names. display_name will use the raw display name as the column name. class_label will format the display
-                name as upper camelcase, and strip blacklisted characters, display_label will strip blacklisted characters including spaces, to retain
-                display label formatting.
-            annotation_keys: (str) display_label/class_label (default), Sets labeling syle for annotation keys. class_label will format the display
-                name as upper camelcase, and strip blacklisted characters, display_label will strip blacklisted characters including spaces, to retain
-                display label formatting while ensuring the label is formatted properly for Synapse annotations.
-            file_annotations_upload (bool): Default to True. If false, do not add annotations to files.
-        Return:
-            manifest_synapse_file_id: SynID of manifest csv uploaded to synapse.
-        """
-        # Upload manifest as a table, get the ID and updated manifest.
-        manifest_synapse_table_id, manifest, table_manifest = self.uploadDB(
-            dmge=dmge,
-            manifest=manifest,
-            datasetId=datasetId,
-            table_name=table_name,
-            restrict=restrict,
-            table_manipulation=table_manipulation,
-            table_column_names=table_column_names,
-        )
-
-        if file_annotations_upload:
-            manifest = self.add_annotations_to_entities_files(
-                dmge,
-                manifest,
-                manifest_record_type,
-                datasetId,
-                hideBlanks,
-                manifest_synapse_table_id,
-                annotation_keys,
-            )
-        # Load manifest to synapse as a CSV File
-        manifest_synapse_file_id = self.upload_manifest_file(
-            manifest,
-            metadataManifestPath,
-            datasetId,
-            restrict,
-            component_name=component_name,
-        )
-
-        # Set annotations for the file manifest.
-        manifest_annotations = self.format_manifest_annotations(
-            manifest, manifest_synapse_file_id
-        )
-        self.syn.set_annotations(manifest_annotations)
-        logger.info("Associated manifest file with dataset on Synapse.")
-
-        # Update manifest Synapse table with new entity id column.
-        manifest_synapse_table_id, manifest, table_manifest = self.uploadDB(
-            dmge=dmge,
-            manifest=manifest,
-            datasetId=datasetId,
-            table_name=table_name,
-            restrict=restrict,
-            table_manipulation="update",
-            table_column_names=table_column_names,
-        )
-
-        # Set annotations for the table manifest
-        manifest_annotations = self.format_manifest_annotations(
-            manifest, manifest_synapse_table_id
-        )
-        self.syn.set_annotations(manifest_annotations)
-        return manifest_synapse_file_id
-
-    def upload_manifest_as_csv(
-        self,
-        dmge,
-        manifest,
-        metadataManifestPath,
-        datasetId,
-        restrict,
-        manifest_record_type,
-        hideBlanks,
-        component_name,
-        annotation_keys: str,
-        file_annotations_upload: bool = True,
-    ):
-        """Upload manifest to Synapse as a csv only.
-        Args:
-            dmge: DataModelGraphExplorer object
-            manifest (pd.DataFrame): loaded df containing user supplied data.
-            metadataManifestPath: path to csv containing a validated metadata manifest.
-            datasetId (str): synapse ID of folder containing the dataset
-            restrict (bool): Flag for censored data.
-            manifest_record_type: valid values are 'entity', 'table' or 'both'. Specifies whether to create entity ids and folders for each row in a manifest, a Synapse table to house the entire manifest or do both.
-            hideBlanks (bool): Default is False -Boolean flag that does not upload annotation keys with blank values when true. Uploads Annotation keys with empty string values when false.
-            annotation_keys: (str) display_label/class_label (default), Sets labeling syle for annotation keys. class_label will format the display
-                name as upper camelcase, and strip blacklisted characters, display_label will strip blacklisted characters including spaces, to retain
-                display label formatting while ensuring the label is formatted properly for Synapse annotations.
-            file_annotations_upload (bool): Default to True. If false, do not add annotations to files.
-        Return:
-            manifest_synapse_file_id (str): SynID of manifest csv uploaded to synapse.
-        """
-        if file_annotations_upload:
-            manifest = self.add_annotations_to_entities_files(
-                dmge,
-                manifest,
-                manifest_record_type,
-                datasetId,
-                hideBlanks,
-                annotation_keys=annotation_keys,
-            )
-
-        # Load manifest to synapse as a CSV File
-        manifest_synapse_file_id = self.upload_manifest_file(
-            manifest,
-            metadataManifestPath,
-            datasetId,
-            restrict,
-            component_name=component_name,
-        )
-
-        # Set annotations for the file manifest.
-        manifest_annotations = self.format_manifest_annotations(
-            manifest, manifest_synapse_file_id
-        )
-        self.syn.set_annotations(manifest_annotations)
-
-        logger.info("Associated manifest file with dataset on Synapse.")
-
-        return manifest_synapse_file_id
-
-    def upload_manifest_combo(
-        self,
-        dmge,
-        manifest,
-        metadataManifestPath,
-        datasetId,
-        table_name,
-        component_name,
-        restrict,
-        manifest_record_type,
-        hideBlanks,
-        table_manipulation,
-        table_column_names: str,
-        annotation_keys: str,
-        file_annotations_upload: bool = True,
-    ):
-        """Upload manifest to Synapse as a table and CSV with entities.
-        Args:
-            dmge: DataModelGraphExplorer object
-            manifest (pd.DataFrame): loaded df containing user supplied data.
-            metadataManifestPath: path to csv containing a validated metadata manifest.
-            datasetId (str): synapse ID of folder containing the dataset
-            table_name (str): Generated to name the table being uploaded.
-            component_name (str): Name of the component manifest that is currently being uploaded.
-            restrict (bool): Flag for censored data.
-            manifest_record_type: valid values are 'entity', 'table' or 'both'. Specifies whether to create entity ids and folders for each row in a manifest, a Synapse table to house the entire manifest or do both.
-            hideBlanks (bool): Default is False -Boolean flag that does not upload annotation keys with blank values when true. Uploads Annotation keys with empty string values when false.
-            table_malnipulation (str): Specify the way the manifest tables should be store as on Synapse when one with the same name already exists. Options are 'replace' and 'upsert'.
-            table_column_names: (str): display_name/display_label/class_label (default). Sets labeling style for table column names. display_name will use the raw display name as the column name. class_label will format the display
-                name as upper camelcase, and strip blacklisted characters, display_label will strip blacklisted characters including spaces, to retain
-                display label formatting.
-            annotation_keys: (str) display_label/class_label (default), Sets labeling syle for annotation keys. class_label will format the display
-                name as upper camelcase, and strip blacklisted characters, display_label will strip blacklisted characters including spaces, to retain
-                display label formatting while ensuring the label is formatted properly for Synapse annotations.
-            file_annotations_upload (bool): Default to True. If false, do not add annotations to files.
-        Return:
-            manifest_synapse_file_id (str): SynID of manifest csv uploaded to synapse.
-        """
-        manifest_synapse_table_id, manifest, table_manifest = self.uploadDB(
-            dmge=dmge,
-            manifest=manifest,
-            datasetId=datasetId,
-            table_name=table_name,
-            restrict=restrict,
-            table_manipulation=table_manipulation,
-            table_column_names=table_column_names,
-        )
-
-        if file_annotations_upload:
-            manifest = self.add_annotations_to_entities_files(
-                dmge,
-                manifest,
-                manifest_record_type,
-                datasetId,
-                hideBlanks,
-                manifest_synapse_table_id,
-                annotation_keys=annotation_keys,
-            )
-
-        # Load manifest to synapse as a CSV File
-        manifest_synapse_file_id = self.upload_manifest_file(
-            manifest, metadataManifestPath, datasetId, restrict, component_name
-        )
-
-        # Set annotations for the file manifest.
-        manifest_annotations = self.format_manifest_annotations(
-            manifest, manifest_synapse_file_id
-        )
-        self.syn.set_annotations(manifest_annotations)
-        logger.info("Associated manifest file with dataset on Synapse.")
-
-        # Update manifest Synapse table with new entity id column.
-        manifest_synapse_table_id, manifest, table_manifest = self.uploadDB(
-            dmge=dmge,
-            manifest=manifest,
-            datasetId=datasetId,
-            table_name=table_name,
-            restrict=restrict,
-            table_manipulation="update",
-            table_column_names=table_column_names,
-        )
-
-        # Set annotations for the table manifest
-        manifest_annotations = self.format_manifest_annotations(
-            manifest, manifest_synapse_table_id
-        )
-        self.syn.set_annotations(manifest_annotations)
-        return manifest_synapse_file_id
-
-    def associateMetadataWithFiles(
-        self,
-        dmge: DataModelGraphExplorer,
-        metadataManifestPath: str,
-        datasetId: str,
-        manifest_record_type: str = "table_file_and_entities",
-        hideBlanks: bool = False,
-        restrict_manifest=False,
-        table_manipulation: str = "replace",
-        table_column_names: str = "class_label",
-        annotation_keys: str = "class_label",
-        file_annotations_upload: bool = True,
-    ) -> str:
-        """Associate metadata with files in a storage dataset already on Synapse.
-        Upload metadataManifest in the storage dataset folder on Synapse as well. Return synapseId of the uploaded manifest file.
-
-        If this is a new manifest there could be no Synapse entities associated with the rows of this manifest
-        this may be due to data type (e.g. clinical data) being tabular
-        and not requiring files; to utilize uniform interfaces downstream
-        (i.e. fileviews), a Synapse entity (a folder) is created for each row
-        and an entity column is added to the manifest containing the resulting
-        entity IDs; a table is also created at present as an additional interface
-        for downstream query and interaction with the data.
-
-        Args:
-            dmge: DataModelGraphExplorer Object
-            metadataManifestPath: path to csv containing a validated metadata manifest.
-            The manifest should include a column entityId containing synapse IDs of files/entities to be associated with metadata, if that is applicable to the dataset type.
-            Some datasets, e.g. clinical data, do not contain file id's, but data is stored in a table: one row per item.
-            In this case, the system creates a file on Synapse for each row in the table (e.g. patient, biospecimen) and associates the columnset data as metadata/annotations to his file.
-            datasetId: synapse ID of folder containing the dataset
-            manifest_record_type: Default value is 'table_file_and_entities'. valid values are 'file_only', 'file_and_entities', 'table_and_file' or 'table_file_and_entities'. 'file_and_entities' will store the manifest as a csv and create Synapse files for each row in the manifest.'table_and_file' will store the manifest as a table and a csv on Synapse. 'file_only' will store the manifest as a csv only on Synapse. 'table_file_and_entities' will perform the options file_with_entites and table in combination.
-            hideBlanks: Default is false. Boolean flag that does not upload annotation keys with blank values when true. Uploads Annotation keys with empty string values when false.
-            restrict_manifest (bool): Default is false. Flag for censored data.
-            table_malnipulation (str): Default is 'replace'. Specify the way the manifest tables should be store as on Synapse when one with the same name already exists. Options are 'replace' and 'upsert'.
-            table_column_names: (str): display_name/display_label/class_label (default). Sets labeling style for table column names. display_name will use the raw display name as the column name. class_label will format the display
-                name as upper camelcase, and strip blacklisted characters, display_label will strip blacklisted characters including spaces, to retain
-                display label formatting.
-            annotation_keys: (str) display_label/class_label (default), Sets labeling syle for annotation keys. class_label will format the display
-                name as upper camelcase, and strip blacklisted characters, display_label will strip blacklisted characters including spaces, to retain
-                display label formatting while ensuring the label is formatted properly for Synapse annotations.
-        Returns:
-            manifest_synapse_file_id: SynID of manifest csv uploaded to synapse.
-        """
-        # Read new manifest CSV:
-        manifest = self._read_manifest(metadataManifestPath)
-        manifest = self._add_id_columns_to_manifest(manifest, dmge)
-
-        table_name, component_name = self._generate_table_name(manifest)
-
-        # Upload manifest to synapse based on user input (manifest_record_type)
-        if manifest_record_type == "file_only":
-            manifest_synapse_file_id = self.upload_manifest_as_csv(
-                dmge,
-                manifest,
-                metadataManifestPath,
-                datasetId=datasetId,
-                restrict=restrict_manifest,
-                hideBlanks=hideBlanks,
-                manifest_record_type=manifest_record_type,
-                component_name=component_name,
-                annotation_keys=annotation_keys,
-                file_annotations_upload=file_annotations_upload,
-            )
-        elif manifest_record_type == "table_and_file":
-            manifest_synapse_file_id = self.upload_manifest_as_table(
-                dmge,
-                manifest,
-                metadataManifestPath,
-                datasetId=datasetId,
-                table_name=table_name,
-                component_name=component_name,
-                restrict=restrict_manifest,
-                hideBlanks=hideBlanks,
-                manifest_record_type=manifest_record_type,
-                table_manipulation=table_manipulation,
-                table_column_names=table_column_names,
-                annotation_keys=annotation_keys,
-                file_annotations_upload=file_annotations_upload,
-            )
-        elif manifest_record_type == "file_and_entities":
-            manifest_synapse_file_id = self.upload_manifest_as_csv(
-                dmge,
-                manifest,
-                metadataManifestPath,
-                datasetId=datasetId,
-                restrict=restrict_manifest,
-                hideBlanks=hideBlanks,
-                manifest_record_type=manifest_record_type,
-                component_name=component_name,
-                annotation_keys=annotation_keys,
-                file_annotations_upload=file_annotations_upload,
-            )
-        elif manifest_record_type == "table_file_and_entities":
-            manifest_synapse_file_id = self.upload_manifest_combo(
-                dmge,
-                manifest,
-                metadataManifestPath,
-                datasetId=datasetId,
-                table_name=table_name,
-                component_name=component_name,
-                restrict=restrict_manifest,
-                hideBlanks=hideBlanks,
-                manifest_record_type=manifest_record_type,
-                table_manipulation=table_manipulation,
-                table_column_names=table_column_names,
-                annotation_keys=annotation_keys,
-                file_annotations_upload=file_annotations_upload,
-            )
-        else:
-            raise ValueError("Please enter a valid manifest_record_type.")
-        return manifest_synapse_file_id
-
-    def getTableAnnotations(self, table_id: str):
-        """Generate dictionary of annotations for the given Synapse file.
-        Synapse returns all custom annotations as lists since they
-        can contain multiple values. In all cases, the values will
-        be converted into strings and concatenated with ", ".
-
-        Args:
-            fileId (str): Synapse ID for dataset file.
-
-        Returns:
-            dict: Annotations as comma-separated strings.
-        """
-        try:
-            entity = self.syn.get(table_id, downloadFile=False)
-            is_table = entity.concreteType.endswith(".TableEntity")
-            annotations_raw = entity.annotations
-        except SynapseHTTPError:
-            # If an error occurs with retrieving entity, skip it
-            # This could be caused by a temporary file view that
-            # was deleted since its ID was retrieved
-            is_file, is_table = False, False
-
-        # Skip anything that isn't a file or folder
-        if not (is_table):
-            return None
-
-        annotations = self.getEntityAnnotations(table_id, entity, annotations_raw)
-
-        return annotations
-
-    def getFileAnnotations(self, fileId: str) -> Dict[str, str]:
-        """Generate dictionary of annotations for the given Synapse file.
-        Synapse returns all custom annotations as lists since they
-        can contain multiple values. In all cases, the values will
-        be converted into strings and concatenated with ", ".
-
-        Args:
-            fileId (str): Synapse ID for dataset file.
-
-        Returns:
-            dict: Annotations as comma-separated strings.
-        """
-
-        # Get entity metadata, including annotations
-        try:
-            entity = self.syn.get(fileId, downloadFile=False)
-            is_file = entity.concreteType.endswith(".FileEntity")
-            is_folder = entity.concreteType.endswith(".Folder")
-            annotations_raw = entity.annotations
-        except SynapseHTTPError:
-            # If an error occurs with retrieving entity, skip it
-            # This could be caused by a temporary file view that
-            # was deleted since its ID was retrieved
-            is_file, is_folder = False, False
-
-        # Skip anything that isn't a file or folder
-        if not (is_file or is_folder):
-            return None
-
-        annotations = self.getEntityAnnotations(fileId, entity, annotations_raw)
-
-        return annotations
-
-    def getEntityAnnotations(self, fileId, entity, annotations_raw):
-        # Extract annotations from their lists and stringify. For example:
-        # {'YearofBirth': [1980], 'author': ['bruno', 'milen', 'sujay']}
-        annotations = dict()
-        for key, vals in annotations_raw.items():
-            if isinstance(vals, list) and len(vals) == 1:
-                annotations[key] = str(vals[0])
-            else:
-                annotations[key] = ", ".join(str(v) for v in vals)
-
-        # Add the file entity ID and eTag, which weren't lists
-        assert fileId == entity.id, (
-            "For some reason, the Synapse ID in the response doesn't match"
-            "the Synapse ID sent in the request (via synapseclient)."
-        )
-        annotations["entityId"] = fileId
-        annotations["eTag"] = entity.etag
-
-        return annotations
-
-    def getDatasetAnnotations(
-        self, datasetId: str, fill_na: bool = True, force_batch: bool = False
-    ) -> pd.DataFrame:
-        """Generate table for annotations across all files in given dataset.
-
-        Args:
-            datasetId (str): Synapse ID for dataset folder.
-            fill_na (bool): Whether to replace missing values with
-                blank strings.
-            force_batch (bool): Whether to force the function to use
-                the batch mode, which uses a file view to retrieve
-                annotations for a given dataset. Default to False
-                unless there are more than 50 files in the dataset.
-
-        Returns:
-            pd.DataFrame: Table of annotations.
-        """
-        # Get all files in given dataset
-        dataset_files = self.getFilesInStorageDataset(datasetId)
-
-        # if there are no dataset files, there are no annotations
-        # return None
-        if not dataset_files:
-            return pd.DataFrame()
-
-        dataset_files_map = dict(dataset_files)
-        dataset_file_ids, _ = list(zip(*dataset_files))
-
-        # Get annotations for each file from Step 1
-        # Batch mode
-        try_batch = len(dataset_files) >= 50 or force_batch
-        if try_batch:
-            try:
-                logger.info("Trying batch mode for retrieving Synapse annotations")
-                table = self.getDatasetAnnotationsBatch(datasetId, dataset_file_ids)
-            except (SynapseAuthenticationError, SynapseHTTPError):
-                logger.info(
-                    f"Unable to create a temporary file view bound to {datasetId}. "
-                    "Defaulting to slower iterative retrieval of annotations."
-                )
-                # Default to the slower non-batch method
-                logger.info("Batch mode failed (probably due to permission error)")
-                try_batch = False
-
-        # Non-batch mode
-        if not try_batch:
-            logger.info("Using slower (non-batch) sequential mode")
-            records = [self.getFileAnnotations(i) for i in dataset_file_ids]
-            # Remove any annotations for non-file/folders (stored as None)
-            records = filter(None, records)
-            table = pd.DataFrame.from_records(records)
-
-        # Add filenames for the files that "survived" annotation retrieval
-        filenames = [dataset_files_map[i] for i in table["entityId"]]
-
-        if "Filename" not in table.columns:
-            table.insert(0, "Filename", filenames)
-
-        # Ensure that entityId and eTag are at the end
-        entity_ids = table.pop("entityId")
-        etags = table.pop("eTag")
-        table.insert(len(table.columns), "entityId", entity_ids)
-        table.insert(len(table.columns), "eTag", etags)
-
-        # Missing values are filled in with empty strings for Google Sheets
-        if fill_na:
-            table.fillna("", inplace=True)
-
-        # Force all values as strings
-        return table.astype(str)
-
-    def raise_final_error(retry_state):
-        return retry_state.outcome.result()
-
-    def checkIfinAssetView(self, syn_id) -> str:
-        # get data in administrative fileview for this pipeline
-        assetViewTable = self.getStorageFileviewTable()
-        all_files = list(assetViewTable["id"])
-        if syn_id in all_files:
-            return True
-        else:
-            return False
-
-    @retry(
-        stop=stop_after_attempt(5),
-        wait=wait_chain(
-            *[wait_fixed(10) for i in range(2)]
-            + [wait_fixed(15) for i in range(2)]
-            + [wait_fixed(20)]
-        ),
-        retry=retry_if_exception_type(LookupError),
-        retry_error_callback=raise_final_error,
-    )
-    def getDatasetProject(self, datasetId: str) -> str:
-        """Get parent project for a given dataset ID.
-
-        Args:
-            datasetId (str): Synapse entity ID (folder or project).
-
-        Raises:
-            ValueError: Raised if Synapse ID cannot be retrieved
-            by the user or if it doesn't appear in the file view.
-
-        Returns:
-            str: The Synapse ID for the parent project.
-        """
-
-        # Subset main file view
-        dataset_index = self.storageFileviewTable["id"] == datasetId
-        dataset_row = self.storageFileviewTable[dataset_index]
-
-        # re-query if no datasets found
-        if dataset_row.empty:
-            sleep(5)
-            self._query_fileview()
-            # Subset main file view
-            dataset_index = self.storageFileviewTable["id"] == datasetId
-            dataset_row = self.storageFileviewTable[dataset_index]
-
-        # Return `projectId` for given row if only one found
-        if len(dataset_row) == 1:
-            dataset_project = dataset_row["projectId"].values[0]
-            return dataset_project
-
-        # Otherwise, check if already project itself
-        try:
-            syn_object = self.syn.get(datasetId)
-            if syn_object.properties["concreteType"].endswith("Project"):
-                return datasetId
-        except SynapseHTTPError:
-            raise PermissionError(
-                f"The given dataset ({datasetId}) isn't accessible with this "
-                "user. This might be caused by a typo in the dataset Synapse ID."
-            )
-
-        # If not, then assume dataset not in file view
-        raise LookupError(
-            f"The given dataset ({datasetId}) doesn't appear in the "
-            f"configured file view ({self.storageFileview}). This might "
-            "mean that the file view's scope needs to be updated."
-        )
-
-    def getDatasetAnnotationsBatch(
-        self, datasetId: str, dataset_file_ids: Sequence[str] = None
-    ) -> pd.DataFrame:
-        """Generate table for annotations across all files in given dataset.
-        This function uses a temporary file view to generate a table
-        instead of iteratively querying for individual entity annotations.
-        This function is expected to run much faster than
-        `self.getDatasetAnnotationsBatch` on large datasets.
-
-        Args:
-            datasetId (str): Synapse ID for dataset folder.
-            dataset_file_ids (Sequence[str]): List of Synapse IDs
-                for dataset files/folders used to subset the table.
-
-        Returns:
-            pd.DataFrame: Table of annotations.
-        """
-        # Create data frame from annotations file view
-        with DatasetFileView(datasetId, self.syn) as fileview:
-            table = fileview.query()
-
-        if dataset_file_ids:
-            table = table.loc[table.index.intersection(dataset_file_ids)]
-
-        table = table.reset_index(drop=True)
-
-        return table
-
-    def _get_table_schema_by_cname(self, table_schema):
-        # assume no duplicate column names in the table
-        table_schema_by_cname = {}
-
-        for col_record in table_schema:
-            # TODO clean up dictionary for compactness (e.g. remove redundant 'name' key)
-            table_schema_by_cname[col_record["name"]] = col_record
-
-        return table_schema_by_cname
-
-
-class TableOperations:
-    """
-    Object to hold functions for various table operations specific to the Synapse Asset Store.
-
-    Currently implement operations are:
-    createTable: upload a manifest as a new table when none exist
-    replaceTable: replace a metadata in a table from one manifest with metadata from another manifest
-    updateTable: add a column to a table that already exists on synapse
-
-    Operations currently in development are:
-    upsertTable: add metadata from a manifest to an existing table that contains metadata from another manifest
-    """
-
-    def __init__(
-        self,
-        synStore: SynapseStorage,
-        tableToLoad: pd.DataFrame = None,
-        tableName: str = None,
-        datasetId: str = None,
-        existingTableId: str = None,
-        restrict: bool = False,
-    ):
-        """
-        Class governing table operations (creation, replacement, upserts, updates) in schematic
-
-        tableToLoad: manifest formatted appropriately for the table
-        tableName: name of the table to be uploaded
-        datasetId: synID of the dataset for the manifest
-        existingTableId: synId of the table currently exising on synapse (if there is one)
-        restrict: bool, whether or not the manifest contains sensitive data that will need additional access restrictions
-
-        """
-        self.synStore = synStore
-        self.tableToLoad = tableToLoad
-        self.tableName = tableName
-        self.datasetId = datasetId
-        self.existingTableId = existingTableId
-        self.restrict = restrict
-
-    def createTable(
-        self,
-        columnTypeDict: dict = None,
-        specifySchema: bool = True,
-    ):
-        """
-        Method to create a table from a metadata manifest and upload it to synapse
-
-        Args:
-            columnTypeDict: dictionary schema for table columns: type, size, etc
-            specifySchema: to specify a specific schema for the table format
-
-        Returns:
-            table.schema.id: synID of the newly created table
-        """
-
-        datasetEntity = self.synStore.syn.get(self.datasetId, downloadFile=False)
-        datasetName = datasetEntity.name
-        table_schema_by_cname = self.synStore._get_table_schema_by_cname(columnTypeDict)
-
-        if not self.tableName:
-            self.tableName = datasetName + "table"
-        datasetParentProject = self.synStore.getDatasetProject(self.datasetId)
-        if specifySchema:
-            if columnTypeDict == {}:
-                logger.error("Did not provide a columnTypeDict.")
-            # create list of columns:
-            cols = []
-            for col in self.tableToLoad.columns:
-                if col in table_schema_by_cname:
-                    col_type = table_schema_by_cname[col]["columnType"]
-                    max_size = (
-                        table_schema_by_cname[col]["maximumSize"]
-                        if "maximumSize" in table_schema_by_cname[col].keys()
-                        else 100
-                    )
-                    max_list_len = 250
-                    if max_size and max_list_len:
-                        cols.append(
-                            Column(
-                                name=col,
-                                columnType=col_type,
-                                maximumSize=max_size,
-                                maximumListLength=max_list_len,
-                            )
-                        )
-                    elif max_size:
-                        cols.append(
-                            Column(name=col, columnType=col_type, maximumSize=max_size)
-                        )
-                    else:
-                        cols.append(Column(name=col, columnType=col_type))
-                else:
-                    # TODO add warning that the given col was not found and it's max size is set to 100
-                    cols.append(Column(name=col, columnType="STRING", maximumSize=100))
-            schema = Schema(
-                name=self.tableName, columns=cols, parent=datasetParentProject
-            )
-            table = Table(schema, self.tableToLoad)
-            table = self.synStore.syn.store(table, isRestricted=self.restrict)
-            return table.schema.id
-        else:
-            # For just uploading the tables to synapse using default
-            # column types.
-            table = build_table(self.tableName, datasetParentProject, self.tableToLoad)
-            table = self.synStore.syn.store(table, isRestricted=self.restrict)
-            return table.schema.id
-
-    def replaceTable(
-        self,
-        specifySchema: bool = True,
-        columnTypeDict: dict = None,
-    ):
-        """
-        Method to replace an existing table on synapse with metadata from a new manifest
-
-        Args:
-            specifySchema: to infer a schema for the table format
-            columnTypeDict: dictionary schema for table columns: type, size, etc
-
-        Returns:
-           existingTableId: synID of the already existing table that had its metadata replaced
-        """
-        datasetEntity = self.synStore.syn.get(self.datasetId, downloadFile=False)
-        datasetName = datasetEntity.name
-        table_schema_by_cname = self.synStore._get_table_schema_by_cname(columnTypeDict)
-        existing_table, existing_results = self.synStore.get_synapse_table(
-            self.existingTableId
-        )
-        # remove rows
-        self.synStore.syn.delete(existing_results)
-        # wait for row deletion to finish on synapse before getting empty table
-        sleep(10)
-
-        # removes all current columns
-        current_table = self.synStore.syn.get(self.existingTableId)
-        current_columns = self.synStore.syn.getTableColumns(current_table)
-        for col in current_columns:
-            current_table.removeColumn(col)
-
-        if not self.tableName:
-            self.tableName = datasetName + "table"
-
-        # Process columns according to manifest entries
-        table_schema_by_cname = self.synStore._get_table_schema_by_cname(columnTypeDict)
-        datasetParentProject = self.synStore.getDatasetProject(self.datasetId)
-        if specifySchema:
-            if columnTypeDict == {}:
-                logger.error("Did not provide a columnTypeDict.")
-            # create list of columns:
-            cols = []
-
-            for col in self.tableToLoad.columns:
-                if col in table_schema_by_cname:
-                    col_type = table_schema_by_cname[col]["columnType"]
-                    max_size = (
-                        table_schema_by_cname[col]["maximumSize"]
-                        if "maximumSize" in table_schema_by_cname[col].keys()
-                        else 100
-                    )
-                    max_list_len = 250
-                    if max_size and max_list_len:
-                        cols.append(
-                            Column(
-                                name=col,
-                                columnType=col_type,
-                                maximumSize=max_size,
-                                maximumListLength=max_list_len,
-                            )
-                        )
-                    elif max_size:
-                        cols.append(
-                            Column(name=col, columnType=col_type, maximumSize=max_size)
-                        )
-                    else:
-                        cols.append(Column(name=col, columnType=col_type))
-                else:
-                    # TODO add warning that the given col was not found and it's max size is set to 100
-                    cols.append(Column(name=col, columnType="STRING", maximumSize=100))
-
-            # adds new columns to schema
-            for col in cols:
-                current_table.addColumn(col)
-            self.synStore.syn.store(current_table, isRestricted=self.restrict)
-
-            # wait for synapse store to finish
-            sleep(1)
-
-            # build schema and table from columns and store with necessary restrictions
-            schema = Schema(
-                name=self.tableName, columns=cols, parent=datasetParentProject
-            )
-            schema.id = self.existingTableId
-            table = Table(schema, self.tableToLoad, etag=existing_results.etag)
-            table = self.synStore.syn.store(table, isRestricted=self.restrict)
-        else:
-            logging.error("Must specify a schema for table replacements")
-
-        # remove system metadata from manifest
-        existing_table.drop(columns=["ROW_ID", "ROW_VERSION"], inplace=True)
-        return self.existingTableId
-
-    def _get_auth_token(
-        self,
-    ):
-        authtoken = None
-
-        # Get access token from environment variable if available
-        # Primarily useful for testing environments, with other possible usefulness for containers
-        env_access_token = os.getenv("SYNAPSE_ACCESS_TOKEN")
-        if env_access_token:
-            authtoken = env_access_token
-            return authtoken
-
-        # Get token from authorization header
-        # Primarily useful for API endpoint functionality
-        if "Authorization" in self.synStore.syn.default_headers:
-            authtoken = self.synStore.syn.default_headers["Authorization"].split(
-                "Bearer "
-            )[-1]
-            return authtoken
-
-        # retrive credentials from synapse object
-        # Primarily useful for local users, could only be stored here when a .synapseConfig file is used, but including to be safe
-        synapse_object_creds = self.synStore.syn.credentials
-        if hasattr(synapse_object_creds, "_token"):
-            authtoken = synapse_object_creds.secret
-
-        # Try getting creds from .synapseConfig file if it exists
-        # Primarily useful for local users. Seems to correlate with credentials stored in synaspe object when logged in
-        if os.path.exists(CONFIG.synapse_configuration_path):
-            config = self.synStore.syn.getConfigFile(CONFIG.synapse_configuration_path)
-
-            # check which credentials are provided in file
-            if config.has_option("authentication", "authtoken"):
-                authtoken = config.get("authentication", "authtoken")
-
-        # raise error if required credentials are not found
-        if not authtoken:
-            raise NameError(
-                "authtoken credentials could not be found in the environment, synapse object, or the .synapseConfig file"
-            )
-
-        return authtoken
-
-    def upsertTable(self, dmge: DataModelGraphExplorer):
-        """
-        Method to upsert rows from a new manifest into an existing table on synapse
-        For upsert functionality to work, primary keys must follow the naming convention of <componenet>_id
-        `-tm upsert` should be used for initial table uploads if users intend to upsert into them at a later time; using 'upsert' at creation will generate the metadata necessary for upsert functionality.
-        Currently it is required to use -dl/--use_display_label with table upserts.
-
-
-        Args:
-            dmge: DataModelGraphExplorer instance
-
-        Returns:
-           existingTableId: synID of the already existing table that had its metadata replaced
-        """
-
-        authtoken = self._get_auth_token()
-
-        synapseDB = SynapseDatabase(
-            auth_token=authtoken,
-            project_id=self.synStore.getDatasetProject(self.datasetId),
-        )
-
-        try:
-            # Try performing upsert
-            synapseDB.upsert_table_rows(
-                table_name=self.tableName, data=self.tableToLoad
-            )
-        except SynapseHTTPError as ex:
-            # If error is raised because Table has old `Uuid` column and not new `Id` column, then handle and re-attempt upload
-            if "Id is not a valid column name or id" in str(ex):
-                self._update_table_uuid_column(dmge)
-                synapseDB.upsert_table_rows(
-                    table_name=self.tableName, data=self.tableToLoad
-                )
-            # Raise if other error
-            else:
-                raise ex
-
-        return self.existingTableId
-
-    def _update_table_uuid_column(
-        self,
-        dmge: DataModelGraphExplorer,
-    ) -> None:
-        """Removes the `Uuid` column when present, and relpaces with an `Id` column
-        Used to enable backwards compatability for manifests using the old `Uuid` convention
-
-        Args:
-            dmge: DataModelGraphExplorer instance
-
-        Returns:
-            None
-        """
-
-        # Get the columns of the schema
-        schema = self.synStore.syn.get(self.existingTableId)
-        cols = self.synStore.syn.getTableColumns(schema)
-
-        # Iterate through columns until `Uuid` column is found
-        for col in cols:
-            if col.name.lower() == "uuid":
-                # See if schema has `Uuid` column specified
-                try:
-                    uuid_col_in_schema = dmge.is_class_in_schema(col.name)
-                except KeyError:
-                    uuid_col_in_schema = False
-
-                # If there is, then create a new `Id` column from scratch
-                if uuid_col_in_schema:
-                    new_col = Column(columnType="STRING", maximumSize=64, name="Id")
-                    schema.addColumn(new_col)
-                    schema = self.synStore.syn.store(schema)
-                # If there is not, then use the old `Uuid` column as a basis for the new `Id` column
-                else:
-                    # Build ColumnModel that will be used for new column
-                    id_column = Column(
-                        name="Id",
-                        columnType="STRING",
-                        maximumSize=64,
-                        defaultValue=None,
-                        maximumListLength=1,
-                    )
-                    new_col_response = self.synStore.syn.store(id_column)
-
-                    # Define columnChange body
-                    columnChangeDict = {
-                        "concreteType": "org.sagebionetworks.repo.model.table.TableSchemaChangeRequest",
-                        "entityId": self.existingTableId,
-                        "changes": [
-                            {
-                                "oldColumnId": col["id"],
-                                "newColumnId": new_col_response["id"],
-                            }
-                        ],
-                    }
-
-                    self.synStore.syn._async_table_update(
-                        table=self.existingTableId,
-                        changes=[columnChangeDict],
-                        wait=False,
-                    )
-                break
-
-        return
-
-    def updateTable(
-        self,
-        update_col: str = "Id",
-    ):
-        """
-        Method to update an existing table with a new column
-
-        Args:
-            updateCol: column to index the old and new tables on
-
-        Returns:
-           existingTableId: synID of the already existing table that had its metadata replaced
-        """
-        existing_table, existing_results = self.synStore.get_synapse_table(
-            self.existingTableId
-        )
-
-        self.tableToLoad = update_df(existing_table, self.tableToLoad, update_col)
-        # store table with existing etag data and impose restrictions as appropriate
-        self.synStore.syn.store(
-            Table(self.existingTableId, self.tableToLoad, etag=existing_results.etag),
-            isRestricted=self.restrict,
-        )
-
-        return self.existingTableId
-
-
-class DatasetFileView:
-    """Helper class to create temporary dataset file views.
-    This class can be used in conjunction with a 'with' statement.
-    This will ensure that the file view is deleted automatically.
-    See SynapseStorage.getDatasetAnnotationsBatch for example usage.
-    """
-
-    def __init__(
-        self,
-        datasetId: str,
-        synapse: Synapse,
-        name: str = None,
-        temporary: bool = True,
-        parentId: str = None,
-    ) -> None:
-        """Create a file view scoped to a dataset folder.
-
-        Args:
-            datasetId (str): Synapse ID for a dataset folder/project.
-            synapse (Synapse): Used for Synapse requests.
-            name (str): Name of the file view (temporary or not).
-            temporary (bool): Whether to delete the file view on exit
-                of either a 'with' statement or Python entirely.
-            parentId (str, optional): Synapse ID specifying where to
-                store the file view. Defaults to datasetId.
-        """
-
-        self.datasetId = datasetId
-        self.synapse = synapse
-        self.is_temporary = temporary
-
-        if name is None:
-            self.name = f"schematic annotation file view for {self.datasetId}"
-
-        if self.is_temporary:
-            uid = secrets.token_urlsafe(5)
-            self.name = f"{self.name} - UID {uid}"
-
-        # TODO: Allow a DCC admin to configure a "universal parent"
-        #       Such as a Synapse project writeable by everyone.
-        self.parentId = datasetId if parentId is None else parentId
-
-        # TODO: Create local sharing setting to hide from everyone else
-        view_schema = EntityViewSchema(
-            name=self.name,
-            parent=self.parentId,
-            scopes=self.datasetId,
-            includeEntityTypes=[EntityViewType.FILE, EntityViewType.FOLDER],
-            addDefaultViewColumns=False,
-            addAnnotationColumns=True,
-        )
-
-        # TODO: Handle failure due to insufficient permissions by
-        #       creating a temporary new project to store view
-        self.view_schema = self.synapse.store(view_schema)
-
-        # These are filled in after calling `self.query()`
-        self.results = None
-        self.table = None
-
-        # Ensure deletion of the file view (last resort)
-        if self.is_temporary:
-            atexit.register(self.delete)
-
-    def __enter__(self):
-        """Return file view when entering 'with' statement."""
-        return self
-
-    def __exit__(self, exc_type, exc_value, traceback):
-        """Delete file view when exiting 'with' statement."""
-        if self.is_temporary:
-            self.delete()
-
-    def delete(self):
-        """Delete the file view on Synapse without deleting local table."""
-        if self.view_schema is not None:
-            self.synapse.delete(self.view_schema)
-            self.view_schema = None
-
-    def query(self, tidy=True, force=False):
-        """Retrieve file view as a data frame (raw format sans index)."""
-        if self.table is None or force:
-            fileview_id = self.view_schema["id"]
-            self.results = self.synapse.tableQuery(f"select * from {fileview_id}")
-            self.table = self.results.asDataFrame(rowIdAndVersionInIndex=False)
-        if tidy:
-            self.tidy_table()
-        return self.table
-
-    def tidy_table(self):
-        """Convert raw file view data frame into more usable format."""
-        assert self.table is not None, "Must call `self.query()` first."
-        self._fix_default_columns()
-        self._fix_list_columns()
-        self._fix_int_columns()
-        return self.table
-
-    def _fix_default_columns(self):
-        """Rename default columns to match schematic expectations."""
-
-        # Drop ROW_VERSION column if present
-        if "ROW_VERSION" in self.table:
-            del self.table["ROW_VERSION"]
-
-        # Rename id column to entityId and set as data frame index
-        if "ROW_ID" in self.table:
-            self.table["entityId"] = "syn" + self.table["ROW_ID"].astype(str)
-            self.table = self.table.set_index("entityId", drop=False)
-            del self.table["ROW_ID"]
-
-        # Rename ROW_ETAG column to eTag and place at end of data frame
-        if "ROW_ETAG" in self.table:
-            row_etags = self.table.pop("ROW_ETAG")
-            self.table.insert(len(self.table.columns), "eTag", row_etags)
-
-        return self.table
-
-    def _get_columns_of_type(self, types):
-        """Helper function to get list of columns of a given type(s)."""
-        matching_columns = []
-        for header in self.results.headers:
-            if header.columnType in types:
-                matching_columns.append(header.name)
-        return matching_columns
-
-    def _fix_list_columns(self):
-        """Fix formatting of list-columns."""
-        list_types = {"STRING_LIST", "INTEGER_LIST", "BOOLEAN_LIST"}
-        list_columns = self._get_columns_of_type(list_types)
-        for col in list_columns:
-            self.table[col] = self.table[col].apply(lambda x: ", ".join(x))
-        return self.table
-
-    def _fix_int_columns(self):
-        """Ensure that integer-columns are actually integers."""
-        int_columns = self._get_columns_of_type({"INTEGER"})
-        for col in int_columns:
-            # Coercing to string because NaN is a floating point value
-            # and cannot exist alongside integers in a column
-            to_int_fn = lambda x: "" if np.isnan(x) else str(int(x))
-            self.table[col] = self.table[col].apply(to_int_fn)
-        return self.table
->>>>>>> cb17c5b8
+        return self.table