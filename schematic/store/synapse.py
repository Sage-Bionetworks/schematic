--- conflicted
+++ resolved
@@ -1583,7 +1583,7 @@
 
             # Otherwise save annotation as approrpriate
             if isinstance(anno_v, float) and np.isnan(anno_v):
-                annos[anno_k] = ""
+                annos["annotations"]["annotations"][anno_k] = ""
                 continue
 
             # Handle strings that match the csv_list_regex and pass the validation rule
@@ -1597,10 +1597,10 @@
                 node_validation_rules = dmge.get_node_validation_rules(**param)
 
                 if rule_in_rule_list("list", node_validation_rules):
-                    annos[anno_k] = anno_v.split(",")
+                    annos["annotations"]["annotations"][anno_k] = anno_v.split(",")
                     continue
             # default: assign the original value
-            annos[anno_k] = anno_v
+            annos["annotations"]["annotations"][anno_k] = anno_v
         return annos
 
     @async_missing_entity_handler
@@ -1656,29 +1656,7 @@
         annos = await self.get_async_annotation(entityId)
 
         csv_list_regex = comma_separated_list_regex()
-<<<<<<< HEAD
-        for anno_k, anno_v in metadataSyn.items():
-            # Remove keys with nan or empty string values from dict of annotations to be uploaded
-            # if present on current data annotation
-            if hideBlanks and (
-                anno_v == "" or (isinstance(anno_v, float) and np.isnan(anno_v))
-            ):
-                annos.pop(anno_k) if anno_k in annos.keys() else annos
-            # Otherwise save annotation as approrpriate
-            else:
-                if isinstance(anno_v, float) and np.isnan(anno_v):
-                    annos["annotations"]["annotations"][anno_k] = ""
-                elif (
-                    isinstance(anno_v, str)
-                    and re.fullmatch(csv_list_regex, anno_v)
-                    and rule_in_rule_list(
-                        "list", dmge.get_node_validation_rules(anno_k)
-                    )
-                ):
-                    annos["annotations"]["annotations"][anno_k] = anno_v.split(",")
-                else:
-                    annos["annotations"]["annotations"][anno_k] = anno_v
-=======
+
         annos = self.process_row_annotations(
             dmge=dmge,
             metadata_syn=metadataSyn,
@@ -1687,7 +1665,6 @@
             annos=annos,
             annotation_keys=annotation_keys,
         )
->>>>>>> 2629e21e
 
         return annos
 
