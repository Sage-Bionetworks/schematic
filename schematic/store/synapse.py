--- conflicted
+++ resolved
@@ -1224,7 +1224,6 @@
         
         if manifest_record_type == 'table' or manifest_record_type == 'both':
             # Update manifest Synapse table with new entity id column.
-<<<<<<< HEAD
             print('before making synapse table')
             make_synapse_table_break_point = time.time()
             self.make_synapse_table(
@@ -1238,11 +1237,9 @@
                 )
             make_synapse_table_break_point_finish = time.time()
             print('time cost of make_synapse_table function', make_synapse_table_break_point_finish - make_synapse_table_break_point)
-=======
             
             manifest_synapse_table_id, manifest, table_manifest = self.uploadDB(
                                                                     se, manifest, datasetId, table_name,  restrict = restrict_manifest, useSchemaLabel=useSchemaLabel,table_manipulation='update',)
->>>>>>> 5076157e
 
             # Set annotations for the table manifest
             manifest_annotations = self.format_manifest_annotations(manifest, manifest_synapse_table_id)
