from copy import deepcopy
import os
import uuid  # used to generate unique names for entities
import json
import atexit
import logging
import secrets

# allows specifying explicit variable types
from typing import Dict, List, Tuple, Sequence, Union
from collections import OrderedDict
from tenacity import retry, stop_after_attempt, wait_chain, wait_fixed, retry_if_exception_type

import numpy as np
import pandas as pd
import re
import synapseclient
from time import sleep

from synapseclient import (
    Synapse,
    File,
    Folder,
    Table,
    Schema,
    EntityViewSchema,
    EntityViewType,
    Column,
    as_table_columns,
)

from synapseclient.table import CsvFileTable
from synapseclient.table import build_table
from synapseclient.annotations import from_synapse_annotations
from synapseclient.core.exceptions import SynapseHTTPError, SynapseAuthenticationError, SynapseUnmetAccessRestrictions
from synapseutils import walk
from synapseutils.copy_functions import changeFileMetaData

import uuid

from schematic_db.synapse.synapse import SynapseConfig
from schematic_db.rdb.synapse_database import SynapseDatabase
from schematic_db.schema.schema import get_key_attribute

from schematic.utils.df_utils import update_df, load_df
from schematic.utils.validate_utils import comma_separated_list_regex, rule_in_rule_list
from schematic.schemas.explorer import SchemaExplorer
from schematic.schemas.generator import SchemaGenerator
from schematic.store.base import BaseStorage
from schematic.exceptions import MissingConfigValueError, AccessCredentialsError

from schematic import CONFIG

logger = logging.getLogger(__name__)

class SynapseStorage(BaseStorage):
    """Implementation of Storage interface for datasets/files stored on Synapse.
    Provides utilities to list files in a specific project; update files annotations, create fileviews, etc.

    TODO: Need to define the interface and rename and/or refactor some of the methods below.
    """

    def __init__(
        self,
        token: str = None,  # optional parameter retrieved from browser cookie
        access_token: str = None,
        input_token: str = None,
        project_scope: List = None,
    ) -> None:
        """Initializes a SynapseStorage object.
        Args:
            syn: an object of type synapseclient.
            token: optional token parameter (typically a 'str') as found in browser cookie upon login to synapse.
            access_token: optional access token (personal or oauth)
            TODO: move away from specific project setup and work with an interface that Synapse specifies (e.g. based on schemas).
        Exceptions:
            KeyError: when the 'storage' config object is missing values for essential keys.
            AttributeError: when the 'storageFileview' attribute (of class SynapseStorage) does not have a value associated with it.
            synapseclient.core.exceptions.SynapseHTTPError: check if the current user has permission to access the Synapse entity.
            ValueError: when Admin fileview cannot be found (describe further).
        Typical usage example:
            syn_store = SynapseStorage()
        """

        self.syn = self.login(token, access_token, input_token)
        self.project_scope = project_scope


        # check if "master_fileview" has been set
        try: 
            self.storageFileview = CONFIG["synapse"]["master_fileview"]
        except KeyError: 
            raise MissingConfigValueError(("synapse", "master_fileview"))

        # check if "manifest_basename" has been set
        try: 
            self.manifest = CONFIG["synapse"]["manifest_basename"]
        except KeyError: 
            raise MissingConfigValueError(("synapse", "manifest_basename"))

        self._query_fileview()

    def _query_fileview(self):
        try:
            self.storageFileview = CONFIG["synapse"]["master_fileview"]
            self.manifest = CONFIG["synapse"]["manifest_basename"]
            if self.project_scope:
                self.storageFileviewTable = self.syn.tableQuery(
                    f"SELECT * FROM {self.storageFileview} WHERE projectId IN {tuple(self.project_scope + [''])}"
                ).asDataFrame()
            else:
                # get data in administrative fileview for this pipeline
                self.storageFileviewTable = self.syn.tableQuery(
                    "SELECT * FROM " + self.storageFileview
                ).asDataFrame()
        except AttributeError:
            raise AttributeError("storageFileview attribute has not been set.")
        except SynapseHTTPError:
            raise AccessCredentialsError(self.storageFileview)        

    @staticmethod
    def login(token=None, access_token=None, input_token=None):
        # If no token is provided, try retrieving access token from environment
        if not token and not access_token and not input_token:
            access_token = os.getenv("SYNAPSE_ACCESS_TOKEN")

        # login using a token
        if token:
            syn = synapseclient.Synapse()

            try:
                syn.login(sessionToken=token, silent=True)
            except synapseclient.core.exceptions.SynapseHTTPError:
                raise ValueError("Please make sure you are logged into synapse.org.")
        elif access_token:
            syn = synapseclient.Synapse()
            syn.default_headers["Authorization"] = f"Bearer {access_token}"
        elif input_token: 
            try: 
                syn = synapseclient.Synapse()
                syn.default_headers["Authorization"] = f"Bearer {input_token}"
            except synapseclient.core.exceptions.SynapseHTTPError:
                raise ValueError("No access to resources. Please make sure that your token is correct")
        else:
            # login using synapse credentials provided by user in .synapseConfig (default) file
            syn = synapseclient.Synapse(configPath=CONFIG.SYNAPSE_CONFIG_PATH)
            syn.login(silent=True)
            
        return syn

    def missing_entity_handler(method):
        def wrapper(*args, **kwargs):
            try:
                return method(*args, **kwargs)
            except(SynapseHTTPError) as ex:
                str_message = str(ex).replace("\n","")
                if 'trash' in str_message or 'does not exist' in str_message:
                    logging.warning(str_message)
                    return None
                else:
                    raise ex
        return wrapper


    def getStorageFileviewTable(self):
        """ Returns the storageFileviewTable obtained during initialization.
        """
        return self.storageFileviewTable

    def getPaginatedRestResults(self, currentUserId: str) -> Dict[str, str]:
        """Gets the paginated results of the REST call to Synapse to check what projects the current user has access to.

        Args:
            currentUserId: synapse id for the user whose projects we want to get.

        Returns:
            A dictionary with a next page token and the results.
        """
        all_results = self.syn.restGET(
            "/projects/user/{principalId}".format(principalId=currentUserId)
        )

        while (
            "nextPageToken" in all_results
        ):  # iterate over next page token in results while there is any
            results_token = self.syn.restGET(
                "/projects/user/{principalId}?nextPageToken={nextPageToken}".format(
                    principalId=currentUserId,
                    nextPageToken=all_results["nextPageToken"],
                )
            )
            all_results["results"].extend(results_token["results"])

            if "nextPageToken" in results_token:
                all_results["nextPageToken"] = results_token["nextPageToken"]
            else:
                del all_results["nextPageToken"]

        return all_results

    def getStorageProjects(self, project_scope: List = None) -> List[str]:
        """Gets all storage projects the current user has access to, within the scope of the 'storageFileview' attribute.

        Returns:
            A list of storage projects the current user has access to; the list consists of tuples (projectId, projectName).
        """

        # get the set of all storage Synapse project accessible for this pipeline
        storageProjects = self.storageFileviewTable["projectId"].unique()

        # get the set of storage Synapse project accessible for this user

        # get current user name and user ID
        currentUser = self.syn.getUserProfile()
        currentUserName = currentUser.userName
        currentUserId = currentUser.ownerId

        # get a list of projects from Synapse
        currentUserProjects = self.getPaginatedRestResults(currentUserId)

        # prune results json filtering project id
        currentUserProjects = [
            currentUserProject.get("id")
            for currentUserProject in currentUserProjects["results"]
        ]

        # find set of user projects that are also in this pipeline's storage projects set
        storageProjects = list(set(storageProjects) & set(currentUserProjects))
        
        # Limit projects to scope if specified
        if project_scope:
            storageProjects = list(set(storageProjects) & set(project_scope))

            if not storageProjects:
                raise Warning(
                    f"There are no projects that the user has access to that match the criteria of the specified project scope: {project_scope}"
                )
        
        # prepare a return list of project IDs and names
        projects = []
        for projectId in storageProjects:
            projectName = self.syn.get(projectId, downloadFile=False).name
            projects.append((projectId, projectName))

        sorted_projects_list = sorted(projects, key=lambda tup: tup[0])

        return sorted_projects_list

    def getStorageDatasetsInProject(self, projectId: str) -> List[str]:
        """Gets all datasets in folder under a given storage project that the current user has access to.

        Args:
            projectId: synapse ID of a storage project.

        Returns:
            A list of datasets within the given storage project; the list consists of tuples (datasetId, datasetName).
            None: If the projectId cannot be found on Synapse.
        """

        # select all folders and fetch their names from within the storage project;
        # if folder content type is defined, only select folders that contain datasets
        areDatasets = False
        if "contentType" in self.storageFileviewTable.columns:
            foldersTable = self.storageFileviewTable[
                (self.storageFileviewTable["contentType"] == "dataset")
                & (self.storageFileviewTable["projectId"] == projectId)
            ]
            areDatasets = True
        else:
            foldersTable = self.storageFileviewTable[
                (self.storageFileviewTable["type"] == "folder")
                & (self.storageFileviewTable["parentId"] == projectId)
            ]

        # get an array of tuples (folderId, folderName)
        # some folders are part of datasets; others contain datasets
        # each dataset parent is the project; folders part of a dataset have another folder as a parent
        # to get folders if and only if they contain datasets for each folder
        # check if folder's parent is the project; if so that folder contains a dataset,
        # unless the folder list has already been filtered to dataset folders based on contentType attribute above

        datasetList = []
        folderProperties = ["id", "name"]
        for folder in list(
            foldersTable[folderProperties].itertuples(index=False, name=None)
        ):
            datasetList.append(folder)

        sorted_dataset_list = sorted(datasetList, key=lambda tup: tup[0])

        return sorted_dataset_list

    def getFilesInStorageDataset(
        self, datasetId: str, fileNames: List = None, fullpath: bool = True
    ) -> List[Tuple[str, str]]:
        """Gets all files in a given dataset folder.

        Args:
            datasetId: synapse ID of a storage dataset.
            fileNames: get a list of files with particular names; defaults to None in which case all dataset files are returned (except bookkeeping files, e.g.
            metadata manifests); if fileNames is not None, all files matching the names in the fileNames list are returned if present.
            fullpath: if True return the full path as part of this filename; otherwise return just base filename

        Returns:
            A list of files; the list consists of tuples (fileId, fileName).

        Raises:
            ValueError: Dataset ID not found.
        """

        # select all files within a given storage dataset folder (top level folder in a Synapse storage project or folder marked with contentType = 'dataset')
        walked_path = walk(self.syn, datasetId)

        file_list = []

        # iterate over all results
        for dirpath, dirname, filenames in walked_path:

            # iterate over all files in a folder
            for filename in filenames:

                if (not "manifest" in filename[0] and not fileNames) or (
                    fileNames and filename[0] in fileNames
                ):

                    # don't add manifest to list of files unless it is specified in the list of specified fileNames; return all found files
                    # except the manifest if no fileNames have been specified
                    # TODO: refactor for clarity/maintainability

                    if fullpath:
                        # append directory path to filename
                        filename = (dirpath[0] + "/" + filename[0], filename[1])

                    # add file name file id tuple, rearranged so that id is first and name follows
                    file_list.append(filename[::-1])

        return file_list

    def getDatasetManifest(
        self, datasetId: str, downloadFile: bool = False, newManifestName: str='',
    ) -> List[str]:
        """Gets the manifest associated with a given dataset.

        Args:
            datasetId: synapse ID of a storage dataset.
            downloadFile: boolean argument indicating if manifest file in dataset should be downloaded or not.

        Returns:
            manifest_syn_id (String): Synapse ID of exisiting manifest file.
            manifest_data (synapseclient.entity.File): Synapse entity if downloadFile is True.
            "" (String): No pre-exisiting manifest in dataset.
        """

        # get a list of files containing the manifest for this dataset (if any)
        all_files = self.storageFileviewTable

        manifest_re=re.compile(os.path.basename(self.manifest)+".*.[tc]sv")
        manifest = all_files[
            (all_files['name'].str.contains(manifest_re,regex=True))
            & (all_files["parentId"] == datasetId)
        ]

        manifest = manifest[["id", "name"]]
        censored_regex=re.compile('.*censored.*')
        
        # if there is no pre-exisiting manifest in the specified dataset
        if manifest.empty:
            return ""

        # if there is an exisiting manifest
        else:
            # retrieve data from synapse

            # if a censored manifest exists for this dataset
            censored = manifest['name'].str.contains(censored_regex)
            if any(censored):
                # Try to use uncensored manifest first
                not_censored=~censored
                if any(not_censored):
                    manifest_syn_id=manifest[not_censored]["id"][0]

            #otherwise, use the first (implied only) version that exists
            else:
                manifest_syn_id = manifest["id"][0]


            # if the downloadFile option is set to True
            if downloadFile:
                # enables retrying if user does not have access to uncensored manifest
                while True:
                    # pass synID to synapseclient.Synapse.get() method to download (and overwrite) file to a location
                    try:
                        if 'manifest_folder' in CONFIG['synapse'].keys():
                            manifest_data = self.syn.get(
                                manifest_syn_id,
                                downloadLocation=CONFIG["synapse"]["manifest_folder"],
                                ifcollision="overwrite.local",
                            )
                            break
                        # if no manifest folder is set, download to cache
                        else:
                            manifest_data = self.syn.get(
                                manifest_syn_id,
                            )
                            break
                    # If user does not have access to uncensored manifest, use censored instead
                    except(SynapseUnmetAccessRestrictions):
                            manifest_syn_id=manifest[censored]["id"][0]
                    
                # Rename manifest file if indicated by user.
                if newManifestName:
                    if os.path.exists(manifest_data['path']):
                        # Rename the file we just made to the new name
                        new_manifest_filename = newManifestName + '.csv'
                        new_manifest_path_name = manifest_data['path'].replace(manifest['name'][0], new_manifest_filename)
                        os.rename(manifest_data['path'], new_manifest_path_name)

                        # Update file names/paths in manifest_data
                        manifest_data['name'] = new_manifest_filename
                        manifest_data['filename'] = new_manifest_filename
                        manifest_data['path'] = new_manifest_path_name

                return manifest_data


            return manifest_syn_id

    def getDataTypeFromManifest(self, manifestId:str):
        """Fetch a manifest and return data types of all columns
        Args: 
            manifestId: synapse ID of a manifest
        """
        # get manifest file path 
        manifest_filepath = self.syn.get(manifestId).path

        # load manifest dataframe 
        manifest = load_df(manifest_filepath, preserve_raw_input=False, data_model=False)

        # convert the dataFrame to use best possible dtypes.
        manifest_new = manifest.convert_dtypes()

        # get data types of columns
        result = manifest_new.dtypes.to_frame('dtypes').reset_index()

        # return the result as a dictionary 
        result_dict = result.set_index('index')['dtypes'].astype(str).to_dict()


        return result_dict

    def updateDatasetManifestFiles(self, sg: SchemaGenerator, datasetId: str, store:bool = True) -> Union[Tuple[str, pd.DataFrame], None]:
        """Fetch the names and entity IDs of all current files in dataset in store, if any; update dataset's manifest with new files, if any.

        Args:
            datasetId: synapse ID of a storage dataset.
            store: if set to True store updated manifest in asset store; if set to False
            return a Pandas dataframe containing updated manifest but do not store to asset store


        Returns:
            Synapse ID of updated manifest and Pandas dataframe containing the updated manifest. 
            If there is no existing manifest return None
        """

        # get existing manifest Synapse ID
        manifest_id = self.getDatasetManifest(datasetId)

        # if there is no manifest return None
        if not manifest_id:
            return None

        manifest_filepath = self.syn.get(manifest_id).path
        manifest = load_df(manifest_filepath)

        # get current list of files
        dataset_files = self.getFilesInStorageDataset(datasetId)

        # update manifest with additional filenames, if any
        # note that if there is an existing manifest and there are files in the dataset
        # the columns Filename and entityId are assumed to be present in manifest schema
        # TODO: use idiomatic panda syntax
        if dataset_files:
            new_files = {"Filename": [], "entityId": []}

            # find new files if any
            for file_id, file_name in dataset_files:
                if not file_id in manifest["entityId"].values:
                    new_files["Filename"].append(file_name)
                    new_files["entityId"].append(file_id)

            # update manifest so that it contain new files
            new_files = pd.DataFrame(new_files)
            manifest = (
                pd.concat([manifest, new_files], sort=False)
                .reset_index()
                .drop("index", axis=1)
            )

            # update the manifest file, so that it contains the relevant entity IDs
            if store:
                manifest.to_csv(manifest_filepath, index=False)

                # store manifest and update associated metadata with manifest on Synapse
                manifest_id = self.associateMetadataWithFiles(sg, manifest_filepath, datasetId)

        manifest = manifest.fillna("") 
        
        return manifest_id, manifest

    def getProjectManifests(self, projectId: str) -> List[str]:
        """Gets all metadata manifest files across all datasets in a specified project.

        Returns: A list of datasets per project; metadata manifest Synapse ID for each dataset; and the corresponding schema component of the manifest
                 as a list of tuples, one for each manifest:
                    [
                        (
                            (datasetId, dataName),
                            (manifestId, manifestName),
                            (componentSchemaLabel, componentSchemaLabel) TODO: # get component name from schema
                        ),
                        ...
                    ]

        TODO: Return manifest URI instead of Synapse ID for interoperability with other implementations of a store interface
        """
        component=None
        entity=None
        manifests = []

        datasets = self.getStorageDatasetsInProject(projectId)

        for (datasetId, datasetName) in datasets:
            # encode information about the manifest in a simple list (so that R clients can unpack it)
            # eventually can serialize differently
                
            # Get synID of manifest for a dataset
            manifestId = self.getDatasetManifest(datasetId)

            # If a manifest exists, get the annotations for it, else return base 'manifest' tuple
            if manifestId:
                annotations = self.getFileAnnotations(manifestId)

                # If manifest has annotations specifying component, use that
                if annotations and 'Component' in annotations:
                    component = annotations['Component']
                    entity = self.syn.get(manifestId, downloadFile=False)
                    manifest_name = entity["properties"]["name"]

                # otherwise download the manifest and parse for information
                elif not annotations or 'Component' not in annotations:
                    logging.debug(
                        f"No component annotations have been found for manifest {manifestId}. "
                        "The manifest will be downloaded and parsed instead. "
                        "For increased speed, add component annotations to manifest."
                        )

                    manifest_info = self.getDatasetManifest(datasetId,downloadFile=True)
                    manifest_name = manifest_info["properties"]["name"]
                    manifest_path = manifest_info["path"]

                    manifest_df = load_df(manifest_path)

                    # Get component from component column if it exists
                    if "Component" in manifest_df and not manifest_df["Component"].empty:
                        list(set(manifest_df['Component']))
                        component = list(set(manifest_df["Component"]))

                        #Added to address issues raised during DCA testing
                        if '' in component:
                            component.remove('')

                        if len(component) == 1:
                            component = component[0]
                        elif len(component) > 1:
                            logging.warning(
                            f"Manifest {manifestId} is composed of multiple components. Schematic does not support mulit-component manifests at this time."
                            "Behavior of manifests with multiple components is undefined"
                            )              

            #save manifest list with applicable informaiton
            if component:
                manifest = (
                    (datasetId, datasetName),
                    (manifestId, manifest_name),
                    (component, component),
                )
            elif manifestId:
                logging.debug(f"Manifest {manifestId} does not have an associated Component")
                manifest = (
                    (datasetId, datasetName),
                    (manifestId, manifest_name),
                    ("", ""),
                )
            else:
                manifest = (
                    (datasetId, datasetName),
                    ("", ""),
                    ("", ""),
                )

            if manifest:
                manifests.append(manifest)
                
        return manifests

    def upload_project_manifests_to_synapse(self, projectId: str) -> List[str]:
        """Upload all metadata manifest files across all datasets in a specified project as tables in Synapse.

        Returns: String of all the manifest_table_ids of all the manifests that have been loaded.
        """

        manifests = []
        manifest_loaded = []
        datasets = self.getStorageDatasetsInProject(projectId)

        for (datasetId, datasetName) in datasets:
            # encode information about the manifest in a simple list (so that R clients can unpack it)
            # eventually can serialize differently

            manifest = ((datasetId, datasetName), ("", ""), ("", ""))

            manifest_info = self.getDatasetManifest(datasetId, downloadFile=True)
            if manifest_info:
                manifest_id = manifest_info["properties"]["id"]
                manifest_name = manifest_info["properties"]["name"]
                manifest_path = manifest_info["path"]
                manifest_df = load_df(manifest_path)
                manifest_table_id = uploadDB(manifest, datasetId, datasetName)
                manifest_loaded.append(datasetName)
        return manifest_loaded

    def upload_annotated_project_manifests_to_synapse(self, projectId:str, path_to_json_ld: str, dry_run: bool = False) -> List[str]:
        '''
        Purpose:
            For all manifests in a project, upload them as a table and add annotations manifest csv.
            Assumes the manifest is already present as a CSV in a dataset in the project.

        '''

        sg = SchemaGenerator(path_to_json_ld)
        manifests = []
        manifest_loaded = []
        datasets = self.getStorageDatasetsInProject(projectId)
        for (datasetId, datasetName) in datasets:
            # encode information about the manifest in a simple list (so that R clients can unpack it)
            # eventually can serialize differently

            manifest = ((datasetId, datasetName), ("", ""), ("", ""))
            manifests.append(manifest)

            manifest_info = self.getDatasetManifest(datasetId, downloadFile=True)

            if manifest_info:
                manifest_id = manifest_info["properties"]["id"]
                manifest_name = manifest_info["properties"]["name"]
                manifest_path = manifest_info["path"]
                manifest = ((datasetId, datasetName), (manifest_id, manifest_name), ("", ""))
                if not dry_run:
                    manifest_syn_id = self.associateMetadataWithFiles(sg, manifest_path, datasetId, manifest_record_type='table')
                manifest_loaded.append(manifest)
            
        return manifests, manifest_loaded


    def move_entities_to_new_project(self, projectId: str, newProjectId: str, returnEntities: bool = False, dry_run: bool = False):
        """
        For each manifest csv in a project, look for all the entitiy ids that are associated.
        Look up the entitiy in the files, move the entity to new project.
        """

        manifests = []
        manifest_loaded = []
        datasets = self.getStorageDatasetsInProject(projectId)
        if datasets:
            for (datasetId, datasetName) in datasets:
                # encode information about the manifest in a simple list (so that R clients can unpack it)
                # eventually can serialize differently

                manifest = ((datasetId, datasetName), ("", ""), ("", ""))
                manifests.append(manifest)

                manifest_info = self.getDatasetManifest(datasetId, downloadFile=True)
                if manifest_info:
                    manifest_id = manifest_info["properties"]["id"]
                    manifest_name = manifest_info["properties"]["name"]
                    manifest_path = manifest_info["path"]
                    manifest_df = load_df(manifest_path)

                    manifest = ((datasetId, datasetName), (manifest_id, manifest_name), ("", ""))
                    manifest_loaded.append(manifest)

                    annotation_entities = self.storageFileviewTable[
                            (self.storageFileviewTable['id'].isin(manifest_df['entityId']))
                            & (self.storageFileviewTable['type'] == 'folder')
                        ]['id']

                    if returnEntities:
                        for entityId in annotation_entities: 
                            if not dry_run:
                                self.syn.move(entityId, datasetId)
                            else:
                                logging.info(f"{entityId} will be moved to folder {datasetId}.")
                    else:                
                        # generate project folder
                        archive_project_folder = Folder(projectId+'_archive', parent = newProjectId)
                        archive_project_folder = self.syn.store(archive_project_folder)
        
                        # generate dataset folder
                        dataset_archive_folder = Folder("_".join([datasetId,datasetName,'archive']), parent = archive_project_folder.id)
                        dataset_archive_folder = self.syn.store(dataset_archive_folder)                    

                        for entityId in annotation_entities:
                            # move entities to folder
                            if not dry_run:
                                self.syn.move(entityId, dataset_archive_folder.id)
                            else:
                                logging.info(f"{entityId} will be moved to folder {dataset_archive_folder.id}.")
        else:
            raise LookupError(
                f"No datasets were found in the specified project: {projectId}. Re-check specified master_fileview in CONFIG and retry."
            )
        return manifests, manifest_loaded

    def get_synapse_table(self, synapse_id: str) -> Tuple[pd.DataFrame, CsvFileTable]:
        """Download synapse table as a pd dataframe; return table schema and etags as results too

        Args:
            synapse_id: synapse ID of the table to query
        """

        results = self.syn.tableQuery("SELECT * FROM {}".format(synapse_id))
        df = results.asDataFrame(rowIdAndVersionInIndex=False)

        return df, results

    def _get_tables(self, datasetId: str = None, projectId: str = None) -> List[Table]:
        if projectId:
            project = projectId
        elif datasetId:
            project = self.syn.get(self.getDatasetProject(datasetId))
        
        return list(self.syn.getChildren(project, includeTypes=["table"]))

    def get_table_info(self, datasetId: str = None, projectId: str = None) -> List[str]:
        """Gets the names of the tables in the schema
        Can pass in a synID for a dataset or project
        Returns:
            list[str]: A list of table names
        """
        tables = self._get_tables(datasetId = datasetId, projectId = projectId)
        if tables:
            return {table["name"]: table["id"] for table in tables}
        else: 
            return {None:None}

    @missing_entity_handler
    def uploadDB(self, 
        se: SchemaExplorer, 
        manifest: pd.DataFrame, 
        datasetId: str, 
        table_name: str, 
        restrict: bool = False, 
        useSchemaLabel: bool = True, 
        existingTableId: str = None,
        table_manipulation: str = 'replace',
        ):
        """
        Method to upload a database to an asset store. In synapse, this will upload a metadata table
        
        Args:
            se: schemaExplorer object
            manifest: pd.Df manifest to upload
            datasetId: synID of the dataset for the manifest
            table_name: name of the table to be uploaded
            restrict: bool, whether or not the manifest contains sensitive data that will need additional access restrictions 
            useSchemaLabel: bool whether to use schemaLabel (True) or display label (False)
            existingTableId: str of the synId of the existing table, if one already exists
            table_manipulation: str, 'replace' or 'upsert', in the case where a manifest already exists, should the new metadata replace the existing (replace) or be added to it (upsert)

        Returns:
            manifest_table_id: synID of the uploaded table
            manifest: the original manifset
            table_manifest: manifest formatted appropriately for the table
        
        """
        

        col_schema, table_manifest = self.formatDB(se, manifest, useSchemaLabel)

        manifest_table_id = self.buildDB(datasetId, table_name, col_schema, table_manifest, table_manipulation, restrict)

        return manifest_table_id, manifest, table_manifest

    def formatDB(self, se, manifest, useSchemaLabel):
        """
        Method to format a manifest appropriatly for upload as table
        
        Args:
            se: schemaExplorer object
            manifest: pd.Df manifest to upload
            useSchemaLabel: bool whether to use schemaLabel (True) or display label (False)

        Returns:
            col_schema: schema for table columns: type, size, etc
            table_manifest: formatted manifest
        
        """
        # Rename the manifest columns to display names to match fileview

        blacklist_chars = ['(', ')', '.', ' ', '-']
        manifest_columns = manifest.columns.tolist()

        table_manifest=deepcopy(manifest)

        if useSchemaLabel:
            cols = [
                se.get_class_label_from_display_name(
                    str(col)
                    ).translate({ord(x): '' for x in blacklist_chars})
                for col in manifest_columns
            ]

            cols = list(map(lambda x: x.replace('EntityId', 'entityId'), cols))


            # Reset column names in table manifest
            table_manifest.columns = cols

        #move entity id to end of df
        entity_col = table_manifest.pop('entityId')
        table_manifest.insert(len(table_manifest.columns), 'entityId', entity_col)

        # Get the column schema
        col_schema = as_table_columns(table_manifest)

        # Set uuid column length to 64 (for some reason not being auto set.)
        for i, col in enumerate(col_schema):
            if col['name'] == 'Uuid':
                col_schema[i]['maximumSize'] = 64

        return col_schema, table_manifest

    def buildDB(self,  
        datasetId: str, 
        table_name: str, 
        col_schema: List,
        table_manifest: pd.DataFrame,
        table_manipulation: str,
        restrict: bool = False, 
        ):
        """
        Method to construct the table appropriately: create new table, replace existing, or upsert new into existing
        Calls TableOperations class to execute 
        
        Args:
            datasetId: synID of the dataset for the manifest
            table_name: name of the table to be uploaded
            col_schema: schema for table columns: type, size, etc from `formatDB`
            table_manifest: formatted manifest taht can be uploaded as a table
            table_manipulation: str, 'replace' or 'upsert', in the case where a manifest already exists, should the new metadata replace the existing (replace) or be added to it (upsert)
            restrict: bool, whether or not the manifest contains sensitive data that will need additional access restrictions 

        Returns:
            manifest_table_id: synID of the uploaded table
        
        """
        table_info = self.get_table_info(datasetId = datasetId)
        # Put table manifest onto synapse
        schema = Schema(name=table_name, columns=col_schema, parent=self.getDatasetProject(datasetId))


        if table_name in table_info.keys() and table_info[table_name]:

            if table_manipulation.lower() == 'replace':
                manifest_table_id = TableOperations.replaceTable(self, tableToLoad=table_manifest, tableName=table_name, existingTableId=table_info[table_name], specifySchema = True, datasetId = datasetId, columnTypeDict=col_schema, restrict=restrict)
            elif table_manipulation.lower() == 'upsert':
                manifest_table_id = TableOperations.upsertTable(self, tableToLoad = table_manifest, tableName=table_name, existingTableId=table_info[table_name], datasetId=datasetId)
<<<<<<< HEAD
            elif table_manipulation.lower() == 'update':
                manifest_table_id = TableOperations.updateTable(self, tableToLoad=table_manifest, existingTableId=table_info[table_name], restrict=restrict)
=======
>>>>>>> 9fc8bf0d
        else:
            manifest_table_id = TableOperations.createTable(self, tableToLoad=table_manifest, tableName=table_name, datasetId=datasetId, columnTypeDict=col_schema, specifySchema=True, restrict=restrict)


        if table_manipulation.lower() == 'upsert':
            existing_tables=self.get_table_info(datasetId=datasetId)
            tableId=existing_tables[table_name]
            annos = self.syn.get_annotations(tableId)
            annos['primary_key'] = get_key_attribute(table_manifest['Component'][0])
            annos = self.syn.set_annotations(annos)

        return manifest_table_id


    def uplodad_manifest_file(self, manifest, metadataManifestPath, datasetId, restrict_manifest, component_name = ''):
        # Update manifest to have the new entityId column
        manifest.to_csv(metadataManifestPath, index=False)

        # store manifest to Synapse as a CSV
        # update file name
        file_name_full = metadataManifestPath.split('/')[-1]
        file_extension = file_name_full.split('.')[-1]

        # Differentiate "censored" and "uncensored" manifest
        if "censored" in file_name_full: 
            file_name_new = os.path.basename(CONFIG["synapse"]["manifest_basename"]) + "_" + component_name + "_censored" + '.' + file_extension
        else: 
            file_name_new = os.path.basename(CONFIG["synapse"]["manifest_basename"]) + "_" + component_name + '.' + file_extension

        manifestSynapseFile = File(
            metadataManifestPath,
            description="Manifest for dataset " + datasetId,
            parent=datasetId,
            name=file_name_new
        )

        manifest_synapse_file_id = self.syn.store(manifestSynapseFile, isRestricted = restrict_manifest).id
        changeFileMetaData(syn = self.syn, entity = manifest_synapse_file_id, downloadAs = file_name_new)
        
        return manifest_synapse_file_id

    @missing_entity_handler
    def format_row_annotations(self, se, sg, row, entityId, useSchemaLabel, hideBlanks):
        # prepare metadata for Synapse storage (resolve display name into a name that Synapse annotations support (e.g no spaces, parenthesis)
        # note: the removal of special characters, will apply only to annotation keys; we are not altering the manifest
        # this could create a divergence between manifest column and annotations. this should be ok for most use cases.
        # columns with special characters are outside of the schema
        metadataSyn = {}
        blacklist_chars = ['(', ')', '.', ' ', '-']
        
        for k, v in row.to_dict().items():

            if useSchemaLabel:
                keySyn = se.get_class_label_from_display_name(str(k)).translate({ord(x): '' for x in blacklist_chars})
            else:
                keySyn = str(k)

            # Skip `Filename` and `ETag` columns when setting annotations
            if keySyn in ["Filename", "ETag", "eTag"]:
                continue

            # truncate annotation values to 500 characters if the
            # size of values is greater than equal to 500 characters
            # add an explicit [truncatedByDataCuratorApp] message at the end
            # of every truncated message to indicate that the cell value
            # has been truncated
            if isinstance(v, str) and len(v) >= 500:
                v = v[0:472] + "[truncatedByDataCuratorApp]"

            metadataSyn[keySyn] = v
        
        # set annotation(s) for the various objects/items in a dataset on Synapse
        annos = self.syn.get_annotations(entityId)
        csv_list_regex=comma_separated_list_regex()
        for anno_k, anno_v in metadataSyn.items():
            
            # Remove keys with nan or empty string values from dict of annotations to be uploaded
            # if present on current data annotation
            if hideBlanks and (anno_v == '' or (isinstance(anno_v,float) and np.isnan(anno_v))):
                annos.pop(anno_k) if anno_k in annos.keys() else annos
            # Otherwise save annotation as approrpriate
            else:
                if isinstance(anno_v,float) and np.isnan(anno_v):
                        annos[anno_k] = ""
                elif isinstance(anno_v,str) and re.fullmatch(csv_list_regex, anno_v) and rule_in_rule_list('list', sg.get_node_validation_rules(anno_k)):
                    annos[anno_k] = anno_v.split(",")
                else:
                    annos[anno_k] = anno_v
                
        return annos

    @missing_entity_handler
    def format_manifest_annotations(self, manifest, manifest_synapse_id):
        '''
        Set annotations for the manifest (as a whole) so they can be applied to the manifest table or csv.
        For now just getting the Component.
        '''
        
        entity = self.syn.get(manifest_synapse_id, downloadFile=False)
        is_file = entity.concreteType.endswith(".FileEntity")
        is_table = entity.concreteType.endswith(".TableEntity")

        if is_file:

            # Get file metadata
            metadata = self.getFileAnnotations(manifest_synapse_id)

            # If there is a defined component add it to the metadata.
            if 'Component' in manifest.columns:
                # Gather component information
                component = manifest['Component'].unique()
                
                # Double check that only a single component is listed, else raise an error.
                try:
                    len(component) == 1
                except ValueError as err:
                    raise ValueError(
                        f"Manifest has more than one component. Please check manifest and resubmit."
                    ) from err

                # Add component to metadata
                metadata['Component'] = component[0]
        
        elif is_table:
            # Get table metadata
            metadata = self.getTableAnnotations(manifest_synapse_id)
        
        # Get annotations
        annos = self.syn.get_annotations(manifest_synapse_id)

        # Add metadata to the annotations
        for annos_k, annos_v in metadata.items():
            annos[annos_k] = annos_v

        return annos
    '''
    def annotate_upload_manifest_table(self, manifest, datasetId, metadataManifestPath,
        useSchemaLabel: bool = True, hideBlanks: bool = False, restrict_manifest = False):
        """
        Purpose:
            Works very similarly to associateMetadataWithFiles except takes in the manifest
            rather than the manifest path

        """
        
        # Add uuid for table updates and fill.
        if not "Uuid" in manifest.columns:
            manifest["Uuid"] = ''

        for idx,row in manifest.iterrows():
            if not row["Uuid"]:
                gen_uuid = uuid.uuid4()
                row["Uuid"] = gen_uuid
                manifest.loc[idx, 'Uuid'] = gen_uuid

        # add entityId as a column if not already there or
        # fill any blanks with an empty string.
        if not "entityId" in manifest.columns:
            manifest["entityId"] = ""
        else:
            manifest["entityId"].fillna("", inplace=True)

        # get a schema explorer object to ensure schema attribute names used in manifest are translated to schema labels for synapse annotations
        se = SchemaExplorer()

        # Create table name here.
        if 'Component' in manifest.columns:
            table_name = manifest['Component'][0].lower() + '_synapse_storage_manifest_table'
        else:
            table_name = 'synapse_storage_manifest_table'

        # Upload manifest as a table and get the SynID and manifest
        manifest_synapse_table_id, manifest, table_manifest = self.upload_format_manifest_table(
                                                    se, manifest, datasetId, table_name, restrict = restrict_manifest, useSchemaLabel=useSchemaLabel,)
            
        # Iterate over manifest rows, create Synapse entities and store corresponding entity IDs in manifest if needed
        # also set metadata for each synapse entity as Synapse annotations
        for idx, row in manifest.iterrows():
            if not row["entityId"]:
                # If not using entityIds, fill with manifest_table_id so 
                row["entityId"] = manifest_synapse_table_id
                entityId = ''
            else:
                # get the entity id corresponding to this row
                entityId = row["entityId"]

        # Load manifest to synapse as a CSV File
        manifest_synapse_file_id = self.uplodad_manifest_file(manifest, metadataManifestPath, datasetId, restrict_manifest)
        
        # Get annotations for the file manifest.
        manifest_annotations = self.format_manifest_annotations(manifest, manifest_synapse_file_id)
        
        self.syn.set_annotations(manifest_annotations)

        logger.info("Associated manifest file with dataset on Synapse.")
        
        # Update manifest Synapse table with new entity id column.
        self.make_synapse_table(
            table_to_load = table_manifest,
            dataset_id = datasetId,
            existingTableId = manifest_synapse_table_id,
            table_name = table_name,
            update_col = 'Uuid',
            specify_schema = False,
            )
        
        # Get annotations for the table manifest
        manifest_annotations = self.format_manifest_annotations(manifest, manifest_synapse_table_id)
        self.syn.set_annotations(manifest_annotations)
        return manifest_synapse_table_id
    '''

    def associateMetadataWithFiles(
        self, schemaGenerator: SchemaGenerator, metadataManifestPath: str, datasetId: str, manifest_record_type: str = 'both', 
        useSchemaLabel: bool = True, hideBlanks: bool = False, restrict_manifest = False, table_manipulation: str = 'replace',
    ) -> str:
        """Associate metadata with files in a storage dataset already on Synapse.
        Upload metadataManifest in the storage dataset folder on Synapse as well. Return synapseId of the uploaded manifest file.
        
        If this is a new manifest there could be no Synapse entities associated with the rows of this manifest
        this may be due to data type (e.g. clinical data) being tabular
        and not requiring files; to utilize uniform interfaces downstream
        (i.e. fileviews), a Synapse entity (a folder) is created for each row
        and an entity column is added to the manifest containing the resulting
        entity IDs; a table is also created at present as an additional interface
        for downstream query and interaction with the data.

        Args:
            metadataManifestPath: path to csv containing a validated metadata manifest.
            The manifest should include a column entityId containing synapse IDs of files/entities to be associated with metadata, if that is applicable to the dataset type.
            Some datasets, e.g. clinical data, do not contain file id's, but data is stored in a table: one row per item.
            In this case, the system creates a file on Synapse for each row in the table (e.g. patient, biospecimen) and associates the columnset data as metadata/annotations to his file.
            datasetId: synapse ID of folder containing the dataset
            useSchemaLabel: Default is True - use the schema label. If False, uses the display label from the schema. Attribute display names in the schema must not only include characters that are not accepted by Synapse. Annotation names may only contain: letters, numbers, '_' and '.'.
            manifest_record_type: valid values are 'entity', 'table' or 'both'. Specifies whether to create entity ids and folders for each row in a manifest, a Synapse table to house the entire manifest or do both.
            hideBlanks: Default is false. Boolean flag that does not upload annotation keys with blank values when true. Uploads Annotation keys with empty string values when false.
        Returns:
            manifest_synapse_file_id: SynID of manifest csv uploaded to synapse.

        Raises:
            ValueError: manifest_record_type is not 'entity', 'table' or 'both'
            FileNotFoundError: Manifest file does not exist at provided path.

        """

        # Check that record type provided matches expected input.
        manifest_record_types = ['entity', 'table', 'both']
        try:
            manifest_record_type in manifest_record_types
        except ValueError as err:
            raise ValueError(
                f"manifest_record_type provided: {manifest_record_type}, is not one of the accepted "
                f"types: {manifest_record_types}"
            ) from err

        # read new manifest csv
        try:
            load_args={
                "dtype":"string",
            }
            manifest = load_df(metadataManifestPath, preserve_raw_input = True, **load_args) #HOTFIX: set preserve_raw_input to true to allow mixed type cols in table uploads schematic#870
        except FileNotFoundError as err:
            raise FileNotFoundError(
                f"No manifest file was found at this path: {metadataManifestPath}"
            ) from err

        # Add uuid for table updates and fill.
        if not "Uuid" in manifest.columns:
            manifest["Uuid"] = ''

        for idx,row in manifest.iterrows():
            if not row["Uuid"]:
                gen_uuid = str(uuid.uuid4())
                row["Uuid"] = gen_uuid
                manifest.loc[idx, 'Uuid'] = gen_uuid

        # add entityId as a column if not already there or
        # fill any blanks with an empty string.
        if not "entityId" in manifest.columns:
            manifest["entityId"] = ""
        else:
            manifest["entityId"].fillna("", inplace=True)

        # get a schema explorer object to ensure schema attribute names used in manifest are translated to schema labels for synapse annotations
        se = SchemaExplorer()

        # Create table name here.
        if 'Component' in manifest.columns:
            component_name = manifest['Component'][0].lower()
            table_name = component_name + '_synapse_storage_manifest_table'
        else:
            component_name = ''
            table_name = 'synapse_storage_manifest_table'

        # If specified, upload manifest as a table and get the SynID and manifest
        if manifest_record_type == 'table' or manifest_record_type == 'both':
            manifest_synapse_table_id, manifest, table_manifest = self.uploadDB(
                                                        se, manifest, datasetId, table_name,  restrict = restrict_manifest, useSchemaLabel=useSchemaLabel,table_manipulation=table_manipulation,)
            
        # Iterate over manifest rows, create Synapse entities and store corresponding entity IDs in manifest if needed
        # also set metadata for each synapse entity as Synapse annotations
        for idx, row in manifest.iterrows():
            if not row["entityId"] and (manifest_record_type == 'entity' or 
                manifest_record_type == 'both'):
                # no entity exists for this row
                # so create one
                rowEntity = Folder(str(uuid.uuid4()), parent=datasetId)
                rowEntity = self.syn.store(rowEntity)
                entityId = rowEntity["id"]
                row["entityId"] = entityId
                manifest.loc[idx, "entityId"] = entityId
            elif not row["entityId"] and manifest_record_type == 'table':
                # If not using entityIds, fill with manifest_table_id so 
                row["entityId"] = manifest_synapse_table_id
                entityId = ''
            else:
                # get the entity id corresponding to this row
                entityId = row["entityId"]

            # Adding annotations to connected files.
            if entityId:
                # Format annotations for Synapse
                annos = self.format_row_annotations(se, schemaGenerator, row, entityId, useSchemaLabel, hideBlanks)

                if annos:
                # Store annotations for an entity folder
                    self.syn.set_annotations(annos)

        # Load manifest to synapse as a CSV File
        manifest_synapse_file_id = self.uplodad_manifest_file(manifest, metadataManifestPath, datasetId, restrict_manifest, component_name = component_name)
        
        # Set annotations for the file manifest.
        manifest_annotations = self.format_manifest_annotations(manifest, manifest_synapse_file_id)
        self.syn.set_annotations(manifest_annotations)

        logger.info("Associated manifest file with dataset on Synapse.")
        
        if manifest_record_type == 'table' or manifest_record_type == 'both':
            # Update manifest Synapse table with new entity id column.
            
            manifest_synapse_table_id, manifest, table_manifest = self.uploadDB(
                                                                    se, manifest, datasetId, table_name,  restrict = restrict_manifest, useSchemaLabel=useSchemaLabel,table_manipulation='update',)

            # Set annotations for the table manifest
            manifest_annotations = self.format_manifest_annotations(manifest, manifest_synapse_table_id)
            self.syn.set_annotations(manifest_annotations)

        return manifest_synapse_file_id

    def getTableAnnotations(self, table_id:str):
        """Generate dictionary of annotations for the given Synapse file.
        Synapse returns all custom annotations as lists since they
        can contain multiple values. In all cases, the values will
        be converted into strings and concatenated with ", ".

        Args:
            fileId (str): Synapse ID for dataset file.

        Returns:
            dict: Annotations as comma-separated strings.
        """
        try:
            entity = self.syn.get(table_id, downloadFile=False)
            is_table = entity.concreteType.endswith(".TableEntity")
            annotations_raw = entity.annotations
        except SynapseHTTPError:
            # If an error occurs with retrieving entity, skip it
            # This could be caused by a temporary file view that
            # was deleted since its ID was retrieved
            is_file, is_table = False, False

        # Skip anything that isn't a file or folder
        if not (is_table):
            return None

        annotations = self.getEntityAnnotations(table_id, entity, annotations_raw)

        return annotations

    def getFileAnnotations(self, fileId: str) -> Dict[str, str]:
        """Generate dictionary of annotations for the given Synapse file.
        Synapse returns all custom annotations as lists since they
        can contain multiple values. In all cases, the values will
        be converted into strings and concatenated with ", ".

        Args:
            fileId (str): Synapse ID for dataset file.

        Returns:
            dict: Annotations as comma-separated strings.
        """

        # Get entity metadata, including annotations
        try:
            entity = self.syn.get(fileId, downloadFile=False)
            is_file = entity.concreteType.endswith(".FileEntity")
            is_folder = entity.concreteType.endswith(".Folder")
            annotations_raw = entity.annotations
        except SynapseHTTPError:
            # If an error occurs with retrieving entity, skip it
            # This could be caused by a temporary file view that
            # was deleted since its ID was retrieved
            is_file, is_folder = False, False

        # Skip anything that isn't a file or folder
        if not (is_file or is_folder):
            return None

        annotations = self.getEntityAnnotations(fileId, entity, annotations_raw)

        return annotations

    def getEntityAnnotations(self, fileId, entity, annotations_raw):
        # Extract annotations from their lists and stringify. For example:
        # {'YearofBirth': [1980], 'author': ['bruno', 'milen', 'sujay']}
        annotations = dict()
        for key, vals in annotations_raw.items():
            if isinstance(vals, list) and len(vals) == 1:
                annotations[key] = str(vals[0])
            else:
                annotations[key] = ", ".join(str(v) for v in vals)

        # Add the file entity ID and eTag, which weren't lists
        assert fileId == entity.id, (
            "For some reason, the Synapse ID in the response doesn't match"
            "the Synapse ID sent in the request (via synapseclient)."
        )
        annotations["entityId"] = fileId
        annotations["eTag"] = entity.etag

        return annotations

    def getDatasetAnnotations(
        self, datasetId: str, fill_na: bool = True, force_batch: bool = False
    ) -> pd.DataFrame:
        """Generate table for annotations across all files in given dataset.

        Args:
            datasetId (str): Synapse ID for dataset folder.
            fill_na (bool): Whether to replace missing values with
                blank strings.
            force_batch (bool): Whether to force the function to use
                the batch mode, which uses a file view to retrieve
                annotations for a given dataset. Default to False
                unless there are more than 50 files in the dataset.

        Returns:
            pd.DataFrame: Table of annotations.
        """
        # Get all files in given dataset
        dataset_files = self.getFilesInStorageDataset(datasetId)

        # if there are no dataset files, there are no annotations
        # return None
        if not dataset_files:
            return pd.DataFrame()

        dataset_files_map = dict(dataset_files)
        dataset_file_ids, _ = list(zip(*dataset_files))

        # Get annotations for each file from Step 1
        # Batch mode
        try_batch = len(dataset_files) >= 50 or force_batch
        if try_batch:
            try:
                logger.info("Trying batch mode for retrieving Synapse annotations")
                table = self.getDatasetAnnotationsBatch(datasetId, dataset_file_ids)
            except (SynapseAuthenticationError, SynapseHTTPError):
                logger.info(
                    f"Unable to create a temporary file view bound to {datasetId}. "
                    "Defaulting to slower iterative retrieval of annotations."
                )
                # Default to the slower non-batch method
                logger.info("Batch mode failed (probably due to permission error)")
                try_batch = False

        # Non-batch mode
        if not try_batch:
            logger.info("Using slower (non-batch) sequential mode")
            records = [self.getFileAnnotations(i) for i in dataset_file_ids]
            # Remove any annotations for non-file/folders (stored as None)
            records = filter(None, records)
            table = pd.DataFrame.from_records(records)

        # Add filenames for the files that "survived" annotation retrieval
        filenames = [dataset_files_map[i] for i in table["entityId"]]

        if 'Filename' not in table.columns:
            table.insert(0, "Filename", filenames)

        # Ensure that entityId and eTag are at the end
        entity_ids = table.pop("entityId")
        etags = table.pop("eTag")
        table.insert(len(table.columns), "entityId", entity_ids)
        table.insert(len(table.columns), "eTag", etags)

        # Missing values are filled in with empty strings for Google Sheets
        if fill_na:
            table.fillna("", inplace=True)

        # Force all values as strings
        return table.astype(str)

    def raise_final_error(retry_state):
        return retry_state.outcome.result()

    @retry(stop = stop_after_attempt(5), 
            wait = wait_chain(*[wait_fixed(10) for i in range (2)] + 
                    [wait_fixed(15) for i in range(2)] + 
                    [wait_fixed(20)]),
            retry=retry_if_exception_type(LookupError),
            retry_error_callback = raise_final_error)
    def getDatasetProject(self, datasetId: str) -> str:
        """Get parent project for a given dataset ID.

        Args:
            datasetId (str): Synapse entity ID (folder or project).

        Raises:
            ValueError: Raised if Synapse ID cannot be retrieved
            by the user or if it doesn't appear in the file view.

        Returns:
            str: The Synapse ID for the parent project.
        """

        self._query_fileview()

        # Subset main file view
        dataset_index = self.storageFileviewTable["id"] == datasetId
        dataset_row = self.storageFileviewTable[dataset_index]

        # Return `projectId` for given row if only one found
        if len(dataset_row) == 1:
            dataset_project = dataset_row["projectId"].values[0]
            return dataset_project

        # Otherwise, check if already project itself
        try:
            syn_object = self.syn.get(datasetId)
            if syn_object.properties["concreteType"].endswith("Project"):
                return datasetId
        except SynapseHTTPError:
            raise PermissionError(
                f"The given dataset ({datasetId}) isn't accessible with this "
                "user. This might be caused by a typo in the dataset Synapse ID."
            )

        # If not, then assume dataset not in file view
        raise LookupError (
            f"The given dataset ({datasetId}) doesn't appear in the "
            f"configured file view ({self.storageFileview}). This might "
            "mean that the file view's scope needs to be updated."
        )     

    def getDatasetAnnotationsBatch(
        self, datasetId: str, dataset_file_ids: Sequence[str] = None
    ) -> pd.DataFrame:
        """Generate table for annotations across all files in given dataset.
        This function uses a temporary file view to generate a table
        instead of iteratively querying for individual entity annotations.
        This function is expected to run much faster than
        `self.getDatasetAnnotationsBatch` on large datasets.

        Args:
            datasetId (str): Synapse ID for dataset folder.
            dataset_file_ids (Sequence[str]): List of Synapse IDs
                for dataset files/folders used to subset the table.

        Returns:
            pd.DataFrame: Table of annotations.
        """
        # Create data frame from annotations file view
        with DatasetFileView(datasetId, self.syn) as fileview:
            table = fileview.query()

        if dataset_file_ids:
            table = table.loc[table.index.intersection(dataset_file_ids)]

        table = table.reset_index(drop=True)

        return table

    def _get_table_schema_by_cname(self, table_schema):

        # assume no duplicate column names in the table
        table_schema_by_cname = {}

        for col_record in table_schema:

            #TODO clean up dictionary for compactness (e.g. remove redundant 'name' key)
            table_schema_by_cname[col_record["name"]] = col_record

        return table_schema_by_cname

class TableOperations:
    """
    Object to hold functions for various table operations specific to the Synapse Asset Store.
    
    Currently implement operations are:
    createTable: upload a manifest as a new table when none exist
    replaceTable: replace a metadata in a table from one manifest with metadata from another manifest
    updateTable: add a column to a table that already exists on synapse

    Operations currently in development are:
    upsertTable: add metadata from a manifest to an existing table that contains metadata from another manifest
    """


    def createTable(synStore, tableToLoad: pd.DataFrame = None, tableName: str = None, datasetId: str = None, columnTypeDict: dict = None, specifySchema: bool = True, restrict: bool = False):
        """
        Method to create a table from a metadata manifest and upload it to synapse
        
        Args:
            tableToLoad: manifest formatted appropriately for the table
            tableName: name of the table to be uploaded
            datasetId: synID of the dataset for the manifest
            columnTypeDict: dictionary schema for table columns: type, size, etc
            specifySchema: to specify a specific schema for the table format          
            restrict: bool, whether or not the manifest contains sensitive data that will need additional access restrictions 
            

        Returns:
            table.schema.id: synID of the newly created table
        """

        datasetEntity = synStore.syn.get(datasetId, downloadFile = False)
        datasetName = datasetEntity.name
        table_schema_by_cname = synStore._get_table_schema_by_cname(columnTypeDict) 

        if not tableName:
            tableName = datasetName + 'table'
        datasetParentProject = synStore.getDatasetProject(datasetId)
        if specifySchema:
            if columnTypeDict == {}:
                logger.error("Did not provide a columnTypeDict.")
            #create list of columns:
            cols = []
            for col in tableToLoad.columns:
                if col in table_schema_by_cname:
                    col_type = table_schema_by_cname[col]['columnType']
                    max_size = table_schema_by_cname[col]['maximumSize'] if 'maximumSize' in table_schema_by_cname[col].keys() else 100
                    max_list_len = 250
                    if max_size and max_list_len:
                        cols.append(Column(name=col, columnType=col_type, 
                            maximumSize=max_size, maximumListLength=max_list_len))
                    elif max_size:
                        cols.append(Column(name=col, columnType=col_type, 
                            maximumSize=max_size))
                    else:
                        cols.append(Column(name=col, columnType=col_type))
                else:
                    #TODO add warning that the given col was not found and it's max size is set to 100
                    cols.append(Column(name=col, columnType='STRING', maximumSize=100))
            schema = Schema(name=tableName, columns=cols, parent=datasetParentProject)
            table = Table(schema, tableToLoad)
            table = synStore.syn.store(table, isRestricted = restrict)
            return table.schema.id
        else:
            # For just uploading the tables to synapse using default
            # column types.
            table = build_table(tableName, datasetParentProject, tableToLoad)
            table = synStore.syn.store(table, isRestricted = restrict)
            return table.schema.id

    def replaceTable(synStore, tableToLoad: pd.DataFrame = None, tableName: str = None, existingTableId: str = None, specifySchema: bool = True, datasetId: str = None, columnTypeDict: dict = None, restrict: bool = False):
        """
        Method to create a table from a metadata manifest and upload it to synapse
        
        Args:
            tableToLoad: manifest formatted appropriately for the table
            tableName: name of the table to be uploaded
            existingTableId: synId of the existing table to be replaced
            specifySchema: to infer a schema for the table format      
            datasetId: synID of the dataset for the manifest    
            columnTypeDict: dictionary schema for table columns: type, size, etc
            restrict: bool, whether or not the manifest contains sensitive data that will need additional access restrictions 
            

        Returns:
           existingTableId: synID of the already existing table that had its metadata replaced
        """
        datasetEntity = synStore.syn.get(datasetId, downloadFile = False)
        datasetName = datasetEntity.name
        table_schema_by_cname = synStore._get_table_schema_by_cname(columnTypeDict) 
        existing_table, existing_results = synStore.get_synapse_table(existingTableId)
        # remove rows
        synStore.syn.delete(existing_results)
        # wait for row deletion to finish on synapse before getting empty table
        sleep(10)
        
        # removes all current columns
        current_table = synStore.syn.get(existingTableId)
        current_columns = synStore.syn.getTableColumns(current_table)
        for col in current_columns:
            current_table.removeColumn(col)

        if not tableName:
            tableName = datasetName + 'table'
        
        # Process columns according to manifest entries
        table_schema_by_cname = synStore._get_table_schema_by_cname(columnTypeDict) 
        datasetParentProject = synStore.getDatasetProject(datasetId)
        if specifySchema:
            if columnTypeDict == {}:
                logger.error("Did not provide a columnTypeDict.")
            #create list of columns:
            cols = []
            
            for col in tableToLoad.columns:
                
                if col in table_schema_by_cname:
                    col_type = table_schema_by_cname[col]['columnType']
                    max_size = table_schema_by_cname[col]['maximumSize'] if 'maximumSize' in table_schema_by_cname[col].keys() else 100
                    max_list_len = 250
                    if max_size and max_list_len:
                        cols.append(Column(name=col, columnType=col_type, 
                            maximumSize=max_size, maximumListLength=max_list_len))
                    elif max_size:
                        cols.append(Column(name=col, columnType=col_type, 
                            maximumSize=max_size))
                    else:
                        cols.append(Column(name=col, columnType=col_type))
                else:
                    
                    #TODO add warning that the given col was not found and it's max size is set to 100
                    cols.append(Column(name=col, columnType='STRING', maximumSize=100))
            
            # adds new columns to schema
            for col in cols:
                current_table.addColumn(col)
            synStore.syn.store(current_table, isRestricted = restrict)

            # wait for synapse store to finish
            sleep(1)

            # build schema and table from columns and store with necessary restrictions
            schema = Schema(name=tableName, columns=cols, parent=datasetParentProject)
            schema.id = existingTableId
            table = Table(schema, tableToLoad, etag = existing_results.etag)
            table = synStore.syn.store(table, isRestricted = restrict)
        else:
            logging.error("Must specify a schema for table replacements")

        # remove system metadata from manifest
        existing_table.drop(columns = ['ROW_ID', 'ROW_VERSION'], inplace = True)
        return existingTableId
    
    def upsertTable(synStore, tableToLoad: pd.DataFrame = None, tableName: str = None, existingTableId: str = None,  datasetId: str = None):
        config = synStore.syn.getConfigFile(CONFIG.SYNAPSE_CONFIG_PATH)

<<<<<<< HEAD

=======
        if config.has_option('authentication', 'username') and config.has_option('authentication', 'authtoken'):
            cache_root_dir = config.get('authentication', 'username')

            synConfig = SynapseConfig(config.get('authentication', 'username'),config.get('authentication', 'authtoken'),synStore.getDatasetProject(datasetId))
        else:
            raise ValueError
>>>>>>> 9fc8bf0d

        synapseDB = SynapseDatabase(synConfig)
        synapseDB.upsert_table_rows(table_name=tableName, data=tableToLoad)

        return existingTableId

    def updateTable(synStore, tableToLoad: pd.DataFrame = None, existingTableId: str = None,  update_col: str = 'Uuid',  restrict: bool = False):
        existing_table, existing_results = synStore.get_synapse_table(existingTableId)
        
        tableToLoad = update_df(existing_table, tableToLoad, update_col)
        # store table with existing etag data and impose restrictions as appropriate
        synStore.syn.store(Table(existingTableId, tableToLoad, etag = existing_results.etag), isRestricted = restrict)

        return


class DatasetFileView:
    """Helper class to create temporary dataset file views.
    This class can be used in conjunction with a 'with' statement.
    This will ensure that the file view is deleted automatically.
    See SynapseStorage.getDatasetAnnotationsBatch for example usage.
    """

    def __init__(
        self,
        datasetId: str,
        synapse: Synapse,
        name: str = None,
        temporary: bool = True,
        parentId: str = None,
    ) -> None:
        """Create a file view scoped to a dataset folder.

        Args:
            datasetId (str): Synapse ID for a dataset folder/project.
            synapse (Synapse): Used for Synapse requests.
            name (str): Name of the file view (temporary or not).
            temporary (bool): Whether to delete the file view on exit
                of either a 'with' statement or Python entirely.
            parentId (str, optional): Synapse ID specifying where to
                store the file view. Defaults to datasetId.
        """

        self.datasetId = datasetId
        self.synapse = synapse
        self.is_temporary = temporary

        if name is None:
            self.name = f"schematic annotation file view for {self.datasetId}"

        if self.is_temporary:
            uid = secrets.token_urlsafe(5)
            self.name = f"{self.name} - UID {uid}"

        # TODO: Allow a DCC admin to configure a "universal parent"
        #       Such as a Synapse project writeable by everyone.
        self.parentId = datasetId if parentId is None else parentId

        # TODO: Create local sharing setting to hide from everyone else
        view_schema = EntityViewSchema(
            name=self.name,
            parent=self.parentId,
            scopes=self.datasetId,
            includeEntityTypes=[EntityViewType.FILE, EntityViewType.FOLDER],
            addDefaultViewColumns=False,
            addAnnotationColumns=True,
        )

        # TODO: Handle failure due to insufficient permissions by
        #       creating a temporary new project to store view
        self.view_schema = self.synapse.store(view_schema)

        # These are filled in after calling `self.query()`
        self.results = None
        self.table = None

        # Ensure deletion of the file view (last resort)
        if self.is_temporary:
            atexit.register(self.delete)

    def __enter__(self):
        """Return file view when entering 'with' statement."""
        return self

    def __exit__(self, exc_type, exc_value, traceback):
        """Delete file view when exiting 'with' statement."""
        if self.is_temporary:
            self.delete()

    def delete(self):
        """Delete the file view on Synapse without deleting local table."""
        if self.view_schema is not None:
            self.synapse.delete(self.view_schema)
            self.view_schema = None

    def query(self, tidy=True, force=False):
        """Retrieve file view as a data frame (raw format sans index)."""
        if self.table is None or force:
            fileview_id = self.view_schema["id"]
            self.results = self.synapse.tableQuery(f"select * from {fileview_id}")
            self.table = self.results.asDataFrame(rowIdAndVersionInIndex=False)
        if tidy:
            self.tidy_table()
        return self.table

    def tidy_table(self):
        """Convert raw file view data frame into more usable format."""
        assert self.table is not None, "Must call `self.query()` first."
        self._fix_default_columns()
        self._fix_list_columns()
        self._fix_int_columns()
        return self.table

    def _fix_default_columns(self):
        """Rename default columns to match schematic expectations."""

        # Drop ROW_VERSION column if present
        if "ROW_VERSION" in self.table:
            del self.table["ROW_VERSION"]

        # Rename id column to entityId and set as data frame index
        if "ROW_ID" in self.table:
            self.table["entityId"] = "syn" + self.table["ROW_ID"].astype(str)
            self.table = self.table.set_index("entityId", drop=False)
            del self.table["ROW_ID"]

        # Rename ROW_ETAG column to eTag and place at end of data frame
        if "ROW_ETAG" in self.table:
            row_etags = self.table.pop("ROW_ETAG")
            self.table.insert(len(self.table.columns), "eTag", row_etags)

        return self.table

    def _get_columns_of_type(self, types):
        """Helper function to get list of columns of a given type(s)."""
        matching_columns = []
        for header in self.results.headers:
            if header.columnType in types:
                matching_columns.append(header.name)
        return matching_columns

    def _fix_list_columns(self):
        """Fix formatting of list-columns."""
        list_types = {"STRING_LIST", "INTEGER_LIST", "BOOLEAN_LIST"}
        list_columns = self._get_columns_of_type(list_types)
        for col in list_columns:
            self.table[col] = self.table[col].apply(lambda x: ", ".join(x))
        return self.table

    def _fix_int_columns(self):
        """Ensure that integer-columns are actually integers."""
        int_columns = self._get_columns_of_type({"INTEGER"})
        for col in int_columns:
            # Coercing to string because NaN is a floating point value
            # and cannot exist alongside integers in a column
            to_int_fn = lambda x: "" if np.isnan(x) else str(int(x))
            self.table[col] = self.table[col].apply(to_int_fn)
        return self.table<|MERGE_RESOLUTION|>--- conflicted
+++ resolved
@@ -874,12 +874,7 @@
             if table_manipulation.lower() == 'replace':
                 manifest_table_id = TableOperations.replaceTable(self, tableToLoad=table_manifest, tableName=table_name, existingTableId=table_info[table_name], specifySchema = True, datasetId = datasetId, columnTypeDict=col_schema, restrict=restrict)
             elif table_manipulation.lower() == 'upsert':
-                manifest_table_id = TableOperations.upsertTable(self, tableToLoad = table_manifest, tableName=table_name, existingTableId=table_info[table_name], datasetId=datasetId)
-<<<<<<< HEAD
-            elif table_manipulation.lower() == 'update':
-                manifest_table_id = TableOperations.updateTable(self, tableToLoad=table_manifest, existingTableId=table_info[table_name], restrict=restrict)
-=======
->>>>>>> 9fc8bf0d
+                manifest_table_id = TableOperations.upsertTable(self, table_name=table_name, data = None)
         else:
             manifest_table_id = TableOperations.createTable(self, tableToLoad=table_manifest, tableName=table_name, datasetId=datasetId, columnTypeDict=col_schema, specifySchema=True, restrict=restrict)
 
@@ -1628,24 +1623,8 @@
         existing_table.drop(columns = ['ROW_ID', 'ROW_VERSION'], inplace = True)
         return existingTableId
     
-    def upsertTable(synStore, tableToLoad: pd.DataFrame = None, tableName: str = None, existingTableId: str = None,  datasetId: str = None):
-        config = synStore.syn.getConfigFile(CONFIG.SYNAPSE_CONFIG_PATH)
-
-<<<<<<< HEAD
-
-=======
-        if config.has_option('authentication', 'username') and config.has_option('authentication', 'authtoken'):
-            cache_root_dir = config.get('authentication', 'username')
-
-            synConfig = SynapseConfig(config.get('authentication', 'username'),config.get('authentication', 'authtoken'),synStore.getDatasetProject(datasetId))
-        else:
-            raise ValueError
->>>>>>> 9fc8bf0d
-
-        synapseDB = SynapseDatabase(synConfig)
-        synapseDB.upsert_table_rows(table_name=tableName, data=tableToLoad)
-
-        return existingTableId
+    def upsertTable(synStore, tableName: str = None, data: pd.DataFrame = None):
+        raise NotImplementedError
 
     def updateTable(synStore, tableToLoad: pd.DataFrame = None, existingTableId: str = None,  update_col: str = 'Uuid',  restrict: bool = False):
         existing_table, existing_results = synStore.get_synapse_table(existingTableId)
