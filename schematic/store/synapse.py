import atexit
from collections import OrderedDict
from copy import deepcopy
from datetime import datetime, timedelta
from dataclasses import dataclass
import json
import logging
import numpy as np
import pandas as pd
import os
import re
import secrets
import shutil
import synapseclient
import uuid  # used to generate unique names for entities

from tenacity import retry, stop_after_attempt, wait_chain, wait_fixed, retry_if_exception_type
from time import sleep
# allows specifying explicit variable types
from typing import Dict, List, Tuple, Sequence, Union, Optional


from synapseclient import (
    Synapse,
    File,
    Folder,
    Table,
    Schema,
    EntityViewSchema,
    EntityViewType,
    Column,
    as_table_columns,
)
from synapseclient.entity import File
from synapseclient.table import CsvFileTable, build_table, Schema
from synapseclient.annotations import from_synapse_annotations
from synapseclient.core.exceptions import SynapseHTTPError, SynapseAuthenticationError, SynapseUnmetAccessRestrictions
import synapseutils
from synapseutils.copy_functions import changeFileMetaData

import uuid

from schematic_db.rdb.synapse_database import SynapseDatabase

from schematic.schemas.data_model_graph import DataModelGraphExplorer

from schematic.utils.df_utils import update_df, load_df, col_in_dataframe
from schematic.utils.validate_utils import comma_separated_list_regex, rule_in_rule_list
from schematic.utils.general import (entity_type_mapping,
                                     get_dir_size,
                                     convert_gb_to_bytes,
                                     create_temp_folder,
                                     profile,
                                     calculate_datetime)
from schematic.utils.schema_utils import get_class_label_from_display_name

from schematic.store.base import BaseStorage
from schematic.exceptions import MissingConfigValueError, AccessCredentialsError
from schematic.configuration.configuration import CONFIG

logger = logging.getLogger("Synapse storage")

@dataclass
class ManifestDownload(object):
    """
    syn: an object of type synapseclient.
    manifest_id: id of a manifest  
    """
    syn: synapseclient.Synapse
    manifest_id: str

    def _download_manifest_to_folder(self) -> File:
        """
        try downloading a manifest to local cache or a given folder
        manifest
        Return:
            manifest_data: A Synapse file entity of the downloaded manifest
        """
        if "SECRETS_MANAGER_SECRETS" in os.environ:
            temporary_manifest_storage = "/var/tmp/temp_manifest_download"
            # clear out all the existing manifests
            if os.path.exists(temporary_manifest_storage):
                shutil.rmtree(temporary_manifest_storage)
            # create a new directory to store manifest
            if not os.path.exists(temporary_manifest_storage):
                os.mkdir(temporary_manifest_storage)
            # create temporary folders for storing manifests
            download_location = create_temp_folder(temporary_manifest_storage)
        else:
            download_location=CONFIG.manifest_folder
        manifest_data = self.syn.get(
                self.manifest_id,
                downloadLocation=download_location,
                ifcollision="overwrite.local",
            )
        return manifest_data

    def _entity_type_checking(self) -> str:
        """
        check the entity type of the id that needs to be downloaded
        Return: 
             if the entity type is wrong, raise an error
        """
        # check the type of entity
        entity_type = entity_type_mapping(self.syn, self.manifest_id)
        if entity_type  != "file":
            logger.error(f'You are using entity type: {entity_type}. Please provide a file ID')

    @staticmethod
    def download_manifest(self, newManifestName: str="", manifest_df: pd.DataFrame=pd.DataFrame()) -> Union[str,File]:
        """
        Download a manifest based on a given manifest id. 
        Args:
            newManifestName(optional): new name of a manifest that gets downloaded.
            manifest_df(optional): a dataframe containing name and id of manifests in a given asset view
        Return: 
            manifest_data: synapse entity file object
        """

        # enables retrying if user does not have access to uncensored manifest
        # pass synID to synapseclient.Synapse.get() method to download (and overwrite) file to a location
        manifest_data = ""

        # check entity type
        self._entity_type_checking()

        # download a manifest
        try:
            manifest_data = self._download_manifest_to_folder()
        except(SynapseUnmetAccessRestrictions, SynapseAuthenticationError):
            # if there's an error getting an uncensored manifest, try getting the censored manifest
            if not manifest_df.empty:
                censored_regex=re.compile('.*censored.*')
                censored = manifest_df['name'].str.contains(censored_regex)
                new_manifest_id=manifest_df[censored]["id"][0]
                self.manifest_id = new_manifest_id
                try: 
                    manifest_data = self._download_manifest_to_folder()
                except (SynapseUnmetAccessRestrictions, SynapseAuthenticationError) as e:
                    raise PermissionError("You don't have access to censored and uncensored manifests in this dataset.") from e
            else:
                logger.error(f"You don't have access to the requested resource: {self.manifest_id}")

        if newManifestName and os.path.exists(manifest_data.get('path')):
            # Rename the file we just made to the new name
            new_manifest_filename = newManifestName + '.csv'

            # get location of existing manifest. The manifest that will be renamed should live in the same folder as existing manifest.
            parent_folder = os.path.dirname(manifest_data.get('path'))

            new_manifest_path_name = os.path.join(parent_folder, new_manifest_filename)
            os.rename(manifest_data['path'], new_manifest_path_name)

            # Update file names/paths in manifest_data
            manifest_data['name'] = new_manifest_filename
            manifest_data['filename'] = new_manifest_filename
            manifest_data['path'] = new_manifest_path_name
        return manifest_data

class SynapseStorage(BaseStorage):
    """Implementation of Storage interface for datasets/files stored on Synapse.
    Provides utilities to list files in a specific project; update files annotations, create fileviews, etc.

    TODO: Need to define the interface and rename and/or refactor some of the methods below.
    """

    def __init__(
        self,
        token: str = None,  # optional parameter retrieved from browser cookie
        access_token: str = None,
        project_scope: List = None,
    ) -> None:
        """Initializes a SynapseStorage object.
        Args:
            syn: an object of type synapseclient.
            token: optional token parameter (typically a 'str') as found in browser cookie upon login to synapse.
            access_token: optional access token (personal or oauth)
            TODO: move away from specific project setup and work with an interface that Synapse specifies (e.g. based on schemas).
        Exceptions:
            KeyError: when the 'storage' config object is missing values for essential keys.
            AttributeError: when the 'storageFileview' attribute (of class SynapseStorage) does not have a value associated with it.
            synapseclient.core.exceptions.SynapseHTTPError: check if the current user has permission to access the Synapse entity.
            ValueError: when Admin fileview cannot be found (describe further).
        Typical usage example:
            syn_store = SynapseStorage()
        """
        # TODO: turn root_synapse_cache to a parameter in init
        self.syn = self.login(token, access_token)
        self.project_scope = project_scope
        self.storageFileview = CONFIG.synapse_master_fileview_id
        self.manifest = CONFIG.synapse_manifest_basename
        self.root_synapse_cache = "/root/.synapseCache"
        self._query_fileview()

    def _purge_synapse_cache(self, maximum_storage_allowed_cache_gb=1):
        """
        Purge synapse cache if it exceeds a certain size. Default to 1GB. 
        Args:
            maximum_storage_allowed_cache_gb: the maximum storage allowed before purging cache. Default is 1 GB. 
        """
        # try clearing the cache
        # scan a directory and check size of files
        if os.path.exists(self.root_synapse_cache):
            maximum_storage_allowed_cache_bytes = convert_gb_to_bytes(maximum_storage_allowed_cache_gb)
            nbytes = get_dir_size(self.root_synapse_cache)
            dir_size_bytes = check_synapse_cache_size(directory=self.root_synapse_cache)
            # if 1 GB has already been taken, purge cache before 15 min
            if dir_size_bytes >= maximum_storage_allowed_cache_bytes:
                num_of_deleted_files = clear_synapse_cache(self.syn.cache, minutes=15)
                logger.info(f'{num_of_deleted_files}  files have been deleted from {self.root_synapse_cache}')
            else:
                # on AWS, OS takes around 14-17% of our ephemeral storage (20GiB)
                # instead of guessing how much space that we left, print out .synapseCache here
                logger.info(f'the total size of .synapseCache is: {nbytes} bytes')

    def _query_fileview(self):
        self._purge_synapse_cache()
        try:
            self.storageFileview = CONFIG.synapse_master_fileview_id
            self.manifest = CONFIG.synapse_manifest_basename
            if self.project_scope:
                self.storageFileviewTable = self.syn.tableQuery(
                    f"SELECT * FROM {self.storageFileview} WHERE projectId IN {tuple(self.project_scope + [''])}"
                    ).asDataFrame()
            else:
                # get data in administrative fileview for this pipeline
                self.storageFileviewTable = self.syn.tableQuery(
                    "SELECT * FROM " + self.storageFileview
                ).asDataFrame()
        except SynapseHTTPError:
            raise AccessCredentialsError(self.storageFileview)    

    @staticmethod
    def login(token=None, access_token=None):
        # If no token is provided, try retrieving access token from environment
        if not token and not access_token:
            access_token = os.getenv("SYNAPSE_ACCESS_TOKEN")

        # login using a token
        if token:
            syn = synapseclient.Synapse()

            try:
                syn.login(sessionToken=token, silent=True)
            except synapseclient.core.exceptions.SynapseHTTPError:
                raise ValueError("Please make sure you are logged into synapse.org.")
        elif access_token:
            try:
                syn = synapseclient.Synapse()
                syn.default_headers["Authorization"] = f"Bearer {access_token}"
            except synapseclient.core.exceptions.SynapseHTTPError:
                raise ValueError("No access to resources. Please make sure that your token is correct")
        else:
            # login using synapse credentials provided by user in .synapseConfig (default) file
            syn = synapseclient.Synapse(configPath=CONFIG.synapse_configuration_path)
            syn.login(silent=True)
        return syn

    def missing_entity_handler(method):
        def wrapper(*args, **kwargs):
            try:
                return method(*args, **kwargs)
            except(SynapseHTTPError) as ex:
                str_message = str(ex).replace("\n","")
                if 'trash' in str_message or 'does not exist' in str_message:
                    logging.warning(str_message)
                    return None
                else:
                    raise ex
        return wrapper

    def getStorageFileviewTable(self):
        """ Returns the storageFileviewTable obtained during initialization.
        """
        return self.storageFileviewTable

    def getPaginatedRestResults(self, currentUserId: str) -> Dict[str, str]:
        """Gets the paginated results of the REST call to Synapse to check what projects the current user has access to.

        Args:
            currentUserId: synapse id for the user whose projects we want to get.

        Returns:
            A dictionary with a next page token and the results.
        """
        all_results = self.syn.restGET(
            "/projects/user/{principalId}".format(principalId=currentUserId)
        )

        while (
            "nextPageToken" in all_results
        ):  # iterate over next page token in results while there is any
            results_token = self.syn.restGET(
                "/projects/user/{principalId}?nextPageToken={nextPageToken}".format(
                    principalId=currentUserId,
                    nextPageToken=all_results["nextPageToken"],
                )
            )
            all_results["results"].extend(results_token["results"])

            if "nextPageToken" in results_token:
                all_results["nextPageToken"] = results_token["nextPageToken"]
            else:
                del all_results["nextPageToken"]

        return all_results

    def getStorageProjects(self, project_scope: List = None) -> List[str]:
        """Gets all storage projects the current user has access to, within the scope of the 'storageFileview' attribute.

        Returns:
            A list of storage projects the current user has access to; the list consists of tuples (projectId, projectName).
        """

        # get the set of all storage Synapse project accessible for this pipeline
        storageProjects = self.storageFileviewTable["projectId"].unique()

        # get the set of storage Synapse project accessible for this user

        # get current user name and user ID
        currentUser = self.syn.getUserProfile()
        currentUserName = currentUser.userName
        currentUserId = currentUser.ownerId

        # get a list of projects from Synapse
        currentUserProjects = self.getPaginatedRestResults(currentUserId)

        # prune results json filtering project id
        currentUserProjects = [
            currentUserProject.get("id")
            for currentUserProject in currentUserProjects["results"]
        ]

        # find set of user projects that are also in this pipeline's storage projects set
        storageProjects = list(set(storageProjects) & set(currentUserProjects))
        
        # Limit projects to scope if specified
        if project_scope:
            storageProjects = list(set(storageProjects) & set(project_scope))

            if not storageProjects:
                raise Warning(
                    f"There are no projects that the user has access to that match the criteria of the specified project scope: {project_scope}"
                )
        
        # prepare a return list of project IDs and names
        projects = []
        for projectId in storageProjects:
            projectName = self.syn.get(projectId, downloadFile=False).name
            projects.append((projectId, projectName))

        sorted_projects_list = sorted(projects, key=lambda tup: tup[0])

        return sorted_projects_list

    def getStorageDatasetsInProject(self, projectId: str) -> List[str]:
        """Gets all datasets in folder under a given storage project that the current user has access to.

        Args:
            projectId: synapse ID of a storage project.

        Returns:
            A list of datasets within the given storage project; the list consists of tuples (datasetId, datasetName).
            None: If the projectId cannot be found on Synapse.
        """

        # select all folders and fetch their names from within the storage project;
        # if folder content type is defined, only select folders that contain datasets
        areDatasets = False
        if "contentType" in self.storageFileviewTable.columns:
            foldersTable = self.storageFileviewTable[
                (self.storageFileviewTable["contentType"] == "dataset")
                & (self.storageFileviewTable["projectId"] == projectId)
            ]
            areDatasets = True
        else:
            foldersTable = self.storageFileviewTable[
                (self.storageFileviewTable["type"] == "folder")
                & (self.storageFileviewTable["parentId"] == projectId)
            ]

        # get an array of tuples (folderId, folderName)
        # some folders are part of datasets; others contain datasets
        # each dataset parent is the project; folders part of a dataset have another folder as a parent
        # to get folders if and only if they contain datasets for each folder
        # check if folder's parent is the project; if so that folder contains a dataset,
        # unless the folder list has already been filtered to dataset folders based on contentType attribute above

        datasetList = []
        folderProperties = ["id", "name"]
        for folder in list(
            foldersTable[folderProperties].itertuples(index=False, name=None)
        ):
            datasetList.append(folder)

        sorted_dataset_list = sorted(datasetList, key=lambda tup: tup[0])

        return sorted_dataset_list

    def getFilesInStorageDataset(
        self, datasetId: str, fileNames: List = None, fullpath: bool = True
    ) -> List[Tuple[str, str]]:
        """Gets all files in a given dataset folder.

        Args:
            datasetId: synapse ID of a storage dataset.
            fileNames: get a list of files with particular names; defaults to None in which case all dataset files are returned (except bookkeeping files, e.g.
            metadata manifests); if fileNames is not None, all files matching the names in the fileNames list are returned if present.
            fullpath: if True return the full path as part of this filename; otherwise return just base filename

        Returns:
            A list of files; the list consists of tuples (fileId, fileName).

        Raises:
            ValueError: Dataset ID not found.
        """

        # select all files within a given storage dataset folder (top level folder in a Synapse storage project or folder marked with contentType = 'dataset')
        walked_path = synapseutils.walk(self.syn, datasetId, includeTypes=["folder", "file"])

        file_list = []

        # iterate over all results
        for dirpath, dirname, filenames in walked_path:

            # iterate over all files in a folder
            for filename in filenames:

                if (not "manifest" in filename[0] and not fileNames) or (
                    fileNames and filename[0] in fileNames
                ):

                    # don't add manifest to list of files unless it is specified in the list of specified fileNames; return all found files
                    # except the manifest if no fileNames have been specified
                    # TODO: refactor for clarity/maintainability

                    if fullpath:
                        # append directory path to filename
                        filename = (dirpath[0] + "/" + filename[0], filename[1])

                    # add file name file id tuple, rearranged so that id is first and name follows
                    file_list.append(filename[::-1])

        return file_list

    def _get_manifest_id(self, manifest: pd.DataFrame) -> str:
        """If both censored and uncensored manifests are present, return uncensored manifest; if only one manifest is present, return manifest id of that manifest; if more than two manifests are present, return the manifest id of the first one. 
        Args:
        manifest: a dataframe contains name and id of manifests in a given asset view

        Return: 
        manifest_syn_id: id of a given censored or uncensored manifest
        """ 
        censored_regex=re.compile('.*censored.*')
        censored = manifest['name'].str.contains(censored_regex)
        if any(censored):
            # Try to use uncensored manifest first
            not_censored=~censored
            if any(not_censored):
                manifest_syn_id=manifest[not_censored]["id"][0]
            # if only censored manifests are available, just use the first censored manifest
            else: 
                manifest_syn_id = manifest["id"][0]

        #otherwise, use the first (implied only) version that exists
        else:
            manifest_syn_id = manifest["id"][0]
        
        return manifest_syn_id

    def getDatasetManifest(
        self, datasetId: str, downloadFile: bool = False, newManifestName: str='',
    ) -> Union[str, File]:
        """Gets the manifest associated with a given dataset.

        Args:
            datasetId: synapse ID of a storage dataset.
            downloadFile: boolean argument indicating if manifest file in dataset should be downloaded or not.
            newManifestName: new name of a manifest that gets downloaded 

        Returns:
            manifest_syn_id (String): Synapse ID of exisiting manifest file.
            manifest_data (synapseclient.entity.File): Synapse entity if downloadFile is True.
            "" (String): No pre-exisiting manifest in dataset.
        """
        manifest_data = ""

        # get a list of files containing the manifest for this dataset (if any)
        all_files = self.storageFileviewTable

        # construct regex based on manifest basename in the config 
        manifest_re=re.compile(os.path.basename(self.manifest)+".*.[tc]sv")

        # search manifest based on given manifest basename regex above
        # and return a dataframe containing name and id of manifests in a given asset view
        manifest = all_files[
            (all_files['name'].str.contains(manifest_re,regex=True))
            & (all_files["parentId"] == datasetId)
        ]

        manifest = manifest[["id", "name"]]
        
        # if there is no pre-exisiting manifest in the specified dataset
        if manifest.empty:
            logger.warning(f"Could not find a manifest that fits basename {self.manifest} in asset view and dataset {datasetId}")
            return ""

        # if there is an exisiting manifest
        else:
            manifest_syn_id = self._get_manifest_id(manifest)
            if downloadFile: 
                md = ManifestDownload(self.syn, manifest_id=manifest_syn_id)
                manifest_data = ManifestDownload.download_manifest(md, newManifestName=newManifestName, manifest_df=manifest)
                ## TO DO: revisit how downstream code handle manifest_data. If the downstream code would break when manifest_data is an empty string, 
                ## then we should catch the error here without returning an empty string. 
                if not manifest_data:
                    logger.debug(f"No manifest data returned. Please check if you have successfully downloaded manifest: {manifest_syn_id}")
                return manifest_data
            return manifest_syn_id

    def getDataTypeFromManifest(self, manifestId:str):
        """Fetch a manifest and return data types of all columns
        Args: 
            manifestId: synapse ID of a manifest
        """
        # get manifest file path 
        manifest_filepath = self.syn.get(manifestId).path

        # load manifest dataframe 
        manifest = load_df(manifest_filepath, preserve_raw_input=False, data_model=False)

        # convert the dataFrame to use best possible dtypes.
        manifest_new = manifest.convert_dtypes()

        # get data types of columns
        result = manifest_new.dtypes.to_frame('dtypes').reset_index()

        # return the result as a dictionary 
        result_dict = result.set_index('index')['dtypes'].astype(str).to_dict()


        return result_dict

    def _get_files_metadata_from_dataset(self, datasetId: str, only_new_files: bool, manifest:pd.DataFrame=None) -> Optional[dict]:
        """retrieve file ids under a particular datasetId

        Args:
            datasetId (str): a dataset id 
            only_new_files (bool): if only adding new files that are not already exist 
            manifest (pd.DataFrame): metadata manifest dataframe. Default to None. 

        Returns:
            a dictionary that contains filename and entityid under a given datasetId or None if there is nothing under a given dataset id are not available
        """
        dataset_files = self.getFilesInStorageDataset(datasetId)
        if dataset_files:
            dataset_file_names_id_dict = self._get_file_entityIds(dataset_files, only_new_files=only_new_files, manifest=manifest)
            return dataset_file_names_id_dict
        else:
            return None

    def add_entity_id_and_filename(self,  datasetId: str, manifest: pd.DataFrame) -> pd.DataFrame:
        """add entityid and filename column to an existing manifest assuming entityId column is not already present

        Args:
            datasetId (str): dataset syn id
            manifest (pd.DataFrame): existing manifest dataframe, assuming this dataframe does not have an entityId column and Filename column is present but completely empty 

        Returns:
            pd.DataFrame: returns a pandas dataframe 
        """
        # get file names and entity ids of a given dataset 
        dataset_files_dict = self._get_files_metadata_from_dataset(datasetId, only_new_files=False)

        if dataset_files_dict: 
            # turn manifest dataframe back to a dictionary for operation 
            manifest_dict = manifest.to_dict('list')

            # update Filename column
            # add entityId column to the end
            manifest_dict.update(dataset_files_dict)
            
            # if the component column exists in existing manifest, fill up that column 
            if "Component" in manifest_dict.keys():
                manifest_dict["Component"] = manifest_dict["Component"] * max(1, len(manifest_dict["Filename"]))
            
            # turn dictionary back to a dataframe
            manifest_df_index = pd.DataFrame.from_dict(manifest_dict, orient='index')
            manifest_df_updated = manifest_df_index.transpose()

            # fill na with empty string
            manifest_df_updated = manifest_df_updated.fillna("")

            # drop index
            manifest_df_updated = manifest_df_updated.reset_index(drop=True)

            return manifest_df_updated
        else:
            return manifest

    def fill_in_entity_id_filename(self, datasetId: str, manifest: pd.DataFrame) -> Tuple[List, pd.DataFrame]:
        """fill in Filename column and EntityId column. EntityId column and Filename column will be created if not already present. 

        Args:
            datasetId (str): dataset syn id
            manifest (pd.DataFrame): existing manifest dataframe.

        Returns:
            Tuple[List, pd.DataFrame]: a list of synIds that are under a given datasetId folder and updated manifest dataframe
        """
        # get dataset file names and entity id as a list of tuple
        dataset_files = self.getFilesInStorageDataset(datasetId)

        # update manifest with additional filenames, if any
        # note that if there is an existing manifest and there are files in the dataset
        # the columns Filename and entityId are assumed to be present in manifest schema
        # TODO: use idiomatic panda syntax
        if dataset_files:
            new_files = self._get_file_entityIds(dataset_files=dataset_files, only_new_files=True, manifest=manifest)

            # update manifest so that it contains new dataset files
            new_files = pd.DataFrame(new_files)
            manifest = (
                    pd.concat([manifest, new_files], sort=False)
                    .reset_index()
                    .drop("index", axis=1)
            )

        manifest = manifest.fillna("") 
        return dataset_files, manifest
        
    def updateDatasetManifestFiles(self, DME: DataModelGraphExplorer, datasetId: str, store:bool = True) -> Union[Tuple[str, pd.DataFrame], None]:
        """Fetch the names and entity IDs of all current files in dataset in store, if any; update dataset's manifest with new files, if any.

        Args:
            DME: DataModelGraphExplorer Instance
            datasetId: synapse ID of a storage dataset.
            store: if set to True store updated manifest in asset store; if set to False
            return a Pandas dataframe containing updated manifest but do not store to asset store


        Returns:
            Synapse ID of updated manifest and Pandas dataframe containing the updated manifest. 
            If there is no existing manifest return None
        """

        # get existing manifest Synapse ID
        manifest_id = self.getDatasetManifest(datasetId)

        # if there is no manifest return None
        if not manifest_id:
            return None

        manifest_filepath = self.syn.get(manifest_id).path
        manifest = load_df(manifest_filepath)

        # update manifest with additional filenames, if any
        # note that if there is an existing manifest and there are files in the dataset
        # the columns Filename and entityId are assumed to be present in manifest schema
        # TODO: use idiomatic panda syntax

        dataset_files, manifest = self.fill_in_entity_id_filename(datasetId, manifest)
        if dataset_files:
            # update the manifest file, so that it contains the relevant entity IDs
            if store:
                manifest.to_csv(manifest_filepath, index=False)

                # store manifest and update associated metadata with manifest on Synapse
                manifest_id = self.associateMetadataWithFiles(DME, manifest_filepath, datasetId)

        
        return manifest_id, manifest
    
    def _get_file_entityIds(self, dataset_files: List,  only_new_files: bool = False, manifest: pd.DataFrame = None):
        """
        Get a dictionary of files in a dataset. Either files that are not in the current manifest or all files
        
        Args:
            manifest: metadata manifest
            dataset_file: List of all files in a dataset
            only_new_files: boolean to control whether only new files are returned or all files in the dataset
        Returns:
            files: dictionary of file names and entityIDs, with scope as specified by `only_new_files`
        """
        files = {"Filename": [], "entityId": []}

        if only_new_files:
            if manifest is None:
                raise UnboundLocalError(
                    "No manifest was passed in, a manifest is required when `only_new_files` is True."
                )
            
            # find new files (that are not in the current manifest) if any
            for file_id, file_name in dataset_files:
                if not file_id in manifest["entityId"].values:
                    files["Filename"].append(file_name)
                    files["entityId"].append(file_id)
        else:
            # get all files
            for file_id, file_name in dataset_files:
                files["Filename"].append(file_name)
                files["entityId"].append(file_id)

        return files

    def getProjectManifests(self, projectId: str) -> List[str]:
        """Gets all metadata manifest files across all datasets in a specified project.

        Returns: A list of datasets per project; metadata manifest Synapse ID for each dataset; and the corresponding schema component of the manifest
                 as a list of tuples, one for each manifest:
                    [
                        (
                            (datasetId, dataName),
                            (manifestId, manifestName),
                            (componentSchemaLabel, componentSchemaLabel) TODO: # get component name from schema
                        ),
                        ...
                    ]

        TODO: Return manifest URI instead of Synapse ID for interoperability with other implementations of a store interface
        """
        component=None
        entity=None
        manifests = []

        datasets = self.getStorageDatasetsInProject(projectId)

        for (datasetId, datasetName) in datasets:
            # encode information about the manifest in a simple list (so that R clients can unpack it)
            # eventually can serialize differently
                
            # Get synID of manifest for a dataset
            manifestId = self.getDatasetManifest(datasetId)

            # If a manifest exists, get the annotations for it, else return base 'manifest' tuple
            if manifestId:
                annotations = self.getFileAnnotations(manifestId)

                # If manifest has annotations specifying component, use that
                if annotations and 'Component' in annotations:
                    component = annotations['Component']
                    entity = self.syn.get(manifestId, downloadFile=False)
                    manifest_name = entity["properties"]["name"]

                # otherwise download the manifest and parse for information
                elif not annotations or 'Component' not in annotations:
                    logging.debug(
                        f"No component annotations have been found for manifest {manifestId}. "
                        "The manifest will be downloaded and parsed instead. "
                        "For increased speed, add component annotations to manifest."
                        )

                    manifest_info = self.getDatasetManifest(datasetId,downloadFile=True)
                    manifest_name = manifest_info["properties"].get("name", "")

                    if not manifest_name:
                        logger.error(f'Failed to download manifests from {datasetId}') 

                    manifest_path = manifest_info["path"]

                    manifest_df = load_df(manifest_path)

                    # Get component from component column if it exists
                    if "Component" in manifest_df and not manifest_df["Component"].empty:
                        list(set(manifest_df['Component']))
                        component = list(set(manifest_df["Component"]))

                        #Added to address issues raised during DCA testing
                        if '' in component:
                            component.remove('')

                        if len(component) == 1:
                            component = component[0]
                        elif len(component) > 1:
                            logging.warning(
                            f"Manifest {manifestId} is composed of multiple components. Schematic does not support mulit-component manifests at this time."
                            "Behavior of manifests with multiple components is undefined"
                            )
            else:
                manifest_name = ""
                component = None              
            if component:
                manifest = (
                    (datasetId, datasetName),
                    (manifestId, manifest_name),
                    (component, component),
                )
            elif manifestId:
                logging.debug(f"Manifest {manifestId} does not have an associated Component")
                manifest = (
                    (datasetId, datasetName),
                    (manifestId, manifest_name),
                    ("", ""),
                )
            else:
                manifest = (
                    (datasetId, datasetName),
                    ("", ""),
                    ("", ""),
                )

            if manifest:
                manifests.append(manifest)
                
        return manifests

    def upload_project_manifests_to_synapse(self, projectId: str) -> List[str]:
        """Upload all metadata manifest files across all datasets in a specified project as tables in Synapse.

        Returns: String of all the manifest_table_ids of all the manifests that have been loaded.
        """

        manifests = []
        manifest_loaded = []
        datasets = self.getStorageDatasetsInProject(projectId)

        for (datasetId, datasetName) in datasets:
            # encode information about the manifest in a simple list (so that R clients can unpack it)
            # eventually can serialize differently

            manifest = ((datasetId, datasetName), ("", ""), ("", ""))

            manifest_info = self.getDatasetManifest(datasetId, downloadFile=True)
            if manifest_info:
                manifest_id = manifest_info["properties"]["id"]
                manifest_name = manifest_info["properties"]["name"]
                manifest_path = manifest_info["path"]
                manifest_df = load_df(manifest_path)
                manifest_table_id = uploadDB(manifest, datasetId, datasetName)
                manifest_loaded.append(datasetName)
        return manifest_loaded

    def upload_annotated_project_manifests_to_synapse(self, projectId:str, path_to_json_ld: str, dry_run: bool = False) -> List[str]:
        '''
        Purpose:
            For all manifests in a project, upload them as a table and add annotations manifest csv.
            Assumes the manifest is already present as a CSV in a dataset in the project.

        '''
        # Instantiate DataModelParser
        data_model_parser = DataModelParser(path_to_data_model = path_to_json_ld)
        #Parse Model
        parsed_data_model = data_model_parser.parse_model()

        # Instantiate DataModelGraph
        data_model_grapher = DataModelGraph(parsed_data_model)

        # Generate graph
        graph_data_model = data_model_grapher.generate_data_model_graph()

        #Instantiate DataModelGraphExplorer
        DME = DataModelGraphExplorer(graph_data_model)

        manifests = []
        manifest_loaded = []
        datasets = self.getStorageDatasetsInProject(projectId)
        for (datasetId, datasetName) in datasets:
            # encode information about the manifest in a simple list (so that R clients can unpack it)
            # eventually can serialize differently

            manifest = ((datasetId, datasetName), ("", ""), ("", ""))
            manifests.append(manifest)

            manifest_info = self.getDatasetManifest(datasetId, downloadFile=True)

            if manifest_info:
                manifest_id = manifest_info["properties"]["id"]
                manifest_name = manifest_info["properties"]["name"]
                manifest_path = manifest_info["path"]
                manifest = ((datasetId, datasetName), (manifest_id, manifest_name), ("", ""))
                if not dry_run:
                    manifest_syn_id = self.associateMetadataWithFiles(DME, manifest_path, datasetId, manifest_record_type='table')
                manifest_loaded.append(manifest)
            
        return manifests, manifest_loaded


    def move_entities_to_new_project(self, projectId: str, newProjectId: str, returnEntities: bool = False, dry_run: bool = False):
        """
        For each manifest csv in a project, look for all the entitiy ids that are associated.
        Look up the entitiy in the files, move the entity to new project.
        """

        manifests = []
        manifest_loaded = []
        datasets = self.getStorageDatasetsInProject(projectId)
        if datasets:
            for (datasetId, datasetName) in datasets:
                # encode information about the manifest in a simple list (so that R clients can unpack it)
                # eventually can serialize differently

                manifest = ((datasetId, datasetName), ("", ""), ("", ""))
                manifests.append(manifest)

                manifest_info = self.getDatasetManifest(datasetId, downloadFile=True)
                if manifest_info:
                    manifest_id = manifest_info["properties"]["id"]
                    manifest_name = manifest_info["properties"]["name"]
                    manifest_path = manifest_info["path"]
                    manifest_df = load_df(manifest_path)

                    manifest = ((datasetId, datasetName), (manifest_id, manifest_name), ("", ""))
                    manifest_loaded.append(manifest)

                    annotation_entities = self.storageFileviewTable[
                            (self.storageFileviewTable['id'].isin(manifest_df['entityId']))
                            & (self.storageFileviewTable['type'] == 'folder')
                        ]['id']

                    if returnEntities:
                        for entityId in annotation_entities: 
                            if not dry_run:
                                self.syn.move(entityId, datasetId)
                            else:
                                logging.info(f"{entityId} will be moved to folder {datasetId}.")
                    else:                
                        # generate project folder
                        archive_project_folder = Folder(projectId+'_archive', parent = newProjectId)
                        archive_project_folder = self.syn.store(archive_project_folder)
        
                        # generate dataset folder
                        dataset_archive_folder = Folder("_".join([datasetId,datasetName,'archive']), parent = archive_project_folder.id)
                        dataset_archive_folder = self.syn.store(dataset_archive_folder)                    

                        for entityId in annotation_entities:
                            # move entities to folder
                            if not dry_run:
                                self.syn.move(entityId, dataset_archive_folder.id)
                            else:
                                logging.info(f"{entityId} will be moved to folder {dataset_archive_folder.id}.")
        else:
            raise LookupError(
                f"No datasets were found in the specified project: {projectId}. Re-check specified master_fileview in CONFIG and retry."
            )
        return manifests, manifest_loaded

    def get_synapse_table(self, synapse_id: str) -> Tuple[pd.DataFrame, CsvFileTable]:
        """Download synapse table as a pd dataframe; return table schema and etags as results too

        Args:
            synapse_id: synapse ID of the table to query
        """

        results = self.syn.tableQuery("SELECT * FROM {}".format(synapse_id))
        df = results.asDataFrame(rowIdAndVersionInIndex=False)

        return df, results

    def _get_tables(self, datasetId: str = None, projectId: str = None) -> List[Table]:
        if projectId:
            project = projectId
        elif datasetId:
            project = self.syn.get(self.getDatasetProject(datasetId))
        
        return list(self.syn.getChildren(project, includeTypes=["table"]))

    def get_table_info(self, datasetId: str = None, projectId: str = None) -> List[str]:
        """Gets the names of the tables in the schema
        Can pass in a synID for a dataset or project
        Returns:
            list[str]: A list of table names
        """
        tables = self._get_tables(datasetId = datasetId, projectId = projectId)
        if tables:
            return {table["name"]: table["id"] for table in tables}
        else: 
            return {None:None}

    @missing_entity_handler
    def uploadDB(self, 
        DME: DataModelGraphExplorer, 
        manifest: pd.DataFrame, 
        datasetId: str, 
        table_name: str, 
        restrict: bool = False, 
        useSchemaLabel: bool = True, 
        table_manipulation: str = 'replace',
        ):
        """
        Method to upload a database to an asset store. In synapse, this will upload a metadata table
        
        Args:
            DME: DataModelGraphExplorer object
            manifest: pd.Df manifest to upload
            datasetId: synID of the dataset for the manifest
            table_name: name of the table to be uploaded
            restrict: bool, whether or not the manifest contains sensitive data that will need additional access restrictions 
            useSchemaLabel: bool whether to use schemaLabel (True) or display label (False)
            existingTableId: str of the synId of the existing table, if one already exists
            table_manipulation: str, 'replace' or 'upsert', in the case where a manifest already exists, should the new metadata replace the existing (replace) or be added to it (upsert)

        Returns:
            manifest_table_id: synID of the uploaded table
            manifest: the original manifset
            table_manifest: manifest formatted appropriately for the table
        
        """
        

        col_schema, table_manifest = self.formatDB(DME, manifest, useSchemaLabel)

        manifest_table_id = self.buildDB(datasetId, table_name, col_schema, table_manifest, table_manipulation, DME, restrict,)

        return manifest_table_id, manifest, table_manifest

    def formatDB(self, DME, manifest, useSchemaLabel):
        """
        Method to format a manifest appropriatly for upload as table
        
        Args:
            DME: DataModelGraphExplorer object
            manifest: pd.Df manifest to upload
            useSchemaLabel: bool whether to use schemaLabel (True) or display label (False)

        Returns:
            col_schema: schema for table columns: type, size, etc
            table_manifest: formatted manifest
        
        """
        # Rename the manifest columns to display names to match fileview

        blacklist_chars = ['(', ')', '.', ' ', '-']
        manifest_columns = manifest.columns.tolist()

        table_manifest=deepcopy(manifest)

        if useSchemaLabel:
            cols = [
                get_class_label_from_display_name(
                    str(col)
                    ).translate({ord(x): '' for x in blacklist_chars})
                for col in manifest_columns
            ]

            cols = list(map(lambda x: x.replace('EntityId', 'entityId'), cols))


            # Reset column names in table manifest
            table_manifest.columns = cols

        #move entity id to end of df
        entity_col = table_manifest.pop('entityId')
        table_manifest.insert(len(table_manifest.columns), 'entityId', entity_col)

        # Get the column schema
        col_schema = as_table_columns(table_manifest)

        # Set Id column length to 64 (for some reason not being auto set.)
        for i, col in enumerate(col_schema):
            if col['name'].lower() == 'id':
                col_schema[i]['maximumSize'] = 64

        return col_schema, table_manifest

    def buildDB(self,  
        datasetId: str, 
        table_name: str, 
        col_schema: List,
        table_manifest: pd.DataFrame,
        table_manipulation: str,
        DME: DataModelGraphExplorer,  
        restrict: bool = False,
        
        ):
        """
        Method to construct the table appropriately: create new table, replace existing, or upsert new into existing
        Calls TableOperations class to execute 
        
        Args:
            datasetId: synID of the dataset for the manifest
            table_name: name of the table to be uploaded
            col_schema: schema for table columns: type, size, etc from `formatDB`
            table_manifest: formatted manifest that can be uploaded as a table
            table_manipulation: str, 'replace' or 'upsert', in the case where a manifest already exists, should the new metadata replace the existing (replace) or be added to it (upsert)
            restrict: bool, whether or not the manifest contains sensitive data that will need additional access restrictions 

        Returns:
            manifest_table_id: synID of the uploaded table
        
        """
        table_info = self.get_table_info(datasetId = datasetId)
        # Put table manifest onto synapse
        schema = Schema(name=table_name, columns=col_schema, parent=self.getDatasetProject(datasetId))

        if table_name in table_info:
            existingTableId = table_info[table_name]
        else:
            existingTableId = None


        tableOps = TableOperations(
            synStore = self,  
            tableToLoad = table_manifest,
            tableName = table_name,
            datasetId = datasetId, 
            existingTableId = existingTableId,
            restrict = restrict,
            )

        if not table_manipulation or table_name not in table_info.keys():
            manifest_table_id = tableOps.createTable(columnTypeDict=col_schema, specifySchema=True,)
        elif table_name in table_info.keys() and table_info[table_name]:

            if table_manipulation.lower() == 'replace':
                manifest_table_id = tableOps.replaceTable(specifySchema = True, columnTypeDict=col_schema,)
            elif table_manipulation.lower() == 'upsert':
                manifest_table_id = tableOps.upsertTable(DME=DME,)
            elif table_manipulation.lower() == 'update':
                manifest_table_id = tableOps.updateTable()



        if table_manipulation and table_manipulation.lower() == 'upsert':
            existing_tables=self.get_table_info(datasetId=datasetId)
            tableId=existing_tables[table_name]
            annos = self.syn.get_annotations(tableId)
            annos['primary_key'] = table_manifest['Component'][0] + "_id"
            annos = self.syn.set_annotations(annos)

        return manifest_table_id


    def upload_manifest_file(self, manifest, metadataManifestPath, datasetId, restrict_manifest, component_name = ''):
        # Update manifest to have the new entityId column
        manifest.to_csv(metadataManifestPath, index=False)

        # store manifest to Synapse as a CSV
        # update file name
        file_name_full = metadataManifestPath.split('/')[-1]
        file_extension = file_name_full.split('.')[-1]

        # Differentiate "censored" and "uncensored" manifest
        if "censored" in file_name_full: 
            file_name_new = os.path.basename(CONFIG.synapse_manifest_basename) + "_" + component_name + "_censored" + '.' + file_extension
        else: 
            file_name_new = os.path.basename(CONFIG.synapse_manifest_basename) + "_" + component_name + '.' + file_extension

        manifestSynapseFile = File(
            metadataManifestPath,
            description="Manifest for dataset " + datasetId,
            parent=datasetId,
            name=file_name_new
        )

        manifest_synapse_file_id = self.syn.store(manifestSynapseFile, isRestricted = restrict_manifest).id
        changeFileMetaData(syn = self.syn, entity = manifest_synapse_file_id, downloadAs = file_name_new)
        
        return manifest_synapse_file_id

    @missing_entity_handler
    def format_row_annotations(self, DME, row, entityId, hideBlanks):
        # prepare metadata for Synapse storage (resolve display name into a name that Synapse annotations support (e.g no spaces, parenthesis)
        # note: the removal of special characters, will apply only to annotation keys; we are not altering the manifest
        # this could create a divergence between manifest column and annotations. this should be ok for most use cases.
        # columns with special characters are outside of the schema
        metadataSyn = {}
        blacklist_chars = ['(', ')', '.', ' ', '-']
        
        for k, v in row.to_dict().items():

            keySyn = get_class_label_from_display_name(str(k)).translate({ord(x): '' for x in blacklist_chars})

            # Skip `Filename` and `ETag` columns when setting annotations
            if keySyn in ["Filename", "ETag", "eTag"]:
                continue

            # truncate annotation values to 500 characters if the
            # size of values is greater than equal to 500 characters
            # add an explicit [truncatedByDataCuratorApp] message at the end
            # of every truncated message to indicate that the cell value
            # has been truncated
            if isinstance(v, str) and len(v) >= 500:
                v = v[0:472] + "[truncatedByDataCuratorApp]"

            metadataSyn[keySyn] = v
        # set annotation(s) for the various objects/items in a dataset on Synapse
        annos = self.syn.get_annotations(entityId)
        csv_list_regex=comma_separated_list_regex()
        for anno_k, anno_v in metadataSyn.items():
            
            # Remove keys with nan or empty string values from dict of annotations to be uploaded
            # if present on current data annotation
            if hideBlanks and (anno_v == '' or (isinstance(anno_v,float) and np.isnan(anno_v))):
                annos.pop(anno_k) if anno_k in annos.keys() else annos
            # Otherwise save annotation as approrpriate
            else:
                if isinstance(anno_v,float) and np.isnan(anno_v):
                        annos[anno_k] = ""
                elif isinstance(anno_v,str) and re.fullmatch(csv_list_regex, anno_v) and rule_in_rule_list('list', DME.get_node_validation_rules(anno_k)):
                    annos[anno_k] = anno_v.split(",")
                else:
                    annos[anno_k] = anno_v
                
        return annos

    @missing_entity_handler
    def format_manifest_annotations(self, manifest, manifest_synapse_id):
        '''
        Set annotations for the manifest (as a whole) so they can be applied to the manifest table or csv.
        For now just getting the Component.
        '''
        
        entity = self.syn.get(manifest_synapse_id, downloadFile=False)
        is_file = entity.concreteType.endswith(".FileEntity")
        is_table = entity.concreteType.endswith(".TableEntity")

        if is_file:

            # Get file metadata
            metadata = self.getFileAnnotations(manifest_synapse_id)

            # If there is a defined component add it to the metadata.
            if 'Component' in manifest.columns:
                # Gather component information
                component = manifest['Component'].unique()
                
                # Double check that only a single component is listed, else raise an error.
                try:
                    len(component) == 1
                except ValueError as err:
                    raise ValueError(
                        f"Manifest has more than one component. Please check manifest and resubmit."
                    ) from err

                # Add component to metadata
                metadata['Component'] = component[0]
        
        elif is_table:
            # Get table metadata
            metadata = self.getTableAnnotations(manifest_synapse_id)
        
        # Get annotations
        annos = self.syn.get_annotations(manifest_synapse_id)

        # Add metadata to the annotations
        for annos_k, annos_v in metadata.items():
            annos[annos_k] = annos_v

        return annos
    '''
    def annotate_upload_manifest_table(self, manifest, datasetId, metadataManifestPath,
        useSchemaLabel: bool = True, hideBlanks: bool = False, restrict_manifest = False):
        """
        Purpose:
            Works very similarly to associateMetadataWithFiles except takes in the manifest
            rather than the manifest path

        """
        
        # Add uuid for table updates and fill.
        if not "Uuid" in manifest.columns:
            manifest["Uuid"] = ''

        for idx,row in manifest.iterrows():
            if not row["Uuid"]:
                gen_uuid = uuid.uuid4()
                row["Uuid"] = gen_uuid
                manifest.loc[idx, 'Uuid'] = gen_uuid

        # add entityId as a column if not already there or
        # fill any blanks with an empty string.
        if not "entityId" in manifest.columns:
            manifest["entityId"] = ""
        else:
            manifest["entityId"].fillna("", inplace=True)

        # get a DataModelGraphExplorer object to ensure schema attribute names used in manifest are translated to schema labels for synapse annotations
        DME = DataModelGraphExplorer()

        # Create table name here.
        if 'Component' in manifest.columns:
            table_name = manifest['Component'][0].lower() + '_synapse_storage_manifest_table'
        else:
            table_name = 'synapse_storage_manifest_table'

        # Upload manifest as a table and get the SynID and manifest
        manifest_synapse_table_id, manifest, table_manifest = self.upload_format_manifest_table(
                                                    DME, manifest, datasetId, table_name, restrict = restrict_manifest, useSchemaLabel=useSchemaLabel,)
            
        # Iterate over manifest rows, create Synapse entities and store corresponding entity IDs in manifest if needed
        # also set metadata for each synapse entity as Synapse annotations
        for idx, row in manifest.iterrows():
            if not row["entityId"]:
                # If not using entityIds, fill with manifest_table_id so 
                row["entityId"] = manifest_synapse_table_id
                entityId = ''
            else:
                # get the entity id corresponding to this row
                entityId = row["entityId"]

        # Load manifest to synapse as a CSV File
        manifest_synapse_file_id = self.upload_manifest_file(manifest, metadataManifestPath, datasetId, restrict_manifest)
        
        # Get annotations for the file manifest.
        manifest_annotations = self.format_manifest_annotations(manifest, manifest_synapse_file_id)
        
        self.syn.set_annotations(manifest_annotations)

        logger.info("Associated manifest file with dataset on Synapse.")
        
        # Update manifest Synapse table with new entity id column.
        self.make_synapse_table(
            table_to_load = table_manifest,
            dataset_id = datasetId,
            existingTableId = manifest_synapse_table_id,
            table_name = table_name,
            update_col = 'Uuid',
            specify_schema = False,
            )
        
        # Get annotations for the table manifest
        manifest_annotations = self.format_manifest_annotations(manifest, manifest_synapse_table_id)
        self.syn.set_annotations(manifest_annotations)
        return manifest_synapse_table_id
    '''

    def _read_manifest(self, metadataManifestPath:str) -> pd.DataFrame:
        """Helper function to read in provided manifest as a pandas DataFrame for subsequent downstream processing.
        Args:
            metadataManifestPath (str): path where manifest is stored
        Returns:
            manifest(pd.DataFrame): Manifest loaded as a pandas dataframe
        Raises:
            FileNotFoundError: Manifest file does not exist at provided path.
        """
        # read new manifest csv
        try:
            load_args={
                "dtype":"string",
            }
            manifest = load_df(metadataManifestPath, preserve_raw_input = False, **load_args)
        except FileNotFoundError as err:
            raise FileNotFoundError(
                f"No manifest file was found at this path: {metadataManifestPath}"
            ) from err
        return manifest

    def _add_id_columns_to_manifest(self, manifest: pd.DataFrame, DME: DataModelGraphExplorer):
        """Helper function to add id and entityId columns to the manifest if they do not already exist, Fill id values per row.
        Args:
            Manifest loaded as a pd.Dataframe
        Returns (pd.DataFrame):
            Manifest df with new Id and EntityId columns (and UUID values) if they were not already present.
        """

        # Add Id for table updates and fill.
        if not col_in_dataframe("Id", manifest):
            # See if schema has `Uuid` column specified
            try:
                uuid_col_in_schema = DME.is_class_in_schema('Uuid') or DME.is_class_in_schema('uuid')      
            except (KeyError):
                uuid_col_in_schema = False

            # Rename `Uuid` column if it wasn't specified in the schema
            if col_in_dataframe("Uuid", manifest) and not uuid_col_in_schema:
                manifest.rename(columns={'Uuid': 'Id'}, inplace=True)
            # If no `Uuid` column exists or it is specified in the schema, create a new `Id` column
            else:
                manifest["Id"] = ''

        for idx,row in manifest.iterrows():
            if not row["Id"]:
                gen_uuid = str(uuid.uuid4())
                row["Id"] = gen_uuid
                manifest.loc[idx, 'Id'] = gen_uuid

        # add entityId as a column if not already there or
        # fill any blanks with an empty string.
        if not col_in_dataframe("entityId", manifest):
            manifest["entityId"] = ""
        else:
            manifest["entityId"].fillna("", inplace=True)

        return manifest

    def _generate_table_name(self, manifest):
        """Helper function to generate a table name for upload to synapse.
        Args:
            Manifest loaded as a pd.Dataframe
        Returns:
            table_name (str): Name of the table to load
            component_name (str): Name of the manifest component (if applicable)
        """
        # Create table name here.
        if 'Component' in manifest.columns:
            component_name = manifest['Component'][0].lower()
            table_name = component_name + '_synapse_storage_manifest_table'
        else:
            component_name = ''
            table_name = 'synapse_storage_manifest_table'
        return table_name, component_name

    def _add_annotations(self, DME, row, entityId, hideBlanks):
        """Helper function to format and add annotations to entities in Synapse.
        Args:
            DME: DataModelGraphExplorer object,
            row: current row of manifest being processed
            entityId (str): synapseId of entity to add annotations to
            hideBlanks: Boolean flag that does not upload annotation keys with blank values when true. Uploads Annotation keys with empty string values when false.
        Returns:
            Annotations are added to entities in Synapse, no return.
        """
        # Format annotations for Synapse
        annos = self.format_row_annotations(DME, row, entityId, hideBlanks)

        if annos:
        # Store annotations for an entity folder
            self.syn.set_annotations(annos)
        return

    def _create_entity_id(self, idx, row, manifest, datasetId):
        """Helper function to generate an entityId and add it to the appropriate row in the manifest.
        Args:
            row: current row of manifest being processed
            manifest (pd.DataFrame): loaded df containing user supplied data.
            datasetId (str): synapse ID of folder containing the dataset

        Returns:
            manifest (pd.DataFrame): manifest with entityId added to the appropriate row
            entityId (str): Generated Entity Id.
        
        """
        rowEntity = Folder(str(uuid.uuid4()), parent=datasetId)
        rowEntity = self.syn.store(rowEntity)
        entityId = rowEntity["id"]
        row["entityId"] = entityId
        manifest.loc[idx, "entityId"] = entityId
        return manifest, entityId

    def add_annotations_to_entities_files(
                    self,
                    DME,
                    manifest,
                    manifest_record_type,
                    datasetId,
                    hideBlanks,
                    manifest_synapse_table_id=''
                    ):
        '''Depending on upload type add Ids to entityId row. Add anotations to connected files.
        Args:
            DME: DataModelGraphExplorer Object
            manifest (pd.DataFrame): loaded df containing user supplied data.
            manifest_record_type: valid values are 'entity', 'table' or 'both'. Specifies whether to create entity ids and folders for each row in a manifest, a Synapse table to house the entire manifest or do both.
            datasetId (str): synapse ID of folder containing the dataset
            hideBlanks (bool): Default is false -Boolean flag that does not upload annotation keys with blank values when true. Uploads Annotation keys with empty string values when false.
            manifest_synapse_table_id (str): Default is an empty string ''.
        Returns:
            manifest (pd.DataFrame): modified to add entitiyId as appropriate.

        '''

        # Expected behavior is to annotate files if `Filename` is present regardless of `-mrt` setting
        if 'filename' in [col.lower() for col in manifest.columns]:
            # get current list of files and store as dataframe
            dataset_files = self.getFilesInStorageDataset(datasetId)
            files_and_entityIds = self._get_file_entityIds(dataset_files=dataset_files, only_new_files=False)
            file_df = pd.DataFrame(files_and_entityIds)
            
            # Merge dataframes to add entityIds
            manifest = manifest.merge(file_df, how = 'left', on='Filename', suffixes=['_x',None]).drop('entityId_x',axis=1)

        # Fill `entityId` for each row if missing and annotate entity as appropriate
        for idx, row in manifest.iterrows():
            if not row["entityId"] and (manifest_record_type == 'file_and_entities' or 
                manifest_record_type == 'table_file_and_entities'):
                manifest, entityId = self._create_entity_id(idx, row, manifest, datasetId)
            elif not row["entityId"] and manifest_record_type == 'table_and_file':
                # If not using entityIds, fill with manifest_table_id so 
                row["entityId"] = manifest_synapse_table_id
                manifest.loc[idx, "entityId"] = manifest_synapse_table_id
                entityId = ''
            else:
                # get the file id of the file to annotate, collected in above step.
                entityId = row["entityId"]

            # Adding annotations to connected files.
            if entityId:
<<<<<<< HEAD
                self._add_annotations(DME, row, entityId, hideBlanks)
=======
                self._add_annotations(se, schemaGenerator, row, entityId, hideBlanks)
                logger.info(f"Added annotations to entity: {entityId}")
>>>>>>> ca5f2938
        return manifest

    def upload_manifest_as_table(
                            self,
                            DME,
                            manifest,
                            metadataManifestPath,
                            datasetId,
                            table_name,
                            component_name,
                            restrict,
                            manifest_record_type,
                            useSchemaLabel,
                            hideBlanks,
                            table_manipulation,
                            ):
        """Upload manifest to Synapse as a table and csv.
        Args:
            DME: DataModelGraphExplorer object
            manifest (pd.DataFrame): loaded df containing user supplied data.
            metadataManifestPath: path to csv containing a validated metadata manifest.
            datasetId (str): synapse ID of folder containing the dataset
            table_name (str): Generated to name the table being uploaded.
            component_name (str): Name of the component manifest that is currently being uploaded.
            restrict (bool): Flag for censored data.
            manifest_record_type (str): valid values are 'entity', 'table' or 'both'. Specifies whether to create entity ids and folders for each row in a manifest, a Synapse table to house the entire manifest or do both.
            hideBlanks (bool): Default is False -Boolean flag that does not upload annotation keys with blank values when true. Uploads Annotation keys with empty string values when false.
            table_malnipulation (str): Specify the way the manifest tables should be store as on Synapse when one with the same name already exists. Options are 'replace' and 'upsert'.
        Return:
            manifest_synapse_file_id: SynID of manifest csv uploaded to synapse.
        """      
        # Upload manifest as a table, get the ID and updated manifest.
        manifest_synapse_table_id, manifest, table_manifest = self.uploadDB(
                                                    DME,
                                                    manifest,
                                                    datasetId,
                                                    table_name,
                                                    restrict,
                                                    useSchemaLabel,
                                                    table_manipulation)

<<<<<<< HEAD
        manifest = self.add_entities(DME, manifest, manifest_record_type, datasetId, hideBlanks, manifest_synapse_table_id)
=======
        manifest = self.add_annotations_to_entities_files(se, schemaGenerator, manifest, manifest_record_type, datasetId, hideBlanks, manifest_synapse_table_id)
>>>>>>> ca5f2938
        # Load manifest to synapse as a CSV File
        manifest_synapse_file_id = self.upload_manifest_file(manifest, metadataManifestPath, datasetId, restrict, component_name = component_name)
        
        # Set annotations for the file manifest.
        manifest_annotations = self.format_manifest_annotations(manifest, manifest_synapse_file_id)
        self.syn.set_annotations(manifest_annotations)
        logger.info("Associated manifest file with dataset on Synapse.")
        
        # Update manifest Synapse table with new entity id column.
        manifest_synapse_table_id, manifest, table_manifest = self.uploadDB(
                                                    DME,
                                                    manifest, 
                                                    datasetId, 
                                                    table_name,  
                                                    restrict,
                                                    useSchemaLabel=useSchemaLabel,
                                                    table_manipulation='update',)

        # Set annotations for the table manifest
        manifest_annotations = self.format_manifest_annotations(manifest, manifest_synapse_table_id)
        self.syn.set_annotations(manifest_annotations)
        return manifest_synapse_file_id

    def upload_manifest_as_csv(
                            self,
                            DME,
                            manifest,
                            metadataManifestPath,
                            datasetId,
                            restrict,
                            manifest_record_type,
                            hideBlanks,
                            component_name):
        """Upload manifest to Synapse as a csv only.
        Args:
            DME: DataModelGraphExplorer object
            manifest (pd.DataFrame): loaded df containing user supplied data.
            metadataManifestPath: path to csv containing a validated metadata manifest.
            datasetId (str): synapse ID of folder containing the dataset
            restrict (bool): Flag for censored data.
            manifest_record_type: valid values are 'entity', 'table' or 'both'. Specifies whether to create entity ids and folders for each row in a manifest, a Synapse table to house the entire manifest or do both.
            hideBlanks (bool): Default is False -Boolean flag that does not upload annotation keys with blank values when true. Uploads Annotation keys with empty string values when false.
            table_malnipulation (str): Specify the way the manifest tables should be store as on Synapse when one with the same name already exists. Options are 'replace' and 'upsert'.
            with_entities (bool): Default is False - Flag to indicate whether to create entityIds and add annotations.
        Return:
            manifest_synapse_file_id (str): SynID of manifest csv uploaded to synapse.
        """
<<<<<<< HEAD
        if with_entities:
            manifest = self.add_entities(DME, manifest, manifest_record_type, datasetId, hideBlanks)
=======
        # remove with_entities parameter and rename add_annotations, as add_annototaions_to_files_entities.
        manifest = self.add_annotations_to_entities_files(se, schemaGenerator, manifest, manifest_record_type, datasetId, hideBlanks)
>>>>>>> ca5f2938

        # Load manifest to synapse as a CSV File
        manifest_synapse_file_id = self.upload_manifest_file(manifest,
                metadataManifestPath, datasetId, restrict, component_name = component_name)
        
        # Set annotations for the file manifest.
        manifest_annotations = self.format_manifest_annotations(manifest, manifest_synapse_file_id)
        self.syn.set_annotations(manifest_annotations)

        logger.info("Associated manifest file with dataset on Synapse.")
        
        return manifest_synapse_file_id

    def upload_manifest_combo(
                            self,
                            DME,
                            manifest,
                            metadataManifestPath,
                            datasetId,
                            table_name,
                            component_name,
                            restrict,
                            manifest_record_type,
                            useSchemaLabel,
                            hideBlanks,
                            table_manipulation,
                            ):
        """Upload manifest to Synapse as a table and CSV with entities.
        Args:
            DME: DataModelGraphExplorer object
            manifest (pd.DataFrame): loaded df containing user supplied data.
            metadataManifestPath: path to csv containing a validated metadata manifest.
            datasetId (str): synapse ID of folder containing the dataset
            table_name (str): Generated to name the table being uploaded.
            component_name (str): Name of the component manifest that is currently being uploaded.
            restrict (bool): Flag for censored data.
            manifest_record_type: valid values are 'entity', 'table' or 'both'. Specifies whether to create entity ids and folders for each row in a manifest, a Synapse table to house the entire manifest or do both.
            useSchemaLabel (bool): Default is True - use the schema label. If False, uses the display label from the schema. Attribute display names in the schema must not only include characters that are not accepted by Synapse. Annotation names may only contain: letters, numbers, '_' and '.'.
            hideBlanks (bool): Default is False -Boolean flag that does not upload annotation keys with blank values when true. Uploads Annotation keys with empty string values when false.
            table_malnipulation (str): Specify the way the manifest tables should be store as on Synapse when one with the same name already exists. Options are 'replace' and 'upsert'.
        Return:
            manifest_synapse_file_id (str): SynID of manifest csv uploaded to synapse.
        """
        manifest_synapse_table_id, manifest, table_manifest = self.uploadDB(
                                                    DME,
                                                    manifest,
                                                    datasetId,
                                                    table_name,
                                                    restrict,
                                                    useSchemaLabel=useSchemaLabel,
                                                    table_manipulation=table_manipulation,)

<<<<<<< HEAD
        manifest = self.add_entities(DME, manifest, manifest_record_type, datasetId, hideBlanks, manifest_synapse_table_id)
=======
        manifest = self.add_annotations_to_entities_files(se, schemaGenerator, manifest, manifest_record_type, datasetId, hideBlanks, manifest_synapse_table_id)
>>>>>>> ca5f2938
        
        # Load manifest to synapse as a CSV File
        manifest_synapse_file_id = self.upload_manifest_file(manifest, metadataManifestPath, datasetId, restrict, component_name)
        
        # Set annotations for the file manifest.
        manifest_annotations = self.format_manifest_annotations(manifest, manifest_synapse_file_id)
        self.syn.set_annotations(manifest_annotations)
        logger.info("Associated manifest file with dataset on Synapse.")
        
        # Update manifest Synapse table with new entity id column.
        manifest_synapse_table_id, manifest, table_manifest = self.uploadDB(
                                                                DME,
                                                                manifest,
                                                                datasetId,
                                                                table_name,
                                                                restrict,
                                                                useSchemaLabel=useSchemaLabel,
                                                                table_manipulation='update',)

        # Set annotations for the table manifest
        manifest_annotations = self.format_manifest_annotations(manifest, manifest_synapse_table_id)
        self.syn.set_annotations(manifest_annotations)
        return manifest_synapse_file_id

    def associateMetadataWithFiles(
        self, DME: DataModelGraphExplorer, metadataManifestPath: str, datasetId: str, manifest_record_type: str = 'table_file_and_entities', 
        useSchemaLabel: bool = True, hideBlanks: bool = False, restrict_manifest = False, table_manipulation: str = 'replace',
    ) -> str:
        """Associate metadata with files in a storage dataset already on Synapse.
        Upload metadataManifest in the storage dataset folder on Synapse as well. Return synapseId of the uploaded manifest file.
        
        If this is a new manifest there could be no Synapse entities associated with the rows of this manifest
        this may be due to data type (e.g. clinical data) being tabular
        and not requiring files; to utilize uniform interfaces downstream
        (i.e. fileviews), a Synapse entity (a folder) is created for each row
        and an entity column is added to the manifest containing the resulting
        entity IDs; a table is also created at present as an additional interface
        for downstream query and interaction with the data.

        Args:
            DME: DataModelGraphExplorer Object
            metadataManifestPath: path to csv containing a validated metadata manifest.
            The manifest should include a column entityId containing synapse IDs of files/entities to be associated with metadata, if that is applicable to the dataset type.
            Some datasets, e.g. clinical data, do not contain file id's, but data is stored in a table: one row per item.
            In this case, the system creates a file on Synapse for each row in the table (e.g. patient, biospecimen) and associates the columnset data as metadata/annotations to his file.
            datasetId: synapse ID of folder containing the dataset
            manifest_record_type: Default value is 'table_file_and_entities'. valid values are 'file_only', 'file_and_entities', 'table_and_file' or 'table_file_and_entities'. 'file_and_entities' will store the manifest as a csv and create Synapse files for each row in the manifest.'table_and_file' will store the manifest as a table and a csv on Synapse. 'file_only' will store the manifest as a csv only on Synapse. 'table_file_and_entities' will perform the options file_with_entites and table in combination.
            useSchemaLabel: Default is True - use the schema label. If False, uses the display label from the schema. Attribute display names in the schema must not only include characters that are not accepted by Synapse. Annotation names may only contain: letters, numbers, '_' and '.'.
            hideBlanks: Default is false. Boolean flag that does not upload annotation keys with blank values when true. Uploads Annotation keys with empty string values when false.
            restrict_manifest (bool): Default is false. Flag for censored data.
            table_malnipulation (str): Default is 'replace'. Specify the way the manifest tables should be store as on Synapse when one with the same name already exists. Options are 'replace' and 'upsert'.
        Returns:
            manifest_synapse_file_id: SynID of manifest csv uploaded to synapse.
        """
        # Read new manifest CSV:
        manifest = self._read_manifest(metadataManifestPath)
        manifest = self._add_id_columns_to_manifest(manifest, DME)

        table_name, component_name = self._generate_table_name(manifest)

        # Upload manifest to synapse based on user input (manifest_record_type)
        
        if manifest_record_type == "file_only":
            manifest_synapse_file_id = self.upload_manifest_as_csv(
                                        DME,
                                        manifest,
                                        metadataManifestPath,
                                        datasetId=datasetId,
                                        restrict=restrict_manifest,
                                        hideBlanks=hideBlanks,
                                        manifest_record_type=manifest_record_type,
                                        component_name = component_name,
                                        )
        elif manifest_record_type == "table_and_file":
            manifest_synapse_file_id = self.upload_manifest_as_table(
                                        DME,
                                        manifest,
                                        metadataManifestPath,
                                        datasetId=datasetId,
                                        table_name=table_name,
                                        component_name=component_name,
                                        restrict=restrict_manifest,
                                        useSchemaLabel=useSchemaLabel,
                                        hideBlanks=hideBlanks,
                                        manifest_record_type=manifest_record_type,
                                        table_manipulation=table_manipulation,
                                        )
        elif manifest_record_type == "file_and_entities":
            manifest_synapse_file_id = self.upload_manifest_as_csv( 
                                        DME,
                                        manifest,
                                        metadataManifestPath,
                                        datasetId=datasetId,
                                        restrict=restrict_manifest,
                                        hideBlanks=hideBlanks,
                                        manifest_record_type=manifest_record_type,
                                        component_name = component_name,
                                        )
        elif manifest_record_type == "table_file_and_entities":
            manifest_synapse_file_id = self.upload_manifest_combo(
                                        DME,
                                        manifest,
                                        metadataManifestPath,
                                        datasetId=datasetId,
                                        table_name=table_name,
                                        component_name=component_name,
                                        restrict=restrict_manifest,
                                        useSchemaLabel=useSchemaLabel,
                                        hideBlanks=hideBlanks,
                                        manifest_record_type=manifest_record_type,
                                        table_manipulation=table_manipulation,
                                        )
        else:
            raise ValueError("Please enter a valid manifest_record_type.")
        return manifest_synapse_file_id

    def getTableAnnotations(self, table_id:str):
        """Generate dictionary of annotations for the given Synapse file.
        Synapse returns all custom annotations as lists since they
        can contain multiple values. In all cases, the values will
        be converted into strings and concatenated with ", ".

        Args:
            fileId (str): Synapse ID for dataset file.

        Returns:
            dict: Annotations as comma-separated strings.
        """
        try:
            entity = self.syn.get(table_id, downloadFile=False)
            is_table = entity.concreteType.endswith(".TableEntity")
            annotations_raw = entity.annotations
        except SynapseHTTPError:
            # If an error occurs with retrieving entity, skip it
            # This could be caused by a temporary file view that
            # was deleted since its ID was retrieved
            is_file, is_table = False, False

        # Skip anything that isn't a file or folder
        if not (is_table):
            return None

        annotations = self.getEntityAnnotations(table_id, entity, annotations_raw)

        return annotations

    def getFileAnnotations(self, fileId: str) -> Dict[str, str]:
        """Generate dictionary of annotations for the given Synapse file.
        Synapse returns all custom annotations as lists since they
        can contain multiple values. In all cases, the values will
        be converted into strings and concatenated with ", ".

        Args:
            fileId (str): Synapse ID for dataset file.

        Returns:
            dict: Annotations as comma-separated strings.
        """

        # Get entity metadata, including annotations
        try:
            entity = self.syn.get(fileId, downloadFile=False)
            is_file = entity.concreteType.endswith(".FileEntity")
            is_folder = entity.concreteType.endswith(".Folder")
            annotations_raw = entity.annotations
        except SynapseHTTPError:
            # If an error occurs with retrieving entity, skip it
            # This could be caused by a temporary file view that
            # was deleted since its ID was retrieved
            is_file, is_folder = False, False

        # Skip anything that isn't a file or folder
        if not (is_file or is_folder):
            return None

        annotations = self.getEntityAnnotations(fileId, entity, annotations_raw)

        return annotations

    def getEntityAnnotations(self, fileId, entity, annotations_raw):
        # Extract annotations from their lists and stringify. For example:
        # {'YearofBirth': [1980], 'author': ['bruno', 'milen', 'sujay']}
        annotations = dict()
        for key, vals in annotations_raw.items():
            if isinstance(vals, list) and len(vals) == 1:
                annotations[key] = str(vals[0])
            else:
                annotations[key] = ", ".join(str(v) for v in vals)

        # Add the file entity ID and eTag, which weren't lists
        assert fileId == entity.id, (
            "For some reason, the Synapse ID in the response doesn't match"
            "the Synapse ID sent in the request (via synapseclient)."
        )
        annotations["entityId"] = fileId
        annotations["eTag"] = entity.etag

        return annotations

    def getDatasetAnnotations(
        self, datasetId: str, fill_na: bool = True, force_batch: bool = False
    ) -> pd.DataFrame:
        """Generate table for annotations across all files in given dataset.

        Args:
            datasetId (str): Synapse ID for dataset folder.
            fill_na (bool): Whether to replace missing values with
                blank strings.
            force_batch (bool): Whether to force the function to use
                the batch mode, which uses a file view to retrieve
                annotations for a given dataset. Default to False
                unless there are more than 50 files in the dataset.

        Returns:
            pd.DataFrame: Table of annotations.
        """
        # Get all files in given dataset
        dataset_files = self.getFilesInStorageDataset(datasetId)

        # if there are no dataset files, there are no annotations
        # return None
        if not dataset_files:
            return pd.DataFrame()

        dataset_files_map = dict(dataset_files)
        dataset_file_ids, _ = list(zip(*dataset_files))

        # Get annotations for each file from Step 1
        # Batch mode
        try_batch = len(dataset_files) >= 50 or force_batch
        if try_batch:
            try:
                logger.info("Trying batch mode for retrieving Synapse annotations")
                table = self.getDatasetAnnotationsBatch(datasetId, dataset_file_ids)
            except (SynapseAuthenticationError, SynapseHTTPError):
                logger.info(
                    f"Unable to create a temporary file view bound to {datasetId}. "
                    "Defaulting to slower iterative retrieval of annotations."
                )
                # Default to the slower non-batch method
                logger.info("Batch mode failed (probably due to permission error)")
                try_batch = False

        # Non-batch mode
        if not try_batch:
            logger.info("Using slower (non-batch) sequential mode")
            records = [self.getFileAnnotations(i) for i in dataset_file_ids]
            # Remove any annotations for non-file/folders (stored as None)
            records = filter(None, records)
            table = pd.DataFrame.from_records(records)

        # Add filenames for the files that "survived" annotation retrieval
        filenames = [dataset_files_map[i] for i in table["entityId"]]

        if 'Filename' not in table.columns:
            table.insert(0, "Filename", filenames)

        # Ensure that entityId and eTag are at the end
        entity_ids = table.pop("entityId")
        etags = table.pop("eTag")
        table.insert(len(table.columns), "entityId", entity_ids)
        table.insert(len(table.columns), "eTag", etags)

        # Missing values are filled in with empty strings for Google Sheets
        if fill_na:
            table.fillna("", inplace=True)

        # Force all values as strings
        return table.astype(str)

    def raise_final_error(retry_state):
        return retry_state.outcome.result()

    @retry(stop = stop_after_attempt(5), 
            wait = wait_chain(*[wait_fixed(10) for i in range (2)] + 
                    [wait_fixed(15) for i in range(2)] + 
                    [wait_fixed(20)]),
            retry=retry_if_exception_type(LookupError),
            retry_error_callback = raise_final_error)

    def checkIfinAssetView(self, syn_id) -> str:
        # get data in administrative fileview for this pipeline
        assetViewTable = self.getStorageFileviewTable()
        all_files = list(assetViewTable["id"])
        if syn_id in all_files: 
            return True
        else: 
            return False

    def getDatasetProject(self, datasetId: str) -> str:
        """Get parent project for a given dataset ID.

        Args:
            datasetId (str): Synapse entity ID (folder or project).

        Raises:
            ValueError: Raised if Synapse ID cannot be retrieved
            by the user or if it doesn't appear in the file view.

        Returns:
            str: The Synapse ID for the parent project.
        """

        # Subset main file view
        dataset_index = self.storageFileviewTable["id"] == datasetId
        dataset_row = self.storageFileviewTable[dataset_index]

        # re-query if no datasets found
        if dataset_row.empty:
            sleep(5)
            self._query_fileview()
            # Subset main file view
            dataset_index = self.storageFileviewTable["id"] == datasetId
            dataset_row = self.storageFileviewTable[dataset_index]


        # Return `projectId` for given row if only one found
        if len(dataset_row) == 1:
            dataset_project = dataset_row["projectId"].values[0]
            return dataset_project

        # Otherwise, check if already project itself
        try:
            syn_object = self.syn.get(datasetId)
            if syn_object.properties["concreteType"].endswith("Project"):
                return datasetId
        except SynapseHTTPError:
            raise PermissionError(
                f"The given dataset ({datasetId}) isn't accessible with this "
                "user. This might be caused by a typo in the dataset Synapse ID."
            )

        # If not, then assume dataset not in file view
        raise LookupError (
            f"The given dataset ({datasetId}) doesn't appear in the "
            f"configured file view ({self.storageFileview}). This might "
            "mean that the file view's scope needs to be updated."
        )     

    def getDatasetAnnotationsBatch(
        self, datasetId: str, dataset_file_ids: Sequence[str] = None
    ) -> pd.DataFrame:
        """Generate table for annotations across all files in given dataset.
        This function uses a temporary file view to generate a table
        instead of iteratively querying for individual entity annotations.
        This function is expected to run much faster than
        `self.getDatasetAnnotationsBatch` on large datasets.

        Args:
            datasetId (str): Synapse ID for dataset folder.
            dataset_file_ids (Sequence[str]): List of Synapse IDs
                for dataset files/folders used to subset the table.

        Returns:
            pd.DataFrame: Table of annotations.
        """
        # Create data frame from annotations file view
        with DatasetFileView(datasetId, self.syn) as fileview:
            table = fileview.query()

        if dataset_file_ids:
            table = table.loc[table.index.intersection(dataset_file_ids)]

        table = table.reset_index(drop=True)

        return table

    def _get_table_schema_by_cname(self, table_schema):

        # assume no duplicate column names in the table
        table_schema_by_cname = {}

        for col_record in table_schema:

            #TODO clean up dictionary for compactness (e.g. remove redundant 'name' key)
            table_schema_by_cname[col_record["name"]] = col_record

        return table_schema_by_cname

class TableOperations:
    """
    Object to hold functions for various table operations specific to the Synapse Asset Store.
    
    Currently implement operations are:
    createTable: upload a manifest as a new table when none exist
    replaceTable: replace a metadata in a table from one manifest with metadata from another manifest
    updateTable: add a column to a table that already exists on synapse

    Operations currently in development are:
    upsertTable: add metadata from a manifest to an existing table that contains metadata from another manifest
    """
    def __init__(self, 
                 synStore: SynapseStorage, 
                 tableToLoad: pd.DataFrame = None, 
                 tableName: str = None, 
                 datasetId: str = None, 
                 existingTableId: str = None,
                 restrict: bool = False
                 ):
        
        """
        Class governing table operations (creation, replacement, upserts, updates) in schematic

        tableToLoad: manifest formatted appropriately for the table
        tableName: name of the table to be uploaded
        datasetId: synID of the dataset for the manifest
        existingTableId: synId of the table currently exising on synapse (if there is one)
        restrict: bool, whether or not the manifest contains sensitive data that will need additional access restrictions 

        """
        self.synStore = synStore
        self.tableToLoad = tableToLoad
        self.tableName = tableName
        self.datasetId = datasetId
        self.existingTableId = existingTableId
        self.restrict = restrict


    def createTable(self, columnTypeDict: dict = None, specifySchema: bool = True,):
        """
        Method to create a table from a metadata manifest and upload it to synapse
        
        Args:
            columnTypeDict: dictionary schema for table columns: type, size, etc
            specifySchema: to specify a specific schema for the table format                      

        Returns:
            table.schema.id: synID of the newly created table
        """

        datasetEntity = self.synStore.syn.get(self.datasetId, downloadFile = False)
        datasetName = datasetEntity.name
        table_schema_by_cname = self.synStore._get_table_schema_by_cname(columnTypeDict) 

        if not self.tableName:
            self.tableName = datasetName + 'table'
        datasetParentProject = self.synStore.getDatasetProject(self.datasetId)
        if specifySchema:
            if columnTypeDict == {}:
                logger.error("Did not provide a columnTypeDict.")
            #create list of columns:
            cols = []
            for col in self.tableToLoad.columns:
                if col in table_schema_by_cname:
                    col_type = table_schema_by_cname[col]['columnType']
                    max_size = table_schema_by_cname[col]['maximumSize'] if 'maximumSize' in table_schema_by_cname[col].keys() else 100
                    max_list_len = 250
                    if max_size and max_list_len:
                        cols.append(Column(name=col, columnType=col_type, 
                            maximumSize=max_size, maximumListLength=max_list_len))
                    elif max_size:
                        cols.append(Column(name=col, columnType=col_type, 
                            maximumSize=max_size))
                    else:
                        cols.append(Column(name=col, columnType=col_type))
                else:
                    #TODO add warning that the given col was not found and it's max size is set to 100
                    cols.append(Column(name=col, columnType='STRING', maximumSize=100))
            schema = Schema(name=self.tableName, columns=cols, parent=datasetParentProject)
            table = Table(schema, self.tableToLoad)
            table = self.synStore.syn.store(table, isRestricted = self.restrict)
            return table.schema.id
        else:
            # For just uploading the tables to synapse using default
            # column types.
            table = build_table(self.tableName, datasetParentProject, self.tableToLoad)
            table = self.synStore.syn.store(table, isRestricted = self.restrict)
            return table.schema.id

    def replaceTable(self, specifySchema: bool = True, columnTypeDict: dict = None,):
        """
        Method to replace an existing table on synapse with metadata from a new manifest
        
        Args:
            specifySchema: to infer a schema for the table format      
            columnTypeDict: dictionary schema for table columns: type, size, etc            

        Returns:
           existingTableId: synID of the already existing table that had its metadata replaced
        """
        datasetEntity = self.synStore.syn.get(self.datasetId, downloadFile = False)
        datasetName = datasetEntity.name
        table_schema_by_cname = self.synStore._get_table_schema_by_cname(columnTypeDict) 
        existing_table, existing_results = self.synStore.get_synapse_table(self.existingTableId)
        # remove rows
        self.synStore.syn.delete(existing_results)
        # wait for row deletion to finish on synapse before getting empty table
        sleep(10)
        
        # removes all current columns
        current_table = self.synStore.syn.get(self.existingTableId)
        current_columns = self.synStore.syn.getTableColumns(current_table)
        for col in current_columns:
            current_table.removeColumn(col)

        if not self.tableName:
            self.tableName = datasetName + 'table'
        
        # Process columns according to manifest entries
        table_schema_by_cname = self.synStore._get_table_schema_by_cname(columnTypeDict) 
        datasetParentProject = self.synStore.getDatasetProject(self.datasetId)
        if specifySchema:
            if columnTypeDict == {}:
                logger.error("Did not provide a columnTypeDict.")
            #create list of columns:
            cols = []
            
            for col in self.tableToLoad.columns:
                
                if col in table_schema_by_cname:
                    col_type = table_schema_by_cname[col]['columnType']
                    max_size = table_schema_by_cname[col]['maximumSize'] if 'maximumSize' in table_schema_by_cname[col].keys() else 100
                    max_list_len = 250
                    if max_size and max_list_len:
                        cols.append(Column(name=col, columnType=col_type, 
                            maximumSize=max_size, maximumListLength=max_list_len))
                    elif max_size:
                        cols.append(Column(name=col, columnType=col_type, 
                            maximumSize=max_size))
                    else:
                        cols.append(Column(name=col, columnType=col_type))
                else:
                    
                    #TODO add warning that the given col was not found and it's max size is set to 100
                    cols.append(Column(name=col, columnType='STRING', maximumSize=100))
            
            # adds new columns to schema
            for col in cols:
                current_table.addColumn(col)
            self.synStore.syn.store(current_table, isRestricted = self.restrict)

            # wait for synapse store to finish
            sleep(1)

            # build schema and table from columns and store with necessary restrictions
            schema = Schema(name=self.tableName, columns=cols, parent=datasetParentProject)
            schema.id = self.existingTableId
            table = Table(schema, self.tableToLoad, etag = existing_results.etag)
            table = self.synStore.syn.store(table, isRestricted = self.restrict)
        else:
            logging.error("Must specify a schema for table replacements")

        # remove system metadata from manifest
        existing_table.drop(columns = ['ROW_ID', 'ROW_VERSION'], inplace = True)
        return self.existingTableId
    

    def _get_auth_token(self,):
        authtoken = None

        # Get access token from environment variable if available
        # Primarily useful for testing environments, with other possible usefulness for containers
        env_access_token = os.getenv("SYNAPSE_ACCESS_TOKEN")
        if env_access_token:
            authtoken = env_access_token
            return authtoken

        # Get token from authorization header
        # Primarily useful for API endpoint functionality
        if 'Authorization' in self.synStore.syn.default_headers:
            authtoken = self.synStore.syn.default_headers['Authorization'].split('Bearer ')[-1]
            return authtoken

        # retrive credentials from synapse object
        # Primarily useful for local users, could only be stored here when a .synapseConfig file is used, but including to be safe
        synapse_object_creds = self.synStore.syn.credentials
        if hasattr(synapse_object_creds, '_token'):
            authtoken = synapse_object_creds.secret

        # Try getting creds from .synapseConfig file if it exists
        # Primarily useful for local users. Seems to correlate with credentials stored in synaspe object when logged in
        if os.path.exists(CONFIG.synapse_configuration_path):
            config = self.synStore.syn.getConfigFile(CONFIG.synapse_configuration_path)

            # check which credentials are provided in file
            if config.has_option('authentication', 'authtoken'):
                authtoken = config.get('authentication', 'authtoken')
        
        # raise error if required credentials are not found
        if not authtoken:
            raise NameError(
                "authtoken credentials could not be found in the environment, synapse object, or the .synapseConfig file"
            )
        
        return authtoken

    def upsertTable(self, DME: DataModelGraphExplorer):
        """
        Method to upsert rows from a new manifest into an existing table on synapse
        For upsert functionality to work, primary keys must follow the naming convention of <componenet>_id        
        `-tm upsert` should be used for initial table uploads if users intend to upsert into them at a later time; using 'upsert' at creation will generate the metadata necessary for upsert functionality.
        Currently it is required to use -dl/--use_display_label with table upserts.
        

        Args:
            DME: DataModelGraphExplorer instance
            
        Returns:
           existingTableId: synID of the already existing table that had its metadata replaced
        """            

        authtoken = self._get_auth_token()

        synapseDB = SynapseDatabase(auth_token=authtoken, project_id=self.synStore.getDatasetProject(self.datasetId))

        try:
            # Try performing upsert
            synapseDB.upsert_table_rows(table_name=self.tableName, data=self.tableToLoad)
        except(SynapseHTTPError) as ex:
            # If error is raised because Table has old `Uuid` column and not new `Id` column, then handle and re-attempt upload
            if 'Id is not a valid column name or id' in str(ex):
                self._update_table_uuid_column(DME)
                synapseDB.upsert_table_rows(table_name=self.tableName, data=self.tableToLoad)
            # Raise if other error
            else:
                raise ex

        return self.existingTableId
    
    def _update_table_uuid_column(self, DME: DataModelGraphExplorer,) -> None:
        """Removes the `Uuid` column when present, and relpaces with an `Id` column
        Used to enable backwards compatability for manifests using the old `Uuid` convention

        Args:
            DME: DataModelGraphExplorer instance

        Returns:
            None
        """

        # Get the columns of the schema
        schema = self.synStore.syn.get(self.existingTableId)
        cols = self.synStore.syn.getTableColumns(schema)
        
        # Iterate through columns until `Uuid` column is found
        for col in cols:
            if col.name.lower() == 'uuid':
                # See if schema has `Uuid` column specified
                try:
                    uuid_col_in_schema = DME.is_class_in_schema(col.name)      
                except (KeyError):
                    uuid_col_in_schema = False

                # If there is, then create a new `Id` column from scratch
                if uuid_col_in_schema:
                    new_col = Column(columnType = "STRING", maximumSize = 64, name = "Id")
                    schema.addColumn(new_col)
                    schema = self.synStore.syn.store(schema)
                # If there is not, then use the old `Uuid` column as a basis for the new `Id` column
                else:
                    
                    # Build ColumnModel that will be used for new column
                    id_column = Column(name='Id', columnType='STRING', maximumSize=64, defaultValue=None, maximumListLength=1)
                    new_col_response = self.synStore.syn.store(id_column)


                    # Define columnChange body
                    columnChangeDict = {
                        "concreteType": "org.sagebionetworks.repo.model.table.TableSchemaChangeRequest",
                        "entityId": self.existingTableId,
                        "changes": [
                            {                        
                                "oldColumnId": col['id'],
                                "newColumnId": new_col_response['id'],
                            }
                        ]
                    }

                    self.synStore.syn._async_table_update(table=self.existingTableId, changes=[columnChangeDict], wait=False)
                break

        return

    def updateTable(self, update_col: str = 'Id',):
        """
        Method to update an existing table with a new column
        
        Args:
            updateCol: column to index the old and new tables on            

        Returns:
           existingTableId: synID of the already existing table that had its metadata replaced
        """
        existing_table, existing_results = self.synStore.get_synapse_table(self.existingTableId)
        
        self.tableToLoad = update_df(existing_table, self.tableToLoad, update_col)
        # store table with existing etag data and impose restrictions as appropriate
        self.synStore.syn.store(Table(self.existingTableId, self.tableToLoad, etag = existing_results.etag), isRestricted = self.restrict)

        return self.existingTableId


class DatasetFileView:
    """Helper class to create temporary dataset file views.
    This class can be used in conjunction with a 'with' statement.
    This will ensure that the file view is deleted automatically.
    See SynapseStorage.getDatasetAnnotationsBatch for example usage.
    """

    def __init__(
        self,
        datasetId: str,
        synapse: Synapse,
        name: str = None,
        temporary: bool = True,
        parentId: str = None,
    ) -> None:
        """Create a file view scoped to a dataset folder.

        Args:
            datasetId (str): Synapse ID for a dataset folder/project.
            synapse (Synapse): Used for Synapse requests.
            name (str): Name of the file view (temporary or not).
            temporary (bool): Whether to delete the file view on exit
                of either a 'with' statement or Python entirely.
            parentId (str, optional): Synapse ID specifying where to
                store the file view. Defaults to datasetId.
        """

        self.datasetId = datasetId
        self.synapse = synapse
        self.is_temporary = temporary

        if name is None:
            self.name = f"schematic annotation file view for {self.datasetId}"

        if self.is_temporary:
            uid = secrets.token_urlsafe(5)
            self.name = f"{self.name} - UID {uid}"

        # TODO: Allow a DCC admin to configure a "universal parent"
        #       Such as a Synapse project writeable by everyone.
        self.parentId = datasetId if parentId is None else parentId

        # TODO: Create local sharing setting to hide from everyone else
        view_schema = EntityViewSchema(
            name=self.name,
            parent=self.parentId,
            scopes=self.datasetId,
            includeEntityTypes=[EntityViewType.FILE, EntityViewType.FOLDER],
            addDefaultViewColumns=False,
            addAnnotationColumns=True,
        )

        # TODO: Handle failure due to insufficient permissions by
        #       creating a temporary new project to store view
        self.view_schema = self.synapse.store(view_schema)

        # These are filled in after calling `self.query()`
        self.results = None
        self.table = None

        # Ensure deletion of the file view (last resort)
        if self.is_temporary:
            atexit.register(self.delete)

    def __enter__(self):
        """Return file view when entering 'with' statement."""
        return self

    def __exit__(self, exc_type, exc_value, traceback):
        """Delete file view when exiting 'with' statement."""
        if self.is_temporary:
            self.delete()

    def delete(self):
        """Delete the file view on Synapse without deleting local table."""
        if self.view_schema is not None:
            self.synapse.delete(self.view_schema)
            self.view_schema = None

    def query(self, tidy=True, force=False):
        """Retrieve file view as a data frame (raw format sans index)."""
        if self.table is None or force:
            fileview_id = self.view_schema["id"]
            self.results = self.synapse.tableQuery(f"select * from {fileview_id}")
            self.table = self.results.asDataFrame(rowIdAndVersionInIndex=False)
        if tidy:
            self.tidy_table()
        return self.table

    def tidy_table(self):
        """Convert raw file view data frame into more usable format."""
        assert self.table is not None, "Must call `self.query()` first."
        self._fix_default_columns()
        self._fix_list_columns()
        self._fix_int_columns()
        return self.table

    def _fix_default_columns(self):
        """Rename default columns to match schematic expectations."""

        # Drop ROW_VERSION column if present
        if "ROW_VERSION" in self.table:
            del self.table["ROW_VERSION"]

        # Rename id column to entityId and set as data frame index
        if "ROW_ID" in self.table:
            self.table["entityId"] = "syn" + self.table["ROW_ID"].astype(str)
            self.table = self.table.set_index("entityId", drop=False)
            del self.table["ROW_ID"]

        # Rename ROW_ETAG column to eTag and place at end of data frame
        if "ROW_ETAG" in self.table:
            row_etags = self.table.pop("ROW_ETAG")
            self.table.insert(len(self.table.columns), "eTag", row_etags)

        return self.table

    def _get_columns_of_type(self, types):
        """Helper function to get list of columns of a given type(s)."""
        matching_columns = []
        for header in self.results.headers:
            if header.columnType in types:
                matching_columns.append(header.name)
        return matching_columns

    def _fix_list_columns(self):
        """Fix formatting of list-columns."""
        list_types = {"STRING_LIST", "INTEGER_LIST", "BOOLEAN_LIST"}
        list_columns = self._get_columns_of_type(list_types)
        for col in list_columns:
            self.table[col] = self.table[col].apply(lambda x: ", ".join(x))
        return self.table

    def _fix_int_columns(self):
        """Ensure that integer-columns are actually integers."""
        int_columns = self._get_columns_of_type({"INTEGER"})
        for col in int_columns:
            # Coercing to string because NaN is a floating point value
            # and cannot exist alongside integers in a column
            to_int_fn = lambda x: "" if np.isnan(x) else str(int(x))
            self.table[col] = self.table[col].apply(to_int_fn)
        return self.table<|MERGE_RESOLUTION|>--- conflicted
+++ resolved
@@ -1475,12 +1475,8 @@
 
             # Adding annotations to connected files.
             if entityId:
-<<<<<<< HEAD
                 self._add_annotations(DME, row, entityId, hideBlanks)
-=======
-                self._add_annotations(se, schemaGenerator, row, entityId, hideBlanks)
                 logger.info(f"Added annotations to entity: {entityId}")
->>>>>>> ca5f2938
         return manifest
 
     def upload_manifest_as_table(
@@ -1522,11 +1518,7 @@
                                                     useSchemaLabel,
                                                     table_manipulation)
 
-<<<<<<< HEAD
-        manifest = self.add_entities(DME, manifest, manifest_record_type, datasetId, hideBlanks, manifest_synapse_table_id)
-=======
-        manifest = self.add_annotations_to_entities_files(se, schemaGenerator, manifest, manifest_record_type, datasetId, hideBlanks, manifest_synapse_table_id)
->>>>>>> ca5f2938
+        manifest = self.add_annotations_to_entities_files(DME, manifest, manifest_record_type, datasetId, hideBlanks, manifest_synapse_table_id)
         # Load manifest to synapse as a CSV File
         manifest_synapse_file_id = self.upload_manifest_file(manifest, metadataManifestPath, datasetId, restrict, component_name = component_name)
         
@@ -1574,13 +1566,8 @@
         Return:
             manifest_synapse_file_id (str): SynID of manifest csv uploaded to synapse.
         """
-<<<<<<< HEAD
-        if with_entities:
-            manifest = self.add_entities(DME, manifest, manifest_record_type, datasetId, hideBlanks)
-=======
-        # remove with_entities parameter and rename add_annotations, as add_annototaions_to_files_entities.
-        manifest = self.add_annotations_to_entities_files(se, schemaGenerator, manifest, manifest_record_type, datasetId, hideBlanks)
->>>>>>> ca5f2938
+
+        manifest = self.add_annotations_to_entities_files(DME, manifest, manifest_record_type, datasetId, hideBlanks)
 
         # Load manifest to synapse as a CSV File
         manifest_synapse_file_id = self.upload_manifest_file(manifest,
@@ -1633,11 +1620,7 @@
                                                     useSchemaLabel=useSchemaLabel,
                                                     table_manipulation=table_manipulation,)
 
-<<<<<<< HEAD
-        manifest = self.add_entities(DME, manifest, manifest_record_type, datasetId, hideBlanks, manifest_synapse_table_id)
-=======
-        manifest = self.add_annotations_to_entities_files(se, schemaGenerator, manifest, manifest_record_type, datasetId, hideBlanks, manifest_synapse_table_id)
->>>>>>> ca5f2938
+        manifest = self.add_annotations_to_entities_files(DME, manifest, manifest_record_type, datasetId, hideBlanks, manifest_synapse_table_id)
         
         # Load manifest to synapse as a CSV File
         manifest_synapse_file_id = self.upload_manifest_file(manifest, metadataManifestPath, datasetId, restrict, component_name)
