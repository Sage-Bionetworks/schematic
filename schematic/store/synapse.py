"""Synapse storage class"""

import asyncio
import atexit
import logging
import os
import re
import secrets
import shutil
<<<<<<< HEAD
=======
import synapseclient
>>>>>>> 9dd598af
import uuid  # used to generate unique names for entities
from copy import deepcopy
from dataclasses import asdict, dataclass
from time import sleep

# allows specifying explicit variable types
<<<<<<< HEAD
from typing import Any, Dict, List, Optional, Sequence, Set, Tuple, Union
=======
from typing import Dict, List, Tuple, Sequence, Union, Optional
>>>>>>> 9dd598af

import numpy as np
import pandas as pd
import synapseclient
import synapseutils
from opentelemetry import trace
from schematic_db.rdb.synapse_database import SynapseDatabase
from synapseclient import (
    Column,
    EntityViewSchema,
    EntityViewType,
    File,
    Folder,
    Schema,
    Synapse,
    Table,
    as_table_columns,
)
from synapseclient.api import get_entity_id_bundle2
from synapseclient.core.exceptions import (
    SynapseAuthenticationError,
    SynapseHTTPError,
    SynapseUnmetAccessRestrictions,
)
from synapseclient.entity import File
from synapseclient.models.annotations import Annotations
from synapseclient.table import CsvFileTable, Schema, build_table
from tenacity import (
    retry,
    retry_if_exception_type,
    stop_after_attempt,
    wait_chain,
    wait_fixed,
)

from schematic.configuration.configuration import CONFIG
from schematic.exceptions import AccessCredentialsError
from schematic.schemas.data_model_graph import DataModelGraphExplorer
from schematic.store.base import BaseStorage
from schematic.utils.df_utils import col_in_dataframe, load_df, update_df

# entity_type_mapping, get_dir_size, create_temp_folder, check_synapse_cache_size, and clear_synapse_cache functions are used for AWS deployment
# Please do not remove these import statements
from schematic.utils.general import (
    check_synapse_cache_size,
    clear_synapse_cache,
    create_temp_folder,
    entity_type_mapping,
    get_dir_size,
)
from schematic.utils.schema_utils import get_class_label_from_display_name
<<<<<<< HEAD
from schematic.utils.validate_utils import comma_separated_list_regex, rule_in_rule_list
=======

from schematic.store.base import BaseStorage
from schematic.exceptions import AccessCredentialsError
from schematic.configuration.configuration import CONFIG
from opentelemetry import trace
>>>>>>> 9dd598af

logger = logging.getLogger("Synapse storage")

tracer = trace.get_tracer("Schematic")


@dataclass
class ManifestDownload(object):
    """
    syn: an object of type synapseclient.
    manifest_id: id of a manifest
    """

    syn: synapseclient.Synapse
    manifest_id: str

    def _download_manifest_to_folder(self) -> File:
        """
        try downloading a manifest to local cache or a given folder
        manifest
        Return:
            manifest_data: A Synapse file entity of the downloaded manifest
        """
        if "SECRETS_MANAGER_SECRETS" in os.environ:
            temporary_manifest_storage = "/var/tmp/temp_manifest_download"
            # clear out all the existing manifests
            if os.path.exists(temporary_manifest_storage):
                shutil.rmtree(temporary_manifest_storage)
            # create a new directory to store manifest
            if not os.path.exists(temporary_manifest_storage):
                os.mkdir(temporary_manifest_storage)
            # create temporary folders for storing manifests
            download_location = create_temp_folder(temporary_manifest_storage)
        else:
            download_location = CONFIG.manifest_folder
        manifest_data = self.syn.get(
            self.manifest_id,
            downloadLocation=download_location,
            ifcollision="overwrite.local",
        )
        return manifest_data

    def _entity_type_checking(self) -> str:
        """
        check the entity type of the id that needs to be downloaded
        Return:
             if the entity type is wrong, raise an error
        """
        # check the type of entity
        entity_type = entity_type_mapping(self.syn, self.manifest_id)
        if entity_type != "file":
            logger.error(
                f"You are using entity type: {entity_type}. Please provide a file ID"
            )

    @staticmethod
    def download_manifest(
        self, newManifestName: str = "", manifest_df: pd.DataFrame = pd.DataFrame()
    ) -> Union[str, File]:
        """
        Download a manifest based on a given manifest id.
        Args:
            newManifestName(optional): new name of a manifest that gets downloaded.
            manifest_df(optional): a dataframe containing name and id of manifests in a given asset view
        Return:
            manifest_data: synapse entity file object
        """

        # enables retrying if user does not have access to uncensored manifest
        # pass synID to synapseclient.Synapse.get() method to download (and overwrite) file to a location
        manifest_data = ""

        # check entity type
        self._entity_type_checking()

        # download a manifest
        try:
            manifest_data = self._download_manifest_to_folder()
        except (SynapseUnmetAccessRestrictions, SynapseAuthenticationError):
            # if there's an error getting an uncensored manifest, try getting the censored manifest
            if not manifest_df.empty:
                censored_regex = re.compile(".*censored.*")
                censored = manifest_df["name"].str.contains(censored_regex)
                new_manifest_id = manifest_df[censored]["id"][0]
                self.manifest_id = new_manifest_id
                try:
                    manifest_data = self._download_manifest_to_folder()
                except (
                    SynapseUnmetAccessRestrictions,
                    SynapseAuthenticationError,
                ) as e:
                    raise PermissionError(
                        "You don't have access to censored and uncensored manifests in this dataset."
                    ) from e
            else:
                logger.error(
                    f"You don't have access to the requested resource: {self.manifest_id}"
                )

        if newManifestName and os.path.exists(manifest_data.get("path")):
            # Rename the file we just made to the new name
            new_manifest_filename = newManifestName + ".csv"

            # get location of existing manifest. The manifest that will be renamed should live in the same folder as existing manifest.
            parent_folder = os.path.dirname(manifest_data.get("path"))

            new_manifest_path_name = os.path.join(parent_folder, new_manifest_filename)
            os.rename(manifest_data["path"], new_manifest_path_name)

            # Update file names/paths in manifest_data
            manifest_data["name"] = new_manifest_filename
            manifest_data["filename"] = new_manifest_filename
            manifest_data["path"] = new_manifest_path_name
        return manifest_data


class SynapseStorage(BaseStorage):
    """Implementation of Storage interface for datasets/files stored on Synapse.
    Provides utilities to list files in a specific project; update files annotations, create fileviews, etc.

    TODO: Need to define the interface and rename and/or refactor some of the methods below.
    """

    def __init__(
        self,
        token: Optional[str] = None,  # optional parameter retrieved from browser cookie
        access_token: Optional[str] = None,
        project_scope: Optional[list] = None,
        synapse_cache_path: Optional[str] = None,
    ) -> None:
        """Initializes a SynapseStorage object.

        Args:
            token (Optional[str], optional):
              Optional token parameter as found in browser cookie upon login to synapse.
              Defaults to None.
            access_token (Optional[list], optional):
              Optional access token (personal or oauth).
              Defaults to None.
            project_scope (Optional[list], optional): Defaults to None.
            synapse_cache_path (Optional[str], optional):
              Location of synapse cache.
              Defaults to None.
        """
        self.syn = self.login(synapse_cache_path, token, access_token)
        self.project_scope = project_scope
        self.storageFileview = CONFIG.synapse_master_fileview_id
        self.manifest = CONFIG.synapse_manifest_basename
        self.root_synapse_cache = self.syn.cache.cache_root_dir
        self._query_fileview()

    def _purge_synapse_cache(
        self, maximum_storage_allowed_cache_gb: int = 1, minute_buffer: int = 15
    ) -> None:
        """
        Purge synapse cache if it exceeds a certain size. Default to 1GB.
        Args:
            maximum_storage_allowed_cache_gb (int): the maximum storage allowed
              before purging cache. Default is 1 GB.
            minute_buffer (int): All files created this amount of time or older will be deleted
        """
        # try clearing the cache
        # scan a directory and check size of files
        if os.path.exists(self.root_synapse_cache):
            maximum_storage_allowed_cache_bytes = maximum_storage_allowed_cache_gb * (
                1024**3
            )
            nbytes = get_dir_size(self.root_synapse_cache)
            dir_size_bytes = check_synapse_cache_size(directory=self.root_synapse_cache)
            # if 1 GB has already been taken, purge cache before 15 min
            if dir_size_bytes >= maximum_storage_allowed_cache_bytes:
                num_of_deleted_files = clear_synapse_cache(
                    self.syn.cache, minutes=minute_buffer
                )
                logger.info(
                    f"{num_of_deleted_files}  files have been deleted from {self.root_synapse_cache}"
                )
            else:
                # on AWS, OS takes around 14-17% of our ephemeral storage (20GiB)
                # instead of guessing how much space that we left, print out .synapseCache here
                logger.info(f"the total size of .synapseCache is: {nbytes} bytes")

    @tracer.start_as_current_span("SynapseStorage::_query_fileview")
    def _query_fileview(self):
        self._purge_synapse_cache()
        try:
            self.storageFileview = CONFIG.synapse_master_fileview_id
            self.manifest = CONFIG.synapse_manifest_basename
            if self.project_scope:
                self.storageFileviewTable = self.syn.tableQuery(
                    f"SELECT * FROM {self.storageFileview} WHERE projectId IN {tuple(self.project_scope + [''])}"
                ).asDataFrame()
            else:
                # get data in administrative fileview for this pipeline
                self.storageFileviewTable = self.syn.tableQuery(
                    "SELECT * FROM " + self.storageFileview
                ).asDataFrame()
        except SynapseHTTPError:
            raise AccessCredentialsError(self.storageFileview)

    @staticmethod
    def login(
        synapse_cache_path: Optional[str] = None,
        token: Optional[str] = None,
        access_token: Optional[str] = None,
    ) -> synapseclient.Synapse:
        """Login to Synapse

        Args:
            token (Optional[str], optional): A Synapse token. Defaults to None.
            access_token (Optional[str], optional): A synapse access token. Defaults to None.
            synapse_cache_path (Optional[str]): location of synapse cache

        Raises:
            ValueError: If unable to login with token
            ValueError: If unable to loging with access token

        Returns:
            synapseclient.Synapse: A Synapse object that is logged in
        """
        # If no token is provided, try retrieving access token from environment
        if not token and not access_token:
            access_token = os.getenv("SYNAPSE_ACCESS_TOKEN")

        # login using a token
        if token:
            syn = synapseclient.Synapse(cache_root_dir=synapse_cache_path)
            try:
                syn.login(sessionToken=token, silent=True)
            except SynapseHTTPError as exc:
                raise ValueError(
                    "Please make sure you are logged into synapse.org."
                ) from exc
        elif access_token:
            try:
                syn = synapseclient.Synapse(cache_root_dir=synapse_cache_path)
                syn.default_headers["Authorization"] = f"Bearer {access_token}"
            except SynapseHTTPError as exc:
                raise ValueError(
                    "No access to resources. Please make sure that your token is correct"
                ) from exc
        else:
            # login using synapse credentials provided by user in .synapseConfig (default) file
            syn = synapseclient.Synapse(
                configPath=CONFIG.synapse_configuration_path,
                cache_root_dir=synapse_cache_path,
            )
            syn.login(silent=True)
        return syn

    def missing_entity_handler(method):
        def wrapper(*args, **kwargs):
            try:
                return method(*args, **kwargs)
            except SynapseHTTPError as ex:
                str_message = str(ex).replace("\n", "")
                if "trash" in str_message or "does not exist" in str_message:
                    logging.warning(str_message)
                    return None
                else:
                    raise ex

        return wrapper

    def async_missing_entity_handler(method):
        """Decorator to handle missing entities in async methods."""

        async def wrapper(*args: Any, **kwargs: Any) -> Any:
            try:
                return await method(*args, **kwargs)
            except SynapseHTTPError as ex:
                str_message = str(ex).replace("\n", "")
                if "trash" in str_message or "does not exist" in str_message:
                    logging.warning(str_message)
                    return None
                else:
                    raise ex

        return wrapper

    def getStorageFileviewTable(self):
        """Returns the storageFileviewTable obtained during initialization."""
        return self.storageFileviewTable

    def getPaginatedRestResults(self, currentUserId: str) -> Dict[str, str]:
        """Gets the paginated results of the REST call to Synapse to check what projects the current user has access to.

        Args:
            currentUserId: synapse id for the user whose projects we want to get.

        Returns:
            A dictionary with a next page token and the results.
        """
        all_results = self.syn.restGET(
            "/projects/user/{principalId}".format(principalId=currentUserId)
        )

        while (
            "nextPageToken" in all_results
        ):  # iterate over next page token in results while there is any
            results_token = self.syn.restGET(
                "/projects/user/{principalId}?nextPageToken={nextPageToken}".format(
                    principalId=currentUserId,
                    nextPageToken=all_results["nextPageToken"],
                )
            )
            all_results["results"].extend(results_token["results"])

            if "nextPageToken" in results_token:
                all_results["nextPageToken"] = results_token["nextPageToken"]
            else:
                del all_results["nextPageToken"]

        return all_results

    def getStorageProjects(self, project_scope: List = None) -> list[tuple[str, str]]:
        """Gets all storage projects the current user has access to, within the scope of the 'storageFileview' attribute.

        Returns:
            A list of storage projects the current user has access to; the list consists of tuples (projectId, projectName).
        """

        # get the set of all storage Synapse project accessible for this pipeline
        storageProjects = self.storageFileviewTable["projectId"].unique()

        # get the set of storage Synapse project accessible for this user

        # get current user name and user ID
        currentUser = self.syn.getUserProfile()
        currentUserName = currentUser.userName
        currentUserId = currentUser.ownerId

        # get a list of projects from Synapse
        currentUserProjects = self.getPaginatedRestResults(currentUserId)

        # prune results json filtering project id
        currentUserProjects = [
            currentUserProject.get("id")
            for currentUserProject in currentUserProjects["results"]
        ]

        # find set of user projects that are also in this pipeline's storage projects set
        storageProjects = list(set(storageProjects) & set(currentUserProjects))

        # Limit projects to scope if specified
        if project_scope:
            storageProjects = list(set(storageProjects) & set(project_scope))

            if not storageProjects:
                raise Warning(
                    f"There are no projects that the user has access to that match the criteria of the specified project scope: {project_scope}"
                )

        # prepare a return list of project IDs and names
        projects = []
        for projectId in storageProjects:
            projectName = self.syn.get(projectId, downloadFile=False).name
            projects.append((projectId, projectName))

        sorted_projects_list = sorted(projects, key=lambda tup: tup[0])

        return sorted_projects_list

    @tracer.start_as_current_span("SynapseStorage::getStorageDatasetsInProject")
    def getStorageDatasetsInProject(self, projectId: str) -> list[tuple[str, str]]:
        """Gets all datasets in folder under a given storage project that the current user has access to.

        Args:
            projectId: synapse ID of a storage project.

        Returns:
            A list of datasets within the given storage project; the list consists of tuples (datasetId, datasetName).
            None: If the projectId cannot be found on Synapse.
        """

        # select all folders and fetch their names from within the storage project;
        # if folder content type is defined, only select folders that contain datasets
        areDatasets = False
        if "contentType" in self.storageFileviewTable.columns:
            foldersTable = self.storageFileviewTable[
                (self.storageFileviewTable["contentType"] == "dataset")
                & (self.storageFileviewTable["projectId"] == projectId)
            ]
            areDatasets = True
        else:
            foldersTable = self.storageFileviewTable[
                (self.storageFileviewTable["type"] == "folder")
                & (self.storageFileviewTable["parentId"] == projectId)
            ]

        # get an array of tuples (folderId, folderName)
        # some folders are part of datasets; others contain datasets
        # each dataset parent is the project; folders part of a dataset have another folder as a parent
        # to get folders if and only if they contain datasets for each folder
        # check if folder's parent is the project; if so that folder contains a dataset,
        # unless the folder list has already been filtered to dataset folders based on contentType attribute above

        datasetList = []
        folderProperties = ["id", "name"]
        for folder in list(
            foldersTable[folderProperties].itertuples(index=False, name=None)
        ):
            datasetList.append(folder)

        sorted_dataset_list = sorted(datasetList, key=lambda tup: tup[0])

        return sorted_dataset_list

    @tracer.start_as_current_span("SynapseStorage::getFilesInStorageDataset")
    def getFilesInStorageDataset(
        self, datasetId: str, fileNames: List = None, fullpath: bool = True
    ) -> List[Tuple[str, str]]:
        """Gets all files in a given dataset folder.

        Args:
            datasetId: synapse ID of a storage dataset.
            fileNames: get a list of files with particular names; defaults to None in which case all dataset files are returned (except bookkeeping files, e.g.
            metadata manifests); if fileNames is not None, all files matching the names in the fileNames list are returned if present.
            fullpath: if True return the full path as part of this filename; otherwise return just base filename

        Returns:
            A list of files; the list consists of tuples (fileId, fileName).

        Raises:
            ValueError: Dataset ID not found.
        """
        # select all files within a given storage dataset folder (top level folder in a Synapse storage project or folder marked with contentType = 'dataset')
        walked_path = synapseutils.walk(
            self.syn, datasetId, includeTypes=["folder", "file"]
        )

        file_list = []

        # iterate over all results
        for dirpath, dirname, filenames in walked_path:
            # iterate over all files in a folder
            for filename in filenames:
                if (not "manifest" in filename[0] and not fileNames) or (
                    fileNames and filename[0] in fileNames
                ):
                    # don't add manifest to list of files unless it is specified in the list of specified fileNames; return all found files
                    # except the manifest if no fileNames have been specified
                    # TODO: refactor for clarity/maintainability

                    if fullpath:
                        # append directory path to filename
                        filename = (dirpath[0] + "/" + filename[0], filename[1])

                    # add file name file id tuple, rearranged so that id is first and name follows
                    file_list.append(filename[::-1])

        return file_list

    def _get_manifest_id(self, manifest: pd.DataFrame) -> str:
        """If both censored and uncensored manifests are present, return uncensored manifest; if only one manifest is present, return manifest id of that manifest; if more than two manifests are present, return the manifest id of the first one.
        Args:
        manifest: a dataframe contains name and id of manifests in a given asset view

        Return:
        manifest_syn_id: id of a given censored or uncensored manifest
        """
        censored_regex = re.compile(".*censored.*")
        censored = manifest["name"].str.contains(censored_regex)
        if any(censored):
            # Try to use uncensored manifest first
            not_censored = ~censored
            if any(not_censored):
                manifest_syn_id = manifest[not_censored]["id"].iloc[0]
            # if only censored manifests are available, just use the first censored manifest
            else:
                manifest_syn_id = manifest["id"].iloc[0]

        # otherwise, use the first (implied only) version that exists
        else:
            manifest_syn_id = manifest["id"].iloc[0]

        return manifest_syn_id

    @tracer.start_as_current_span("SynapseStorage::getDatasetManifest")
    def getDatasetManifest(
        self,
        datasetId: str,
        downloadFile: bool = False,
        newManifestName: str = "",
    ) -> Union[str, File]:
        """Gets the manifest associated with a given dataset.

        Args:
            datasetId: synapse ID of a storage dataset.
            downloadFile: boolean argument indicating if manifest file in dataset should be downloaded or not.
            newManifestName: new name of a manifest that gets downloaded

        Returns:
            manifest_syn_id (String): Synapse ID of exisiting manifest file.
            manifest_data (synapseclient.entity.File): Synapse entity if downloadFile is True.
            "" (String): No pre-exisiting manifest in dataset.
        """
        manifest_data = ""

        # get a list of files containing the manifest for this dataset (if any)
        all_files = self.storageFileviewTable

        # construct regex based on manifest basename in the config
        manifest_re = re.compile(os.path.basename(self.manifest) + ".*.[tc]sv")

        # search manifest based on given manifest basename regex above
        # and return a dataframe containing name and id of manifests in a given asset view
        manifest = all_files[
            (all_files["name"].str.contains(manifest_re, regex=True))
            & (all_files["parentId"] == datasetId)
        ]

        manifest = manifest[["id", "name"]]

        # if there is no pre-exisiting manifest in the specified dataset
        if manifest.empty:
            logger.warning(
                f"Could not find a manifest that fits basename {self.manifest} in asset view and dataset {datasetId}"
            )
            return ""

        # if there is an exisiting manifest
        else:
            manifest_syn_id = self._get_manifest_id(manifest)
            if downloadFile:
                md = ManifestDownload(self.syn, manifest_id=manifest_syn_id)
                manifest_data = ManifestDownload.download_manifest(
                    md, newManifestName=newManifestName, manifest_df=manifest
                )
                ## TO DO: revisit how downstream code handle manifest_data. If the downstream code would break when manifest_data is an empty string,
                ## then we should catch the error here without returning an empty string.
                if not manifest_data:
                    logger.debug(
                        f"No manifest data returned. Please check if you have successfully downloaded manifest: {manifest_syn_id}"
                    )
                return manifest_data
            return manifest_syn_id

    def getDataTypeFromManifest(self, manifestId: str):
        """Fetch a manifest and return data types of all columns
        Args:
            manifestId: synapse ID of a manifest
        """
        # get manifest file path
        manifest_filepath = self.syn.get(manifestId).path

        # load manifest dataframe
        manifest = load_df(
            manifest_filepath,
            preserve_raw_input=False,
            data_model=False,
        )

        # convert the dataFrame to use best possible dtypes.
        manifest_new = manifest.convert_dtypes()

        # get data types of columns
        result = manifest_new.dtypes.to_frame("dtypes").reset_index()

        # return the result as a dictionary
        result_dict = result.set_index("index")["dtypes"].astype(str).to_dict()

        return result_dict

    def _get_files_metadata_from_dataset(
        self, datasetId: str, only_new_files: bool, manifest: pd.DataFrame = None
    ) -> Optional[dict]:
        """retrieve file ids under a particular datasetId

        Args:
            datasetId (str): a dataset id
            only_new_files (bool): if only adding new files that are not already exist
            manifest (pd.DataFrame): metadata manifest dataframe. Default to None.

        Returns:
            a dictionary that contains filename and entityid under a given datasetId or None if there is nothing under a given dataset id are not available
        """
        dataset_files = self.getFilesInStorageDataset(datasetId)
        if dataset_files:
            dataset_file_names_id_dict = self._get_file_entityIds(
                dataset_files, only_new_files=only_new_files, manifest=manifest
            )
            return dataset_file_names_id_dict
        else:
            return None

    def add_entity_id_and_filename(
        self, datasetId: str, manifest: pd.DataFrame
    ) -> pd.DataFrame:
        """add entityid and filename column to an existing manifest assuming entityId column is not already present

        Args:
            datasetId (str): dataset syn id
            manifest (pd.DataFrame): existing manifest dataframe, assuming this dataframe does not have an entityId column and Filename column is present but completely empty

        Returns:
            pd.DataFrame: returns a pandas dataframe
        """
        # get file names and entity ids of a given dataset
        dataset_files_dict = self._get_files_metadata_from_dataset(
            datasetId, only_new_files=False
        )

        if dataset_files_dict:
            # turn manifest dataframe back to a dictionary for operation
            manifest_dict = manifest.to_dict("list")

            # update Filename column
            # add entityId column to the end
            manifest_dict.update(dataset_files_dict)

            # if the component column exists in existing manifest, fill up that column
            if "Component" in manifest_dict.keys():
                manifest_dict["Component"] = manifest_dict["Component"] * max(
                    1, len(manifest_dict["Filename"])
                )

            # turn dictionary back to a dataframe
            manifest_df_index = pd.DataFrame.from_dict(manifest_dict, orient="index")
            manifest_df_updated = manifest_df_index.transpose()

            # fill na with empty string
            manifest_df_updated = manifest_df_updated.fillna("")

            # drop index
            manifest_df_updated = manifest_df_updated.reset_index(drop=True)

            return manifest_df_updated
        else:
            return manifest

    def fill_in_entity_id_filename(
        self, datasetId: str, manifest: pd.DataFrame
    ) -> Tuple[List, pd.DataFrame]:
        """fill in Filename column and EntityId column. EntityId column and Filename column will be created if not already present.

        Args:
            datasetId (str): dataset syn id
            manifest (pd.DataFrame): existing manifest dataframe.

        Returns:
            Tuple[List, pd.DataFrame]: a list of synIds that are under a given datasetId folder and updated manifest dataframe
        """
        # get dataset file names and entity id as a list of tuple
        dataset_files = self.getFilesInStorageDataset(datasetId)

        # update manifest with additional filenames, if any
        # note that if there is an existing manifest and there are files in the dataset
        # the columns Filename and entityId are assumed to be present in manifest schema
        # TODO: use idiomatic panda syntax
        if dataset_files:
            new_files = self._get_file_entityIds(
                dataset_files=dataset_files, only_new_files=True, manifest=manifest
            )

            # update manifest so that it contains new dataset files
            new_files = pd.DataFrame(new_files)
            manifest = (
                pd.concat([manifest, new_files], sort=False)
                .reset_index()
                .drop("index", axis=1)
            )

        manifest = manifest.fillna("")
        return dataset_files, manifest

    @tracer.start_as_current_span("SynapseStorage::updateDatasetManifestFiles")
    def updateDatasetManifestFiles(
        self, dmge: DataModelGraphExplorer, datasetId: str, store: bool = True
    ) -> Union[Tuple[str, pd.DataFrame], None]:
        """Fetch the names and entity IDs of all current files in dataset in store, if any; update dataset's manifest with new files, if any.

        Args:
            dmge: DataModelGraphExplorer Instance
            datasetId: synapse ID of a storage dataset.
            store: if set to True store updated manifest in asset store; if set to False
            return a Pandas dataframe containing updated manifest but do not store to asset store


        Returns:
            Synapse ID of updated manifest and Pandas dataframe containing the updated manifest.
            If there is no existing manifest return None
        """

        # get existing manifest Synapse ID
        manifest_id = self.getDatasetManifest(datasetId)

        # if there is no manifest return None
        if not manifest_id:
            return None

        manifest_filepath = self.syn.get(manifest_id).path
        manifest = load_df(manifest_filepath)
        manifest_is_file_based = "Filename" in manifest.columns

        if manifest_is_file_based:
            # update manifest with additional filenames, if any
            # note that if there is an existing manifest and there are files in the dataset
            # the columns Filename and entityId are assumed to be present in manifest schema
            # TODO: use idiomatic panda syntax

            dataset_files, manifest = self.fill_in_entity_id_filename(
                datasetId, manifest
            )
            if dataset_files:
                # update the manifest file, so that it contains the relevant entity IDs
                if store:
                    manifest.to_csv(manifest_filepath, index=False)

                    # store manifest and update associated metadata with manifest on Synapse
                    manifest_id = self.associateMetadataWithFiles(
                        dmge, manifest_filepath, datasetId
                    )

        return manifest_id, manifest

    def _get_file_entityIds(
        self,
        dataset_files: List,
        only_new_files: bool = False,
        manifest: pd.DataFrame = None,
    ):
        """
        Get a dictionary of files in a dataset. Either files that are not in the current manifest or all files

        Args:
            manifest: metadata manifest
            dataset_file: List of all files in a dataset
            only_new_files: boolean to control whether only new files are returned or all files in the dataset
        Returns:
            files: dictionary of file names and entityIDs, with scope as specified by `only_new_files`
        """
        files = {"Filename": [], "entityId": []}

        if only_new_files:
            if manifest is None:
                raise UnboundLocalError(
                    "No manifest was passed in, a manifest is required when `only_new_files` is True."
                )

            # find new files (that are not in the current manifest) if any
            for file_id, file_name in dataset_files:
                if not file_id in manifest["entityId"].values:
                    files["Filename"].append(file_name)
                    files["entityId"].append(file_id)
        else:
            # get all files
            for file_id, file_name in dataset_files:
                files["Filename"].append(file_name)
                files["entityId"].append(file_id)

        return files

    @tracer.start_as_current_span("SynapseStorage::getProjectManifests")
    def getProjectManifests(
        self, projectId: str
    ) -> list[tuple[tuple[str, str], tuple[str, str], tuple[str, str]]]:
        """Gets all metadata manifest files across all datasets in a specified project.

        Returns: A list of datasets per project; metadata manifest Synapse ID for each dataset; and the corresponding schema component of the manifest
                 as a list of tuples, one for each manifest:
                    [
                        (
                            (datasetId, dataName),
                            (manifestId, manifestName),
                            (componentSchemaLabel, componentSchemaLabel) TODO: # get component name from schema
                        ),
                        ...
                    ]

        TODO: Return manifest URI instead of Synapse ID for interoperability with other implementations of a store interface
        """
        component = None
        entity = None
        manifests = []

        datasets = self.getStorageDatasetsInProject(projectId)

        for datasetId, datasetName in datasets:
            # encode information about the manifest in a simple list (so that R clients can unpack it)
            # eventually can serialize differently

            # Get synID of manifest for a dataset
            manifestId = self.getDatasetManifest(datasetId)

            # If a manifest exists, get the annotations for it, else return base 'manifest' tuple
            if manifestId:
                annotations = self.getFileAnnotations(manifestId)

                # If manifest has annotations specifying component, use that
                if annotations and "Component" in annotations:
                    component = annotations["Component"]
                    entity = self.syn.get(manifestId, downloadFile=False)
                    manifest_name = entity["properties"]["name"]

                # otherwise download the manifest and parse for information
                elif not annotations or "Component" not in annotations:
                    logging.debug(
                        f"No component annotations have been found for manifest {manifestId}. "
                        "The manifest will be downloaded and parsed instead. "
                        "For increased speed, add component annotations to manifest."
                    )

                    manifest_info = self.getDatasetManifest(
                        datasetId, downloadFile=True
                    )
                    manifest_name = manifest_info["properties"].get("name", "")

                    if not manifest_name:
                        logger.error(f"Failed to download manifests from {datasetId}")

                    manifest_path = manifest_info["path"]

                    manifest_df = load_df(manifest_path)

                    # Get component from component column if it exists
                    if (
                        "Component" in manifest_df
                        and not manifest_df["Component"].empty
                    ):
                        list(set(manifest_df["Component"]))
                        component = list(set(manifest_df["Component"]))

                        # Added to address issues raised during DCA testing
                        if "" in component:
                            component.remove("")

                        if len(component) == 1:
                            component = component[0]
                        elif len(component) > 1:
                            logging.warning(
                                f"Manifest {manifestId} is composed of multiple components. Schematic does not support mulit-component manifests at this time."
                                "Behavior of manifests with multiple components is undefined"
                            )
            else:
                manifest_name = ""
                component = None
            if component:
                manifest = (
                    (datasetId, datasetName),
                    (manifestId, manifest_name),
                    (component, component),
                )
            elif manifestId:
                logging.debug(
                    f"Manifest {manifestId} does not have an associated Component"
                )
                manifest = (
                    (datasetId, datasetName),
                    (manifestId, manifest_name),
                    ("", ""),
                )
            else:
                manifest = (
                    (datasetId, datasetName),
                    ("", ""),
                    ("", ""),
                )

            if manifest:
                manifests.append(manifest)

        return manifests

    def upload_project_manifests_to_synapse(
        self, dmge: DataModelGraphExplorer, projectId: str
    ) -> List[str]:
        """Upload all metadata manifest files across all datasets in a specified project as tables in Synapse.

        Returns: String of all the manifest_table_ids of all the manifests that have been loaded.
        """

        manifests = []
        manifest_loaded = []
        datasets = self.getStorageDatasetsInProject(projectId)

        for datasetId, datasetName in datasets:
            # encode information about the manifest in a simple list (so that R clients can unpack it)
            # eventually can serialize differently

            manifest = ((datasetId, datasetName), ("", ""), ("", ""))

            manifest_info = self.getDatasetManifest(datasetId, downloadFile=True)
            if manifest_info:
                manifest_id = manifest_info["properties"]["id"]
                manifest_name = manifest_info["properties"]["name"]
                manifest_path = manifest_info["path"]
                manifest_df = load_df(manifest_path)
                manifest_table_id = uploadDB(
                    dmge=dmge,
                    manifest=manifest,
                    datasetId=datasetId,
                    table_name=datasetName,
                )
                manifest_loaded.append(datasetName)
        return manifest_loaded

    def upload_annotated_project_manifests_to_synapse(
        self, projectId: str, path_to_json_ld: str, dry_run: bool = False
    ) -> List[str]:
        """
        Purpose:
            For all manifests in a project, upload them as a table and add annotations manifest csv.
            Assumes the manifest is already present as a CSV in a dataset in the project.

        """
        # Instantiate DataModelParser
        data_model_parser = DataModelParser(path_to_data_model=path_to_json_ld)
        # Parse Model
        parsed_data_model = data_model_parser.parse_model()

        # Instantiate DataModelGraph
        data_model_grapher = DataModelGraph(parsed_data_model)

        # Generate graph
        graph_data_model = data_model_grapher.generate_data_model_graph()

        # Instantiate DataModelGraphExplorer
        dmge = DataModelGraphExplorer(graph_data_model)

        manifests = []
        manifest_loaded = []
        datasets = self.getStorageDatasetsInProject(projectId)
        for datasetId, datasetName in datasets:
            # encode information about the manifest in a simple list (so that R clients can unpack it)
            # eventually can serialize differently

            manifest = ((datasetId, datasetName), ("", ""), ("", ""))
            manifests.append(manifest)

            manifest_info = self.getDatasetManifest(datasetId, downloadFile=True)

            if manifest_info:
                manifest_id = manifest_info["properties"]["id"]
                manifest_name = manifest_info["properties"]["name"]
                manifest_path = manifest_info["path"]
                manifest = (
                    (datasetId, datasetName),
                    (manifest_id, manifest_name),
                    ("", ""),
                )
                if not dry_run:
                    manifest_syn_id = self.associateMetadataWithFiles(
                        dmge, manifest_path, datasetId, manifest_record_type="table"
                    )
                manifest_loaded.append(manifest)

        return manifests, manifest_loaded

    def move_entities_to_new_project(
        self,
        projectId: str,
        newProjectId: str,
        returnEntities: bool = False,
        dry_run: bool = False,
    ):
        """
        For each manifest csv in a project, look for all the entitiy ids that are associated.
        Look up the entitiy in the files, move the entity to new project.
        """

        manifests = []
        manifest_loaded = []
        datasets = self.getStorageDatasetsInProject(projectId)
        if datasets:
            for datasetId, datasetName in datasets:
                # encode information about the manifest in a simple list (so that R clients can unpack it)
                # eventually can serialize differently

                manifest = ((datasetId, datasetName), ("", ""), ("", ""))
                manifests.append(manifest)

                manifest_info = self.getDatasetManifest(datasetId, downloadFile=True)
                if manifest_info:
                    manifest_id = manifest_info["properties"]["id"]
                    manifest_name = manifest_info["properties"]["name"]
                    manifest_path = manifest_info["path"]
                    manifest_df = load_df(manifest_path)

                    manifest = (
                        (datasetId, datasetName),
                        (manifest_id, manifest_name),
                        ("", ""),
                    )
                    manifest_loaded.append(manifest)

                    annotation_entities = self.storageFileviewTable[
                        (self.storageFileviewTable["id"].isin(manifest_df["entityId"]))
                        & (self.storageFileviewTable["type"] == "folder")
                    ]["id"]

                    if returnEntities:
                        for entityId in annotation_entities:
                            if not dry_run:
                                self.syn.move(entityId, datasetId)
                            else:
                                logging.info(
                                    f"{entityId} will be moved to folder {datasetId}."
                                )
                    else:
                        # generate project folder
                        archive_project_folder = Folder(
                            projectId + "_archive", parent=newProjectId
                        )
                        archive_project_folder = self.syn.store(archive_project_folder)

                        # generate dataset folder
                        dataset_archive_folder = Folder(
                            "_".join([datasetId, datasetName, "archive"]),
                            parent=archive_project_folder.id,
                        )
                        dataset_archive_folder = self.syn.store(dataset_archive_folder)

                        for entityId in annotation_entities:
                            # move entities to folder
                            if not dry_run:
                                self.syn.move(entityId, dataset_archive_folder.id)
                            else:
                                logging.info(
                                    f"{entityId} will be moved to folder {dataset_archive_folder.id}."
                                )
        else:
            raise LookupError(
                f"No datasets were found in the specified project: {projectId}. Re-check specified master_fileview in CONFIG and retry."
            )
        return manifests, manifest_loaded

    def get_synapse_table(self, synapse_id: str) -> Tuple[pd.DataFrame, CsvFileTable]:
        """Download synapse table as a pd dataframe; return table schema and etags as results too

        Args:
            synapse_id: synapse ID of the table to query
        """

        results = self.syn.tableQuery("SELECT * FROM {}".format(synapse_id))
        df = results.asDataFrame(rowIdAndVersionInIndex=False)

        return df, results

    def _get_tables(self, datasetId: str = None, projectId: str = None) -> List[Table]:
        if projectId:
            project = projectId
        elif datasetId:
            project = self.syn.get(self.getDatasetProject(datasetId))

        return list(self.syn.getChildren(project, includeTypes=["table"]))

    def get_table_info(self, datasetId: str = None, projectId: str = None) -> List[str]:
        """Gets the names of the tables in the schema
        Can pass in a synID for a dataset or project
        Returns:
            list[str]: A list of table names
        """
        tables = self._get_tables(datasetId=datasetId, projectId=projectId)
        if tables:
            return {table["name"]: table["id"] for table in tables}
        else:
            return {None: None}

    @missing_entity_handler
    @tracer.start_as_current_span("SynapseStorage::uploadDB")
    def uploadDB(
        self,
        dmge: DataModelGraphExplorer,
        manifest: pd.DataFrame,
        datasetId: str,
        table_name: str,
        restrict: bool = False,
        table_manipulation: str = "replace",
        table_column_names: str = "class_label",
    ):
        """
        Method to upload a database to an asset store. In synapse, this will upload a metadata table

        Args:
            dmge: DataModelGraphExplorer object
            manifest: pd.Df manifest to upload
            datasetId: synID of the dataset for the manifest
            table_name: name of the table to be uploaded
            restrict: bool, whether or not the manifest contains sensitive data that will need additional access restrictions
            existingTableId: str of the synId of the existing table, if one already exists
            table_manipulation: str, 'replace' or 'upsert', in the case where a manifest already exists, should the new metadata replace the existing (replace) or be added to it (upsert)
            table_column_names: (str): display_name/display_label/class_label (default). Sets labeling style for table column names. display_name will use the raw display name as the column name. class_label will format the display
                name as upper camelcase, and strip blacklisted characters, display_label will strip blacklisted characters including spaces, to retain
                display label formatting.
        Returns:
            manifest_table_id: synID of the uploaded table
            manifest: the original manifset
            table_manifest: manifest formatted appropriately for the table

        """

        col_schema, table_manifest = self.formatDB(
            dmge=dmge, manifest=manifest, table_column_names=table_column_names
        )

        manifest_table_id = self.buildDB(
            datasetId,
            table_name,
            col_schema,
            table_manifest,
            table_manipulation,
            dmge,
            restrict,
        )

        return manifest_table_id, manifest, table_manifest

    @tracer.start_as_current_span("SynapseStorage::formatDB")
    def formatDB(self, dmge, manifest, table_column_names):
        """
        Method to format a manifest appropriatly for upload as table

        Args:
            dmge: DataModelGraphExplorer object
            manifest: pd.Df manifest to upload
            table_column_names: (str): display_name/display_label/class_label (default). Sets labeling style for table column names. display_name will use the raw display name as the column name. class_label will format the display
                name as upper camelcase, and strip blacklisted characters, display_label will strip blacklisted characters including spaces, to retain
                display label formatting.
        Returns:
            col_schema: schema for table columns: type, size, etc
            table_manifest: formatted manifest

        """
        # Rename the manifest columns to display names to match fileview

        blacklist_chars = ["(", ")", ".", " ", "-"]
        manifest_columns = manifest.columns.tolist()

        table_manifest = deepcopy(manifest)

        if table_column_names == "display_name":
            cols = table_manifest.columns

        elif table_column_names == "display_label":
            cols = [
                str(col).translate({ord(x): "" for x in blacklist_chars})
                for col in manifest_columns
            ]

        elif table_column_names == "class_label":
            cols = [
                get_class_label_from_display_name(str(col)).translate(
                    {ord(x): "" for x in blacklist_chars}
                )
                for col in manifest_columns
            ]
        else:
            ValueError(
                f"The provided table_column_name: {table_column_names} is not valid, please resubmit with an allowed value only."
            )

        cols = list(map(lambda x: x.replace("EntityId", "entityId"), cols))

        # Reset column names in table manifest
        table_manifest.columns = cols

        # move entity id to end of df
        entity_col = table_manifest.pop("entityId")
        table_manifest.insert(len(table_manifest.columns), "entityId", entity_col)

        # Get the column schema
        col_schema = as_table_columns(table_manifest)

        # Set Id column length to 64 (for some reason not being auto set.)
        for i, col in enumerate(col_schema):
            if col["name"].lower() == "id":
                col_schema[i]["maximumSize"] = 64

        return col_schema, table_manifest

    @tracer.start_as_current_span("SynapseStorage::buildDB")
    def buildDB(
        self,
        datasetId: str,
        table_name: str,
        col_schema: List,
        table_manifest: pd.DataFrame,
        table_manipulation: str,
        dmge: DataModelGraphExplorer,
        restrict: bool = False,
    ):
        """
        Method to construct the table appropriately: create new table, replace existing, or upsert new into existing
        Calls TableOperations class to execute

        Args:
            datasetId: synID of the dataset for the manifest
            table_name: name of the table to be uploaded
            col_schema: schema for table columns: type, size, etc from `formatDB`
            table_manifest: formatted manifest that can be uploaded as a table
            table_manipulation: str, 'replace' or 'upsert', in the case where a manifest already exists, should the new metadata replace the existing (replace) or be added to it (upsert)
            restrict: bool, whether or not the manifest contains sensitive data that will need additional access restrictions

        Returns:
            manifest_table_id: synID of the uploaded table

        """
        table_info = self.get_table_info(datasetId=datasetId)
        # Put table manifest onto synapse
        schema = Schema(
            name=table_name,
            columns=col_schema,
            parent=self.getDatasetProject(datasetId),
        )

        if table_name in table_info:
            existingTableId = table_info[table_name]
        else:
            existingTableId = None

        tableOps = TableOperations(
            synStore=self,
            tableToLoad=table_manifest,
            tableName=table_name,
            datasetId=datasetId,
            existingTableId=existingTableId,
            restrict=restrict,
        )

        if not table_manipulation or table_name not in table_info.keys():
            manifest_table_id = tableOps.createTable(
                columnTypeDict=col_schema,
                specifySchema=True,
            )
        elif table_name in table_info.keys() and table_info[table_name]:
            if table_manipulation.lower() == "replace":
                manifest_table_id = tableOps.replaceTable(
                    specifySchema=True,
                    columnTypeDict=col_schema,
                )
            elif table_manipulation.lower() == "upsert":
                manifest_table_id = tableOps.upsertTable(
                    dmge=dmge,
                )
            elif table_manipulation.lower() == "update":
                manifest_table_id = tableOps.updateTable()

        if table_manipulation and table_manipulation.lower() == "upsert":
            existing_tables = self.get_table_info(datasetId=datasetId)
            tableId = existing_tables[table_name]
            annos = self.syn.get_annotations(tableId)
            annos["primary_key"] = table_manifest["Component"][0] + "_id"
            annos = self.syn.set_annotations(annos)

        return manifest_table_id

    @tracer.start_as_current_span("SynapseStorage::upload_manifest_file")
    def upload_manifest_file(
        self,
        manifest,
        metadataManifestPath,
        datasetId,
        restrict_manifest,
        component_name="",
    ):
        # Update manifest to have the new entityId column
        manifest.to_csv(metadataManifestPath, index=False)

        # store manifest to Synapse as a CSV
        # update file name
        file_name_full = metadataManifestPath.split("/")[-1]
        file_extension = file_name_full.split(".")[-1]

        # Differentiate "censored" and "uncensored" manifest
        if "censored" in file_name_full:
            file_name_new = (
                os.path.basename(CONFIG.synapse_manifest_basename)
                + "_"
                + component_name
                + "_censored"
                + "."
                + file_extension
            )
        else:
            file_name_new = (
                os.path.basename(CONFIG.synapse_manifest_basename)
                + "_"
                + component_name
                + "."
                + file_extension
            )

        manifestSynapseFile = File(
            metadataManifestPath,
            description="Manifest for dataset " + datasetId,
            parent=datasetId,
            name=file_name_new,
        )
        manifest_synapse_file_id = self.syn.store(
            manifestSynapseFile, isRestricted=restrict_manifest
        ).id

        synapseutils.copy_functions.changeFileMetaData(
            syn=self.syn,
            entity=manifest_synapse_file_id,
            downloadAs=file_name_new,
            forceVersion=False,
        )

        return manifest_synapse_file_id

<<<<<<< HEAD
    async def get_async_annotation(self, synapse_id: str) -> Dict[str, Any]:
        """get annotations asynchronously

        Args:
            synapse_id (str): synapse id of the entity that the annotation belongs

        Returns:
            Dict[str, Any]: The requested entity bundle matching
            <https://rest-docs.synapse.org/rest/org/sagebionetworks/repo/model/entitybundle/v2/EntityBundle.html>
        """
        return await get_entity_id_bundle2(
            entity_id=synapse_id,
            request={"includeAnnotations": True},
            synapse_client=self.syn,
        )

    async def store_async_annotation(self, annotation_dict: dict) -> Annotations:
        """store annotation in an async way

        Args:
            annotation_dict (dict): annotation in a dictionary format

        Returns:
            Annotations: The stored annotations.
        """
        annotation_data = Annotations.from_dict(
            synapse_annotations=annotation_dict["annotations"]["annotations"]
        )
        annotation_class = Annotations(
            annotations=annotation_data,
            etag=annotation_dict["annotations"]["etag"],
            id=annotation_dict["annotations"]["id"],
        )
        return await annotation_class.store_async(self.syn)

    @async_missing_entity_handler
    async def format_row_annotations(
        self,
        dmge: DataModelGraphExplorer,
        row: pd.Series,
        entityId: str,
        hideBlanks: bool,
        annotation_keys: str,
    ) -> Union[None, Dict[str, Any]]:
        """Format row annotations

        Args:
            dmge (DataModelGraphExplorer): data moodel graph explorer object
            row (pd.Series): row of the manifest
            entityId (str): entity id of the manifest
            hideBlanks (bool): when true, does not upload annotation keys with blank values. When false, upload Annotation keys with empty string values
            annotation_keys (str): display_label/class_label

        Returns:
            Union[None, Dict[str,]]: if entity id is in trash can, return None. Otherwise, return the annotations
        """
=======
    @missing_entity_handler
    def format_row_annotations(
        self, dmge, row, entityId: str, hideBlanks: bool, annotation_keys: str
    ):
>>>>>>> 9dd598af
        # prepare metadata for Synapse storage (resolve display name into a name that Synapse annotations support (e.g no spaces, parenthesis)
        # note: the removal of special characters, will apply only to annotation keys; we are not altering the manifest
        # this could create a divergence between manifest column and annotations. this should be ok for most use cases.
        # columns with special characters are outside of the schema
        metadataSyn = {}
        blacklist_chars = ["(", ")", ".", " ", "-"]

        for k, v in row.to_dict().items():
            if annotation_keys == "display_label":
                keySyn = str(k).translate({ord(x): "" for x in blacklist_chars})
            elif annotation_keys == "class_label":
                keySyn = get_class_label_from_display_name(str(k)).translate(
                    {ord(x): "" for x in blacklist_chars}
                )

            # Skip `Filename` and `ETag` columns when setting annotations
            if keySyn in ["Filename", "ETag", "eTag"]:
                continue

            # truncate annotation values to 500 characters if the
            # size of values is greater than equal to 500 characters
            # add an explicit [truncatedByDataCuratorApp] message at the end
            # of every truncated message to indicate that the cell value
            # has been truncated
            if isinstance(v, str) and len(v) >= 500:
                v = v[0:472] + "[truncatedByDataCuratorApp]"

            metadataSyn[keySyn] = v
        # set annotation(s) for the various objects/items in a dataset on Synapse
        annos = self.syn.get_annotations(entityId)
        csv_list_regex = comma_separated_list_regex()
        for anno_k, anno_v in metadataSyn.items():
            # Remove keys with nan or empty string values from dict of annotations to be uploaded
            # if present on current data annotation
            if hideBlanks and (
                anno_v == "" or (isinstance(anno_v, float) and np.isnan(anno_v))
            ):
                annos.pop(anno_k) if anno_k in annos.keys() else annos
            # Otherwise save annotation as approrpriate
            else:
                if isinstance(anno_v, float) and np.isnan(anno_v):
                    annos[anno_k] = ""
                elif (
                    isinstance(anno_v, str)
                    and re.fullmatch(csv_list_regex, anno_v)
                    and rule_in_rule_list(
                        "list", dmge.get_node_validation_rules(anno_k)
                    )
                ):
                    annos[anno_k] = anno_v.split(",")
                else:
                    annos[anno_k] = anno_v

        return annos

    @missing_entity_handler
    @tracer.start_as_current_span("SynapseStorage::format_manifest_annotations")
    def format_manifest_annotations(self, manifest, manifest_synapse_id):
        """
        Set annotations for the manifest (as a whole) so they can be applied to the manifest table or csv.
        For now just getting the Component.
        """

        entity = self.syn.get(manifest_synapse_id, downloadFile=False)
        is_file = entity.concreteType.endswith(".FileEntity")
        is_table = entity.concreteType.endswith(".TableEntity")

        if is_file:
            # Get file metadata
            metadata = self.getFileAnnotations(manifest_synapse_id)

            # If there is a defined component add it to the metadata.
            if "Component" in manifest.columns:
                # Gather component information
                component = manifest["Component"].unique()

                # Double check that only a single component is listed, else raise an error.
                try:
                    len(component) == 1
                except ValueError as err:
                    raise ValueError(
                        f"Manifest has more than one component. Please check manifest and resubmit."
                    ) from err

                # Add component to metadata
                metadata["Component"] = component[0]

        elif is_table:
            # Get table metadata
            metadata = self.getTableAnnotations(manifest_synapse_id)

        # Get annotations
        annos = self.syn.get_annotations(manifest_synapse_id)

        # Add metadata to the annotations
        for annos_k, annos_v in metadata.items():
            annos[annos_k] = annos_v

        return annos

    '''
    def annotate_upload_manifest_table(self, manifest, datasetId, metadataManifestPath,
        useSchemaLabel: bool = True, hideBlanks: bool = False, restrict_manifest = False):
        """
        Purpose:
            Works very similarly to associateMetadataWithFiles except takes in the manifest
            rather than the manifest path

        """
        
        # Add uuid for table updates and fill.
        if not "Uuid" in manifest.columns:
            manifest["Uuid"] = ''

        for idx,row in manifest.iterrows():
            if not row["Uuid"]:
                gen_uuid = uuid.uuid4()
                row["Uuid"] = gen_uuid
                manifest.loc[idx, 'Uuid'] = gen_uuid

        # add entityId as a column if not already there or
        # fill any blanks with an empty string.
        if not "entityId" in manifest.columns:
            manifest["entityId"] = ""
        else:
            manifest["entityId"].fillna("", inplace=True)

        # get a DataModelGraphExplorer object to ensure schema attribute names used in manifest are translated to schema labels for synapse annotations
        dmge = DataModelGraphExplorer()

        # Create table name here.
        if 'Component' in manifest.columns:
            table_name = manifest['Component'][0].lower() + '_synapse_storage_manifest_table'
        else:
            table_name = 'synapse_storage_manifest_table'

        # Upload manifest as a table and get the SynID and manifest
        manifest_synapse_table_id, manifest, table_manifest = self.upload_format_manifest_table(
                                                    dmge, manifest, datasetId, table_name, restrict = restrict_manifest, useSchemaLabel=useSchemaLabel,)
            
        # Iterate over manifest rows, create Synapse entities and store corresponding entity IDs in manifest if needed
        # also set metadata for each synapse entity as Synapse annotations
        for idx, row in manifest.iterrows():
            if not row["entityId"]:
                # If not using entityIds, fill with manifest_table_id so 
                row["entityId"] = manifest_synapse_table_id
                entityId = ''
            else:
                # get the entity id corresponding to this row
                entityId = row["entityId"]

        # Load manifest to synapse as a CSV File
        manifest_synapse_file_id = self.upload_manifest_file(manifest, metadataManifestPath, datasetId, restrict_manifest)
        
        # Get annotations for the file manifest.
        manifest_annotations = self.format_manifest_annotations(manifest, manifest_synapse_file_id)
        
        self.syn.set_annotations(manifest_annotations)

        logger.info("Associated manifest file with dataset on Synapse.")
        
        # Update manifest Synapse table with new entity id column.
        self.make_synapse_table(
            table_to_load = table_manifest,
            dataset_id = datasetId,
            existingTableId = manifest_synapse_table_id,
            table_name = table_name,
            update_col = 'Uuid',
            specify_schema = False,
            )
        
        # Get annotations for the table manifest
        manifest_annotations = self.format_manifest_annotations(manifest, manifest_synapse_table_id)
        self.syn.set_annotations(manifest_annotations)
        return manifest_synapse_table_id
    '''

    def _read_manifest(self, metadataManifestPath: str) -> pd.DataFrame:
        """Helper function to read in provided manifest as a pandas DataFrame for subsequent downstream processing.
        Args:
            metadataManifestPath (str): path where manifest is stored
        Returns:
            manifest(pd.DataFrame): Manifest loaded as a pandas dataframe
        Raises:
            FileNotFoundError: Manifest file does not exist at provided path.
        """
        # read new manifest csv
        try:
            load_args = {
                "dtype": "string",
            }
            manifest = load_df(
                metadataManifestPath,
                preserve_raw_input=False,
                allow_na_values=False,
                **load_args,
            )
        except FileNotFoundError as err:
            raise FileNotFoundError(
                f"No manifest file was found at this path: {metadataManifestPath}"
            ) from err
        return manifest

    def _add_id_columns_to_manifest(
        self, manifest: pd.DataFrame, dmge: DataModelGraphExplorer
    ):
        """Helper function to add id and entityId columns to the manifest if they do not already exist, Fill id values per row.
        Args:
            Manifest loaded as a pd.Dataframe
        Returns (pd.DataFrame):
            Manifest df with new Id and EntityId columns (and UUID values) if they were not already present.
        """

        # Add Id for table updates and fill.
        if not col_in_dataframe("Id", manifest):
            # See if schema has `Uuid` column specified
            try:
                uuid_col_in_schema = dmge.is_class_in_schema(
                    "Uuid"
                ) or dmge.is_class_in_schema("uuid")
            except KeyError:
                uuid_col_in_schema = False

            # Rename `Uuid` column if it wasn't specified in the schema
            if col_in_dataframe("Uuid", manifest) and not uuid_col_in_schema:
                manifest.rename(columns={"Uuid": "Id"}, inplace=True)
            # If no `Uuid` column exists or it is specified in the schema, create a new `Id` column
            else:
                manifest["Id"] = ""

        # Retrieve the ID column name (id, Id and ID) are treated the same.
        id_col_name = [col for col in manifest.columns if col.lower() == "id"][0]

        # Check if values have been added to the Id coulumn, if not add a UUID so value in the row is not blank.
        for idx, row in manifest.iterrows():
            if not row[id_col_name]:
                gen_uuid = str(uuid.uuid4())
                row[id_col_name] = gen_uuid
                manifest.loc[idx, id_col_name] = gen_uuid

        # add entityId as a column if not already there or
        # fill any blanks with an empty string.
        if not col_in_dataframe("entityId", manifest):
            manifest["entityId"] = ""
        else:
            manifest["entityId"].fillna("", inplace=True)

        return manifest

    def _generate_table_name(self, manifest):
        """Helper function to generate a table name for upload to synapse.
        Args:
            Manifest loaded as a pd.Dataframe
        Returns:
            table_name (str): Name of the table to load
            component_name (str): Name of the manifest component (if applicable)
        """
        # Create table name here.
        if "Component" in manifest.columns:
            component_name = manifest["Component"][0].lower()
            table_name = component_name + "_synapse_storage_manifest_table"
        else:
            component_name = ""
            table_name = "synapse_storage_manifest_table"
        return table_name, component_name

    @tracer.start_as_current_span("SynapseStorage::_add_annotations")
    def _add_annotations(
        self,
        dmge,
        row,
        entityId: str,
        hideBlanks: bool,
        annotation_keys: str,
    ):
        """Helper function to format and add annotations to entities in Synapse.
        Args:
            dmge: DataModelGraphExplorer object,
            row: current row of manifest being processed
            entityId (str): synapseId of entity to add annotations to
            hideBlanks: Boolean flag that does not upload annotation keys with blank values when true. Uploads Annotation keys with empty string values when false.
            annotation_keys:  (str) display_label/class_label(default), Determines labeling syle for annotation keys. class_label will format the display
                name as upper camelcase, and strip blacklisted characters, display_label will strip blacklisted characters including spaces, to retain
                display label formatting while ensuring the label is formatted properly for Synapse annotations.
        Returns:
            Annotations are added to entities in Synapse, no return.
        """
        # Format annotations for Synapse
        annos = self.format_row_annotations(
            dmge, row, entityId, hideBlanks, annotation_keys
        )

        if annos:
            # Store annotations for an entity folder
            self.syn.set_annotations(annos)
        return

    def _create_entity_id(self, idx, row, manifest, datasetId):
        """Helper function to generate an entityId and add it to the appropriate row in the manifest.
        Args:
            row: current row of manifest being processed
            manifest (pd.DataFrame): loaded df containing user supplied data.
            datasetId (str): synapse ID of folder containing the dataset

        Returns:
            manifest (pd.DataFrame): manifest with entityId added to the appropriate row
            entityId (str): Generated Entity Id.

        """
        rowEntity = Folder(str(uuid.uuid4()), parent=datasetId)
        rowEntity = self.syn.store(rowEntity)
        entityId = rowEntity["id"]
        row["entityId"] = entityId
        manifest.loc[idx, "entityId"] = entityId
        return manifest, entityId

<<<<<<< HEAD
    async def _process_store_annos(self, requests: Set[asyncio.Task]) -> None:
        """Process annotations and store them on synapse asynchronously

        Args:
            requests (Set[asyncio.Task]): a set of tasks of formatting annotations created by format_row_annotations function in previous step

        Raises:
            RuntimeError: raise a run time error if a task failed to complete
        """
        while requests:
            done_tasks, pending_tasks = await asyncio.wait(
                requests, return_when=asyncio.FIRST_COMPLETED
            )
            requests = pending_tasks

            for completed_task in done_tasks:
                try:
                    annos = completed_task.result()

                    if isinstance(annos, Annotations):
                        annos_dict = asdict(annos)
                        normalized_annos = {k.lower(): v for k, v in annos_dict.items()}
                        entity_id = normalized_annos["id"]
                        logger.info(f"Successfully stored annotations for {entity_id}")
                    else:
                        # store annotations if they are not None
                        if annos:
                            normalized_annos = {k.lower(): v for k, v in annos.items()}
                            entity_id = normalized_annos["entityid"]
                            logger.info(
                                f"Obtained and processed annotations for {entity_id} entity"
                            )
                            requests.add(
                                asyncio.create_task(
                                    self.store_async_annotation(annotation_dict=annos)
                                )
                            )
                except Exception as e:
                    raise RuntimeError(f"failed with { repr(e) }.") from e

=======
>>>>>>> 9dd598af
    @tracer.start_as_current_span("SynapseStorage::add_annotations_to_entities_files")
    def add_annotations_to_entities_files(
        self,
        dmge,
        manifest,
        manifest_record_type: str,
        datasetId: str,
        hideBlanks: bool,
        manifest_synapse_table_id="",
        annotation_keys: str = "class_label",
    ):
        """Depending on upload type add Ids to entityId row. Add anotations to connected files.
        Args:
            dmge: DataModelGraphExplorer Object
            manifest (pd.DataFrame): loaded df containing user supplied data.
            manifest_record_type: valid values are 'entity', 'table' or 'both'. Specifies whether to create entity ids and folders for each row in a manifest, a Synapse table to house the entire manifest or do both.
            datasetId (str): synapse ID of folder containing the dataset
            hideBlanks (bool): Default is false -Boolean flag that does not upload annotation keys with blank values when true. Uploads Annotation keys with empty string values when false.
            manifest_synapse_table_id (str): Default is an empty string ''.
            annotation_keys: (str) display_label/class_label(default), Determines labeling syle for annotation keys. class_label will format the display
                name as upper camelcase, and strip blacklisted characters, display_label will strip blacklisted characters including spaces, to retain
                display label formatting while ensuring the label is formatted properly for Synapse annotations.
        Returns:
            manifest (pd.DataFrame): modified to add entitiyId as appropriate

        """

        # Expected behavior is to annotate files if `Filename` is present and if file_annotations_upload is set to True regardless of `-mrt` setting
        if "filename" in [col.lower() for col in manifest.columns]:
            # get current list of files and store as dataframe
            dataset_files = self.getFilesInStorageDataset(datasetId)
            files_and_entityIds = self._get_file_entityIds(
                dataset_files=dataset_files, only_new_files=False
            )
            file_df = pd.DataFrame(files_and_entityIds)

            # Merge dataframes to add entityIds
            manifest = manifest.merge(
                file_df, how="left", on="Filename", suffixes=["_x", None]
            ).drop("entityId_x", axis=1)

        # Fill `entityId` for each row if missing and annotate entity as appropriate
        for idx, row in manifest.iterrows():
            if not row["entityId"] and (
                manifest_record_type == "file_and_entities"
                or manifest_record_type == "table_file_and_entities"
            ):
                manifest, entityId = self._create_entity_id(
                    idx, row, manifest, datasetId
                )
            elif not row["entityId"] and manifest_record_type == "table_and_file":
                # If not using entityIds, fill with manifest_table_id so
                row["entityId"] = manifest_synapse_table_id
                manifest.loc[idx, "entityId"] = manifest_synapse_table_id
                entityId = ""
            else:
                # get the file id of the file to annotate, collected in above step.
                entityId = row["entityId"]

            # Adding annotations to connected files.
            if entityId:
                self._add_annotations(dmge, row, entityId, hideBlanks, annotation_keys)
                logger.info(f"Added annotations to entity: {entityId}")
        return manifest

    @tracer.start_as_current_span("SynapseStorage::upload_manifest_as_table")
    def upload_manifest_as_table(
        self,
        dmge: DataModelGraphExplorer,
        manifest: pd.DataFrame,
        metadataManifestPath: str,
        datasetId: str,
        table_name: str,
        component_name: str,
        restrict: bool,
        manifest_record_type: str,
        hideBlanks: bool,
        table_manipulation: str,
        table_column_names: str,
        annotation_keys: str,
        file_annotations_upload: bool = True,
    ):
        """Upload manifest to Synapse as a table and csv.
        Args:
            dmge: DataModelGraphExplorer object
            manifest (pd.DataFrame): loaded df containing user supplied data.
            metadataManifestPath: path to csv containing a validated metadata manifest.
            datasetId (str): synapse ID of folder containing the dataset
            table_name (str): Generated to name the table being uploaded.
            component_name (str): Name of the component manifest that is currently being uploaded.
            restrict (bool): Flag for censored data.
            manifest_record_type (str): valid values are 'entity', 'table' or 'both'. Specifies whether to create entity ids and folders for each row in a manifest, a Synapse table to house the entire manifest or do both.
            hideBlanks (bool): Default is False -Boolean flag that does not upload annotation keys with blank values when true. Uploads Annotation keys with empty string values when false.
            table_malnipulation (str): Specify the way the manifest tables should be store as on Synapse when one with the same name already exists. Options are 'replace' and 'upsert'.
            table_column_names: (str): display_name/display_label/class_label (default). Sets labeling style for table column names. display_name will use the raw display name as the column name. class_label will format the display
                name as upper camelcase, and strip blacklisted characters, display_label will strip blacklisted characters including spaces, to retain
                display label formatting.
            annotation_keys: (str) display_label/class_label (default), Sets labeling syle for annotation keys. class_label will format the display
                name as upper camelcase, and strip blacklisted characters, display_label will strip blacklisted characters including spaces, to retain
                display label formatting while ensuring the label is formatted properly for Synapse annotations.
            file_annotations_upload (bool): Default to True. If false, do not add annotations to files.
        Return:
            manifest_synapse_file_id: SynID of manifest csv uploaded to synapse.
        """
        # Upload manifest as a table, get the ID and updated manifest.
        manifest_synapse_table_id, manifest, table_manifest = self.uploadDB(
            dmge=dmge,
            manifest=manifest,
            datasetId=datasetId,
            table_name=table_name,
            restrict=restrict,
            table_manipulation=table_manipulation,
            table_column_names=table_column_names,
        )

        if file_annotations_upload:
            manifest = self.add_annotations_to_entities_files(
                dmge,
                manifest,
                manifest_record_type,
                datasetId,
                hideBlanks,
                manifest_synapse_table_id,
                annotation_keys,
            )
        # Load manifest to synapse as a CSV File
        manifest_synapse_file_id = self.upload_manifest_file(
            manifest,
            metadataManifestPath,
            datasetId,
            restrict,
            component_name=component_name,
        )

        # Set annotations for the file manifest.
        manifest_annotations = self.format_manifest_annotations(
            manifest, manifest_synapse_file_id
        )
        self.syn.set_annotations(manifest_annotations)
        logger.info("Associated manifest file with dataset on Synapse.")

        # Update manifest Synapse table with new entity id column.
        manifest_synapse_table_id, manifest, table_manifest = self.uploadDB(
            dmge=dmge,
            manifest=manifest,
            datasetId=datasetId,
            table_name=table_name,
            restrict=restrict,
            table_manipulation="update",
            table_column_names=table_column_names,
        )

        # Set annotations for the table manifest
        manifest_annotations = self.format_manifest_annotations(
            manifest, manifest_synapse_table_id
        )
        self.syn.set_annotations(manifest_annotations)
        return manifest_synapse_file_id

    @tracer.start_as_current_span("SynapseStorage::upload_manifest_as_csv")
    def upload_manifest_as_csv(
        self,
        dmge,
        manifest,
        metadataManifestPath,
        datasetId,
        restrict,
        manifest_record_type,
        hideBlanks,
        component_name,
        annotation_keys: str,
        file_annotations_upload: bool = True,
    ):
        """Upload manifest to Synapse as a csv only.
        Args:
            dmge: DataModelGraphExplorer object
            manifest (pd.DataFrame): loaded df containing user supplied data.
            metadataManifestPath: path to csv containing a validated metadata manifest.
            datasetId (str): synapse ID of folder containing the dataset
            restrict (bool): Flag for censored data.
            manifest_record_type: valid values are 'entity', 'table' or 'both'. Specifies whether to create entity ids and folders for each row in a manifest, a Synapse table to house the entire manifest or do both.
            hideBlanks (bool): Default is False -Boolean flag that does not upload annotation keys with blank values when true. Uploads Annotation keys with empty string values when false.
            annotation_keys: (str) display_label/class_label (default), Sets labeling syle for annotation keys. class_label will format the display
                name as upper camelcase, and strip blacklisted characters, display_label will strip blacklisted characters including spaces, to retain
                display label formatting while ensuring the label is formatted properly for Synapse annotations.
            file_annotations_upload (bool): Default to True. If false, do not add annotations to files.
        Return:
            manifest_synapse_file_id (str): SynID of manifest csv uploaded to synapse.
        """
        if file_annotations_upload:
            manifest = self.add_annotations_to_entities_files(
                dmge,
                manifest,
                manifest_record_type,
                datasetId,
                hideBlanks,
                annotation_keys=annotation_keys,
            )

        # Load manifest to synapse as a CSV File
        manifest_synapse_file_id = self.upload_manifest_file(
            manifest,
            metadataManifestPath,
            datasetId,
            restrict,
            component_name=component_name,
        )

        # Set annotations for the file manifest.
        manifest_annotations = self.format_manifest_annotations(
            manifest, manifest_synapse_file_id
        )
        self.syn.set_annotations(manifest_annotations)

        logger.info("Associated manifest file with dataset on Synapse.")

        return manifest_synapse_file_id

    @tracer.start_as_current_span("SynapseStorage::upload_manifest_combo")
    def upload_manifest_combo(
        self,
        dmge,
        manifest,
        metadataManifestPath,
        datasetId,
        table_name,
        component_name,
        restrict,
        manifest_record_type,
        hideBlanks,
        table_manipulation,
        table_column_names: str,
        annotation_keys: str,
        file_annotations_upload: bool = True,
    ):
        """Upload manifest to Synapse as a table and CSV with entities.
        Args:
            dmge: DataModelGraphExplorer object
            manifest (pd.DataFrame): loaded df containing user supplied data.
            metadataManifestPath: path to csv containing a validated metadata manifest.
            datasetId (str): synapse ID of folder containing the dataset
            table_name (str): Generated to name the table being uploaded.
            component_name (str): Name of the component manifest that is currently being uploaded.
            restrict (bool): Flag for censored data.
            manifest_record_type: valid values are 'entity', 'table' or 'both'. Specifies whether to create entity ids and folders for each row in a manifest, a Synapse table to house the entire manifest or do both.
            hideBlanks (bool): Default is False -Boolean flag that does not upload annotation keys with blank values when true. Uploads Annotation keys with empty string values when false.
            table_malnipulation (str): Specify the way the manifest tables should be store as on Synapse when one with the same name already exists. Options are 'replace' and 'upsert'.
            table_column_names: (str): display_name/display_label/class_label (default). Sets labeling style for table column names. display_name will use the raw display name as the column name. class_label will format the display
                name as upper camelcase, and strip blacklisted characters, display_label will strip blacklisted characters including spaces, to retain
                display label formatting.
            annotation_keys: (str) display_label/class_label (default), Sets labeling syle for annotation keys. class_label will format the display
                name as upper camelcase, and strip blacklisted characters, display_label will strip blacklisted characters including spaces, to retain
                display label formatting while ensuring the label is formatted properly for Synapse annotations.
            file_annotations_upload (bool): Default to True. If false, do not add annotations to files.
        Return:
            manifest_synapse_file_id (str): SynID of manifest csv uploaded to synapse.
        """
        manifest_synapse_table_id, manifest, table_manifest = self.uploadDB(
            dmge=dmge,
            manifest=manifest,
            datasetId=datasetId,
            table_name=table_name,
            restrict=restrict,
            table_manipulation=table_manipulation,
            table_column_names=table_column_names,
        )

        if file_annotations_upload:
            manifest = self.add_annotations_to_entities_files(
                dmge,
                manifest,
                manifest_record_type,
                datasetId,
                hideBlanks,
                manifest_synapse_table_id,
                annotation_keys=annotation_keys,
            )

        # Load manifest to synapse as a CSV File
        manifest_synapse_file_id = self.upload_manifest_file(
            manifest, metadataManifestPath, datasetId, restrict, component_name
        )

        # Set annotations for the file manifest.
        manifest_annotations = self.format_manifest_annotations(
            manifest, manifest_synapse_file_id
        )
        self.syn.set_annotations(manifest_annotations)
        logger.info("Associated manifest file with dataset on Synapse.")

        # Update manifest Synapse table with new entity id column.
        manifest_synapse_table_id, manifest, table_manifest = self.uploadDB(
            dmge=dmge,
            manifest=manifest,
            datasetId=datasetId,
            table_name=table_name,
            restrict=restrict,
            table_manipulation="update",
            table_column_names=table_column_names,
        )

        # Set annotations for the table manifest
        manifest_annotations = self.format_manifest_annotations(
            manifest, manifest_synapse_table_id
        )
        self.syn.set_annotations(manifest_annotations)
        return manifest_synapse_file_id

    @tracer.start_as_current_span("SynapseStorage::associateMetadataWithFiles")
    def associateMetadataWithFiles(
        self,
        dmge: DataModelGraphExplorer,
        metadataManifestPath: str,
        datasetId: str,
        manifest_record_type: str = "table_file_and_entities",
        hideBlanks: bool = False,
        restrict_manifest=False,
        table_manipulation: str = "replace",
        table_column_names: str = "class_label",
        annotation_keys: str = "class_label",
        file_annotations_upload: bool = True,
    ) -> str:
        """Associate metadata with files in a storage dataset already on Synapse.
        Upload metadataManifest in the storage dataset folder on Synapse as well. Return synapseId of the uploaded manifest file.

        If this is a new manifest there could be no Synapse entities associated with the rows of this manifest
        this may be due to data type (e.g. clinical data) being tabular
        and not requiring files; to utilize uniform interfaces downstream
        (i.e. fileviews), a Synapse entity (a folder) is created for each row
        and an entity column is added to the manifest containing the resulting
        entity IDs; a table is also created at present as an additional interface
        for downstream query and interaction with the data.

        Args:
            dmge: DataModelGraphExplorer Object
            metadataManifestPath: path to csv containing a validated metadata manifest.
            The manifest should include a column entityId containing synapse IDs of files/entities to be associated with metadata, if that is applicable to the dataset type.
            Some datasets, e.g. clinical data, do not contain file id's, but data is stored in a table: one row per item.
            In this case, the system creates a file on Synapse for each row in the table (e.g. patient, biospecimen) and associates the columnset data as metadata/annotations to his file.
            datasetId: synapse ID of folder containing the dataset
            manifest_record_type: Default value is 'table_file_and_entities'. valid values are 'file_only', 'file_and_entities', 'table_and_file' or 'table_file_and_entities'. 'file_and_entities' will store the manifest as a csv and create Synapse files for each row in the manifest.'table_and_file' will store the manifest as a table and a csv on Synapse. 'file_only' will store the manifest as a csv only on Synapse. 'table_file_and_entities' will perform the options file_with_entites and table in combination.
            hideBlanks: Default is false. Boolean flag that does not upload annotation keys with blank values when true. Uploads Annotation keys with empty string values when false.
            restrict_manifest (bool): Default is false. Flag for censored data.
            table_malnipulation (str): Default is 'replace'. Specify the way the manifest tables should be store as on Synapse when one with the same name already exists. Options are 'replace' and 'upsert'.
            table_column_names: (str): display_name/display_label/class_label (default). Sets labeling style for table column names. display_name will use the raw display name as the column name. class_label will format the display
                name as upper camelcase, and strip blacklisted characters, display_label will strip blacklisted characters including spaces, to retain
                display label formatting.
            annotation_keys: (str) display_label/class_label (default), Sets labeling syle for annotation keys. class_label will format the display
                name as upper camelcase, and strip blacklisted characters, display_label will strip blacklisted characters including spaces, to retain
                display label formatting while ensuring the label is formatted properly for Synapse annotations.
        Returns:
            manifest_synapse_file_id: SynID of manifest csv uploaded to synapse.
        """
        # Read new manifest CSV:
        manifest = self._read_manifest(metadataManifestPath)
        manifest = self._add_id_columns_to_manifest(manifest, dmge)

        table_name, component_name = self._generate_table_name(manifest)

        # Upload manifest to synapse based on user input (manifest_record_type)
        if manifest_record_type == "file_only":
            manifest_synapse_file_id = self.upload_manifest_as_csv(
                dmge,
                manifest,
                metadataManifestPath,
                datasetId=datasetId,
                restrict=restrict_manifest,
                hideBlanks=hideBlanks,
                manifest_record_type=manifest_record_type,
                component_name=component_name,
                annotation_keys=annotation_keys,
                file_annotations_upload=file_annotations_upload,
            )
        elif manifest_record_type == "table_and_file":
            manifest_synapse_file_id = self.upload_manifest_as_table(
                dmge,
                manifest,
                metadataManifestPath,
                datasetId=datasetId,
                table_name=table_name,
                component_name=component_name,
                restrict=restrict_manifest,
                hideBlanks=hideBlanks,
                manifest_record_type=manifest_record_type,
                table_manipulation=table_manipulation,
                table_column_names=table_column_names,
                annotation_keys=annotation_keys,
                file_annotations_upload=file_annotations_upload,
            )
        elif manifest_record_type == "file_and_entities":
            manifest_synapse_file_id = self.upload_manifest_as_csv(
                dmge,
                manifest,
                metadataManifestPath,
                datasetId=datasetId,
                restrict=restrict_manifest,
                hideBlanks=hideBlanks,
                manifest_record_type=manifest_record_type,
                component_name=component_name,
                annotation_keys=annotation_keys,
                file_annotations_upload=file_annotations_upload,
            )
        elif manifest_record_type == "table_file_and_entities":
            manifest_synapse_file_id = self.upload_manifest_combo(
                dmge,
                manifest,
                metadataManifestPath,
                datasetId=datasetId,
                table_name=table_name,
                component_name=component_name,
                restrict=restrict_manifest,
                hideBlanks=hideBlanks,
                manifest_record_type=manifest_record_type,
                table_manipulation=table_manipulation,
                table_column_names=table_column_names,
                annotation_keys=annotation_keys,
                file_annotations_upload=file_annotations_upload,
            )
        else:
            raise ValueError("Please enter a valid manifest_record_type.")
        return manifest_synapse_file_id

    def getTableAnnotations(self, table_id: str):
        """Generate dictionary of annotations for the given Synapse file.
        Synapse returns all custom annotations as lists since they
        can contain multiple values. In all cases, the values will
        be converted into strings and concatenated with ", ".

        Args:
            fileId (str): Synapse ID for dataset file.

        Returns:
            dict: Annotations as comma-separated strings.
        """
        try:
            entity = self.syn.get(table_id, downloadFile=False)
            is_table = entity.concreteType.endswith(".TableEntity")
            annotations_raw = entity.annotations
        except SynapseHTTPError:
            # If an error occurs with retrieving entity, skip it
            # This could be caused by a temporary file view that
            # was deleted since its ID was retrieved
            is_file, is_table = False, False

        # Skip anything that isn't a file or folder
        if not (is_table):
            return None

        annotations = self.getEntityAnnotations(table_id, entity, annotations_raw)

        return annotations

    def getFileAnnotations(self, fileId: str) -> Dict[str, str]:
        """Generate dictionary of annotations for the given Synapse file.
        Synapse returns all custom annotations as lists since they
        can contain multiple values. In all cases, the values will
        be converted into strings and concatenated with ", ".

        Args:
            fileId (str): Synapse ID for dataset file.

        Returns:
            dict: Annotations as comma-separated strings.
        """

        # Get entity metadata, including annotations
        try:
            entity = self.syn.get(fileId, downloadFile=False)
            is_file = entity.concreteType.endswith(".FileEntity")
            is_folder = entity.concreteType.endswith(".Folder")
            annotations_raw = entity.annotations
        except SynapseHTTPError:
            # If an error occurs with retrieving entity, skip it
            # This could be caused by a temporary file view that
            # was deleted since its ID was retrieved
            is_file, is_folder = False, False

        # Skip anything that isn't a file or folder
        if not (is_file or is_folder):
            return None

        annotations = self.getEntityAnnotations(fileId, entity, annotations_raw)

        return annotations

    def getEntityAnnotations(self, fileId, entity, annotations_raw):
        # Extract annotations from their lists and stringify. For example:
        # {'YearofBirth': [1980], 'author': ['bruno', 'milen', 'sujay']}
        annotations = dict()
        for key, vals in annotations_raw.items():
            if isinstance(vals, list) and len(vals) == 1:
                annotations[key] = str(vals[0])
            else:
                annotations[key] = ", ".join(str(v) for v in vals)

        # Add the file entity ID and eTag, which weren't lists
        assert fileId == entity.id, (
            "For some reason, the Synapse ID in the response doesn't match"
            "the Synapse ID sent in the request (via synapseclient)."
        )
        annotations["entityId"] = fileId
        annotations["eTag"] = entity.etag

        return annotations

    def getDatasetAnnotations(
        self, datasetId: str, fill_na: bool = True, force_batch: bool = False
    ) -> pd.DataFrame:
        """Generate table for annotations across all files in given dataset.

        Args:
            datasetId (str): Synapse ID for dataset folder.
            fill_na (bool): Whether to replace missing values with
                blank strings.
            force_batch (bool): Whether to force the function to use
                the batch mode, which uses a file view to retrieve
                annotations for a given dataset. Default to False
                unless there are more than 50 files in the dataset.

        Returns:
            pd.DataFrame: Table of annotations.
        """
        # Get all files in given dataset
        dataset_files = self.getFilesInStorageDataset(datasetId)

        # if there are no dataset files, there are no annotations
        # return None
        if not dataset_files:
            return pd.DataFrame()

        dataset_files_map = dict(dataset_files)
        dataset_file_ids, _ = list(zip(*dataset_files))

        # Get annotations for each file from Step 1
        # Batch mode
        try_batch = len(dataset_files) >= 50 or force_batch
        if try_batch:
            try:
                logger.info("Trying batch mode for retrieving Synapse annotations")
                table = self.getDatasetAnnotationsBatch(datasetId, dataset_file_ids)
            except (SynapseAuthenticationError, SynapseHTTPError):
                logger.info(
                    f"Unable to create a temporary file view bound to {datasetId}. "
                    "Defaulting to slower iterative retrieval of annotations."
                )
                # Default to the slower non-batch method
                logger.info("Batch mode failed (probably due to permission error)")
                try_batch = False

        # Non-batch mode
        if not try_batch:
            logger.info("Using slower (non-batch) sequential mode")
            records = [self.getFileAnnotations(i) for i in dataset_file_ids]
            # Remove any annotations for non-file/folders (stored as None)
            records = filter(None, records)
            table = pd.DataFrame.from_records(records)

        # Add filenames for the files that "survived" annotation retrieval
        filenames = [dataset_files_map[i] for i in table["entityId"]]

        if "Filename" not in table.columns:
            table.insert(0, "Filename", filenames)

        # Ensure that entityId and eTag are at the end
        entity_ids = table.pop("entityId")
        etags = table.pop("eTag")
        table.insert(len(table.columns), "entityId", entity_ids)
        table.insert(len(table.columns), "eTag", etags)

        # Missing values are filled in with empty strings for Google Sheets
        if fill_na:
            table.fillna("", inplace=True)

        # Force all values as strings
        return table.astype(str)

    def raise_final_error(retry_state):
        return retry_state.outcome.result()

    def checkIfinAssetView(self, syn_id) -> str:
        # get data in administrative fileview for this pipeline
        assetViewTable = self.getStorageFileviewTable()
        all_files = list(assetViewTable["id"])
        if syn_id in all_files:
            return True
        else:
            return False

    @retry(
        stop=stop_after_attempt(5),
        wait=wait_chain(
            *[wait_fixed(10) for i in range(2)]
            + [wait_fixed(15) for i in range(2)]
            + [wait_fixed(20)]
        ),
        retry=retry_if_exception_type(LookupError),
        retry_error_callback=raise_final_error,
    )
    def getDatasetProject(self, datasetId: str) -> str:
        """Get parent project for a given dataset ID.

        Args:
            datasetId (str): Synapse entity ID (folder or project).

        Raises:
            ValueError: Raised if Synapse ID cannot be retrieved
            by the user or if it doesn't appear in the file view.

        Returns:
            str: The Synapse ID for the parent project.
        """

        # Subset main file view
        dataset_index = self.storageFileviewTable["id"] == datasetId
        dataset_row = self.storageFileviewTable[dataset_index]

        # re-query if no datasets found
        if dataset_row.empty:
            sleep(5)
            self._query_fileview()
            # Subset main file view
            dataset_index = self.storageFileviewTable["id"] == datasetId
            dataset_row = self.storageFileviewTable[dataset_index]

        # Return `projectId` for given row if only one found
        if len(dataset_row) == 1:
            dataset_project = dataset_row["projectId"].values[0]
            return dataset_project

        # Otherwise, check if already project itself
        try:
            syn_object = self.syn.get(datasetId)
            if syn_object.properties["concreteType"].endswith("Project"):
                return datasetId
        except SynapseHTTPError:
            raise PermissionError(
                f"The given dataset ({datasetId}) isn't accessible with this "
                "user. This might be caused by a typo in the dataset Synapse ID."
            )

        # If not, then assume dataset not in file view
        raise LookupError(
            f"The given dataset ({datasetId}) doesn't appear in the "
            f"configured file view ({self.storageFileview}). This might "
            "mean that the file view's scope needs to be updated."
        )

    def getDatasetAnnotationsBatch(
        self, datasetId: str, dataset_file_ids: Sequence[str] = None
    ) -> pd.DataFrame:
        """Generate table for annotations across all files in given dataset.
        This function uses a temporary file view to generate a table
        instead of iteratively querying for individual entity annotations.
        This function is expected to run much faster than
        `self.getDatasetAnnotationsBatch` on large datasets.

        Args:
            datasetId (str): Synapse ID for dataset folder.
            dataset_file_ids (Sequence[str]): List of Synapse IDs
                for dataset files/folders used to subset the table.

        Returns:
            pd.DataFrame: Table of annotations.
        """
        # Create data frame from annotations file view
        with DatasetFileView(datasetId, self.syn) as fileview:
            table = fileview.query()

        if dataset_file_ids:
            table = table.loc[table.index.intersection(dataset_file_ids)]

        table = table.reset_index(drop=True)

        return table

    def _get_table_schema_by_cname(self, table_schema):
        # assume no duplicate column names in the table
        table_schema_by_cname = {}

        for col_record in table_schema:
            # TODO clean up dictionary for compactness (e.g. remove redundant 'name' key)
            table_schema_by_cname[col_record["name"]] = col_record

        return table_schema_by_cname


class TableOperations:
    """
    Object to hold functions for various table operations specific to the Synapse Asset Store.

    Currently implement operations are:
    createTable: upload a manifest as a new table when none exist
    replaceTable: replace a metadata in a table from one manifest with metadata from another manifest
    updateTable: add a column to a table that already exists on synapse

    Operations currently in development are:
    upsertTable: add metadata from a manifest to an existing table that contains metadata from another manifest
    """

    def __init__(
        self,
        synStore: SynapseStorage,
        tableToLoad: pd.DataFrame = None,
        tableName: str = None,
        datasetId: str = None,
        existingTableId: str = None,
        restrict: bool = False,
    ):
        """
        Class governing table operations (creation, replacement, upserts, updates) in schematic

        tableToLoad: manifest formatted appropriately for the table
        tableName: name of the table to be uploaded
        datasetId: synID of the dataset for the manifest
        existingTableId: synId of the table currently exising on synapse (if there is one)
        restrict: bool, whether or not the manifest contains sensitive data that will need additional access restrictions

        """
        self.synStore = synStore
        self.tableToLoad = tableToLoad
        self.tableName = tableName
        self.datasetId = datasetId
        self.existingTableId = existingTableId
        self.restrict = restrict

    def createTable(
        self,
        columnTypeDict: dict = None,
        specifySchema: bool = True,
    ):
        """
        Method to create a table from a metadata manifest and upload it to synapse

        Args:
            columnTypeDict: dictionary schema for table columns: type, size, etc
            specifySchema: to specify a specific schema for the table format

        Returns:
            table.schema.id: synID of the newly created table
        """

        datasetEntity = self.synStore.syn.get(self.datasetId, downloadFile=False)
        datasetName = datasetEntity.name
        table_schema_by_cname = self.synStore._get_table_schema_by_cname(columnTypeDict)

        if not self.tableName:
            self.tableName = datasetName + "table"
        datasetParentProject = self.synStore.getDatasetProject(self.datasetId)
        if specifySchema:
            if columnTypeDict == {}:
                logger.error("Did not provide a columnTypeDict.")
            # create list of columns:
            cols = []
            for col in self.tableToLoad.columns:
                if col in table_schema_by_cname:
                    col_type = table_schema_by_cname[col]["columnType"]
                    max_size = (
                        table_schema_by_cname[col]["maximumSize"]
                        if "maximumSize" in table_schema_by_cname[col].keys()
                        else 100
                    )
                    max_list_len = 250
                    if max_size and max_list_len:
                        cols.append(
                            Column(
                                name=col,
                                columnType=col_type,
                                maximumSize=max_size,
                                maximumListLength=max_list_len,
                            )
                        )
                    elif max_size:
                        cols.append(
                            Column(name=col, columnType=col_type, maximumSize=max_size)
                        )
                    else:
                        cols.append(Column(name=col, columnType=col_type))
                else:
                    # TODO add warning that the given col was not found and it's max size is set to 100
                    cols.append(Column(name=col, columnType="STRING", maximumSize=100))
            schema = Schema(
                name=self.tableName, columns=cols, parent=datasetParentProject
            )
            table = Table(schema, self.tableToLoad)
            table = self.synStore.syn.store(table, isRestricted=self.restrict)
            return table.schema.id
        else:
            # For just uploading the tables to synapse using default
            # column types.
            table = build_table(self.tableName, datasetParentProject, self.tableToLoad)
            table = self.synStore.syn.store(table, isRestricted=self.restrict)
            return table.schema.id

    def replaceTable(
        self,
        specifySchema: bool = True,
        columnTypeDict: dict = None,
    ):
        """
        Method to replace an existing table on synapse with metadata from a new manifest

        Args:
            specifySchema: to infer a schema for the table format
            columnTypeDict: dictionary schema for table columns: type, size, etc

        Returns:
           existingTableId: synID of the already existing table that had its metadata replaced
        """
        datasetEntity = self.synStore.syn.get(self.datasetId, downloadFile=False)
        datasetName = datasetEntity.name
        table_schema_by_cname = self.synStore._get_table_schema_by_cname(columnTypeDict)
        existing_table, existing_results = self.synStore.get_synapse_table(
            self.existingTableId
        )
        # remove rows
        self.synStore.syn.delete(existing_results)
        # wait for row deletion to finish on synapse before getting empty table
        sleep(10)

        # removes all current columns
        current_table = self.synStore.syn.get(self.existingTableId)
        current_columns = self.synStore.syn.getTableColumns(current_table)
        for col in current_columns:
            current_table.removeColumn(col)

        if not self.tableName:
            self.tableName = datasetName + "table"

        # Process columns according to manifest entries
        table_schema_by_cname = self.synStore._get_table_schema_by_cname(columnTypeDict)
        datasetParentProject = self.synStore.getDatasetProject(self.datasetId)
        if specifySchema:
            if columnTypeDict == {}:
                logger.error("Did not provide a columnTypeDict.")
            # create list of columns:
            cols = []

            for col in self.tableToLoad.columns:
                if col in table_schema_by_cname:
                    col_type = table_schema_by_cname[col]["columnType"]
                    max_size = (
                        table_schema_by_cname[col]["maximumSize"]
                        if "maximumSize" in table_schema_by_cname[col].keys()
                        else 100
                    )
                    max_list_len = 250
                    if max_size and max_list_len:
                        cols.append(
                            Column(
                                name=col,
                                columnType=col_type,
                                maximumSize=max_size,
                                maximumListLength=max_list_len,
                            )
                        )
                    elif max_size:
                        cols.append(
                            Column(name=col, columnType=col_type, maximumSize=max_size)
                        )
                    else:
                        cols.append(Column(name=col, columnType=col_type))
                else:
                    # TODO add warning that the given col was not found and it's max size is set to 100
                    cols.append(Column(name=col, columnType="STRING", maximumSize=100))

            # adds new columns to schema
            for col in cols:
                current_table.addColumn(col)
            self.synStore.syn.store(current_table, isRestricted=self.restrict)

            # wait for synapse store to finish
            sleep(1)

            # build schema and table from columns and store with necessary restrictions
            schema = Schema(
                name=self.tableName, columns=cols, parent=datasetParentProject
            )
            schema.id = self.existingTableId
            table = Table(schema, self.tableToLoad, etag=existing_results.etag)
            table = self.synStore.syn.store(table, isRestricted=self.restrict)
        else:
            logging.error("Must specify a schema for table replacements")

        # remove system metadata from manifest
        existing_table.drop(columns=["ROW_ID", "ROW_VERSION"], inplace=True)
        return self.existingTableId

    def _get_auth_token(
        self,
    ):
        authtoken = None

        # Get access token from environment variable if available
        # Primarily useful for testing environments, with other possible usefulness for containers
        env_access_token = os.getenv("SYNAPSE_ACCESS_TOKEN")
        if env_access_token:
            authtoken = env_access_token
            return authtoken

        # Get token from authorization header
        # Primarily useful for API endpoint functionality
        if "Authorization" in self.synStore.syn.default_headers:
            authtoken = self.synStore.syn.default_headers["Authorization"].split(
                "Bearer "
            )[-1]
            return authtoken

        # retrive credentials from synapse object
        # Primarily useful for local users, could only be stored here when a .synapseConfig file is used, but including to be safe
        synapse_object_creds = self.synStore.syn.credentials
        if hasattr(synapse_object_creds, "_token"):
            authtoken = synapse_object_creds.secret

        # Try getting creds from .synapseConfig file if it exists
        # Primarily useful for local users. Seems to correlate with credentials stored in synaspe object when logged in
        if os.path.exists(CONFIG.synapse_configuration_path):
            config = self.synStore.syn.getConfigFile(CONFIG.synapse_configuration_path)

            # check which credentials are provided in file
            if config.has_option("authentication", "authtoken"):
                authtoken = config.get("authentication", "authtoken")

        # raise error if required credentials are not found
        if not authtoken:
            raise NameError(
                "authtoken credentials could not be found in the environment, synapse object, or the .synapseConfig file"
            )

        return authtoken

    def upsertTable(self, dmge: DataModelGraphExplorer):
        """
        Method to upsert rows from a new manifest into an existing table on synapse
        For upsert functionality to work, primary keys must follow the naming convention of <componenet>_id
        `-tm upsert` should be used for initial table uploads if users intend to upsert into them at a later time; using 'upsert' at creation will generate the metadata necessary for upsert functionality.
        Currently it is required to use -dl/--use_display_label with table upserts.


        Args:
            dmge: DataModelGraphExplorer instance

        Returns:
           existingTableId: synID of the already existing table that had its metadata replaced
        """

        authtoken = self._get_auth_token()

        synapseDB = SynapseDatabase(
            auth_token=authtoken,
            project_id=self.synStore.getDatasetProject(self.datasetId),
        )

        try:
            # Try performing upsert
            synapseDB.upsert_table_rows(
                table_name=self.tableName, data=self.tableToLoad
            )
        except SynapseHTTPError as ex:
            # If error is raised because Table has old `Uuid` column and not new `Id` column, then handle and re-attempt upload
            if "Id is not a valid column name or id" in str(ex):
                self._update_table_uuid_column(dmge)
                synapseDB.upsert_table_rows(
                    table_name=self.tableName, data=self.tableToLoad
                )
            # Raise if other error
            else:
                raise ex

        return self.existingTableId

    def _update_table_uuid_column(
        self,
        dmge: DataModelGraphExplorer,
    ) -> None:
        """Removes the `Uuid` column when present, and relpaces with an `Id` column
        Used to enable backwards compatability for manifests using the old `Uuid` convention

        Args:
            dmge: DataModelGraphExplorer instance

        Returns:
            None
        """

        # Get the columns of the schema
        schema = self.synStore.syn.get(self.existingTableId)
        cols = self.synStore.syn.getTableColumns(schema)

        # Iterate through columns until `Uuid` column is found
        for col in cols:
            if col.name.lower() == "uuid":
                # See if schema has `Uuid` column specified
                try:
                    uuid_col_in_schema = dmge.is_class_in_schema(col.name)
                except KeyError:
                    uuid_col_in_schema = False

                # If there is, then create a new `Id` column from scratch
                if uuid_col_in_schema:
                    new_col = Column(columnType="STRING", maximumSize=64, name="Id")
                    schema.addColumn(new_col)
                    schema = self.synStore.syn.store(schema)
                # If there is not, then use the old `Uuid` column as a basis for the new `Id` column
                else:
                    # Build ColumnModel that will be used for new column
                    id_column = Column(
                        name="Id",
                        columnType="STRING",
                        maximumSize=64,
                        defaultValue=None,
                        maximumListLength=1,
                    )
                    new_col_response = self.synStore.syn.store(id_column)

                    # Define columnChange body
                    columnChangeDict = {
                        "concreteType": "org.sagebionetworks.repo.model.table.TableSchemaChangeRequest",
                        "entityId": self.existingTableId,
                        "changes": [
                            {
                                "oldColumnId": col["id"],
                                "newColumnId": new_col_response["id"],
                            }
                        ],
                    }

                    self.synStore.syn._async_table_update(
                        table=self.existingTableId,
                        changes=[columnChangeDict],
                        wait=False,
                    )
                break

        return

    def updateTable(
        self,
        update_col: str = "Id",
    ):
        """
        Method to update an existing table with a new column

        Args:
            updateCol: column to index the old and new tables on

        Returns:
           existingTableId: synID of the already existing table that had its metadata replaced
        """
        existing_table, existing_results = self.synStore.get_synapse_table(
            self.existingTableId
        )

        self.tableToLoad = update_df(existing_table, self.tableToLoad, update_col)
        # store table with existing etag data and impose restrictions as appropriate
        self.synStore.syn.store(
            Table(self.existingTableId, self.tableToLoad, etag=existing_results.etag),
            isRestricted=self.restrict,
        )

        return self.existingTableId


class DatasetFileView:
    """Helper class to create temporary dataset file views.
    This class can be used in conjunction with a 'with' statement.
    This will ensure that the file view is deleted automatically.
    See SynapseStorage.getDatasetAnnotationsBatch for example usage.
    """

    def __init__(
        self,
        datasetId: str,
        synapse: Synapse,
        name: str = None,
        temporary: bool = True,
        parentId: str = None,
    ) -> None:
        """Create a file view scoped to a dataset folder.

        Args:
            datasetId (str): Synapse ID for a dataset folder/project.
            synapse (Synapse): Used for Synapse requests.
            name (str): Name of the file view (temporary or not).
            temporary (bool): Whether to delete the file view on exit
                of either a 'with' statement or Python entirely.
            parentId (str, optional): Synapse ID specifying where to
                store the file view. Defaults to datasetId.
        """

        self.datasetId = datasetId
        self.synapse = synapse
        self.is_temporary = temporary

        if name is None:
            self.name = f"schematic annotation file view for {self.datasetId}"

        if self.is_temporary:
            uid = secrets.token_urlsafe(5)
            self.name = f"{self.name} - UID {uid}"

        # TODO: Allow a DCC admin to configure a "universal parent"
        #       Such as a Synapse project writeable by everyone.
        self.parentId = datasetId if parentId is None else parentId

        # TODO: Create local sharing setting to hide from everyone else
        view_schema = EntityViewSchema(
            name=self.name,
            parent=self.parentId,
            scopes=self.datasetId,
            includeEntityTypes=[EntityViewType.FILE, EntityViewType.FOLDER],
            addDefaultViewColumns=False,
            addAnnotationColumns=True,
        )

        # TODO: Handle failure due to insufficient permissions by
        #       creating a temporary new project to store view
        self.view_schema = self.synapse.store(view_schema)

        # These are filled in after calling `self.query()`
        self.results = None
        self.table = None

        # Ensure deletion of the file view (last resort)
        if self.is_temporary:
            atexit.register(self.delete)

    def __enter__(self):
        """Return file view when entering 'with' statement."""
        return self

    def __exit__(self, exc_type, exc_value, traceback):
        """Delete file view when exiting 'with' statement."""
        if self.is_temporary:
            self.delete()

    def delete(self):
        """Delete the file view on Synapse without deleting local table."""
        if self.view_schema is not None:
            self.synapse.delete(self.view_schema)
            self.view_schema = None

    def query(self, tidy=True, force=False):
        """Retrieve file view as a data frame (raw format sans index)."""
        if self.table is None or force:
            fileview_id = self.view_schema["id"]
            self.results = self.synapse.tableQuery(f"select * from {fileview_id}")
            self.table = self.results.asDataFrame(rowIdAndVersionInIndex=False)
        if tidy:
            self.tidy_table()
        return self.table

    def tidy_table(self):
        """Convert raw file view data frame into more usable format."""
        assert self.table is not None, "Must call `self.query()` first."
        self._fix_default_columns()
        self._fix_list_columns()
        self._fix_int_columns()
        return self.table

    def _fix_default_columns(self):
        """Rename default columns to match schematic expectations."""

        # Drop ROW_VERSION column if present
        if "ROW_VERSION" in self.table:
            del self.table["ROW_VERSION"]

        # Rename id column to entityId and set as data frame index
        if "ROW_ID" in self.table:
            self.table["entityId"] = "syn" + self.table["ROW_ID"].astype(str)
            self.table = self.table.set_index("entityId", drop=False)
            del self.table["ROW_ID"]

        # Rename ROW_ETAG column to eTag and place at end of data frame
        if "ROW_ETAG" in self.table:
            row_etags = self.table.pop("ROW_ETAG")
            self.table.insert(len(self.table.columns), "eTag", row_etags)

        return self.table

    def _get_columns_of_type(self, types):
        """Helper function to get list of columns of a given type(s)."""
        matching_columns = []
        for header in self.results.headers:
            if header.columnType in types:
                matching_columns.append(header.name)
        return matching_columns

    def _fix_list_columns(self):
        """Fix formatting of list-columns."""
        list_types = {"STRING_LIST", "INTEGER_LIST", "BOOLEAN_LIST"}
        list_columns = self._get_columns_of_type(list_types)
        for col in list_columns:
            self.table[col] = self.table[col].apply(lambda x: ", ".join(x))
        return self.table

    def _fix_int_columns(self):
        """Ensure that integer-columns are actually integers."""
        int_columns = self._get_columns_of_type({"INTEGER"})
        for col in int_columns:
            # Coercing to string because NaN is a floating point value
            # and cannot exist alongside integers in a column
            to_int_fn = lambda x: "" if np.isnan(x) else str(int(x))
            self.table[col] = self.table[col].apply(to_int_fn)
        return self.table<|MERGE_RESOLUTION|>--- conflicted
+++ resolved
@@ -7,28 +7,16 @@
 import re
 import secrets
 import shutil
-<<<<<<< HEAD
-=======
 import synapseclient
->>>>>>> 9dd598af
+from synapseclient.api import get_entity_id_bundle2
 import uuid  # used to generate unique names for entities
 from copy import deepcopy
 from dataclasses import asdict, dataclass
 from time import sleep
 
 # allows specifying explicit variable types
-<<<<<<< HEAD
-from typing import Any, Dict, List, Optional, Sequence, Set, Tuple, Union
-=======
-from typing import Dict, List, Tuple, Sequence, Union, Optional
->>>>>>> 9dd598af
-
-import numpy as np
-import pandas as pd
-import synapseclient
-import synapseutils
-from opentelemetry import trace
-from schematic_db.rdb.synapse_database import SynapseDatabase
+from typing import Dict, List, Tuple, Sequence, Union, Optional, Any, Set
+
 from synapseclient import (
     Column,
     EntityViewSchema,
@@ -73,15 +61,14 @@
     get_dir_size,
 )
 from schematic.utils.schema_utils import get_class_label_from_display_name
-<<<<<<< HEAD
-from schematic.utils.validate_utils import comma_separated_list_regex, rule_in_rule_list
-=======
 
 from schematic.store.base import BaseStorage
 from schematic.exceptions import AccessCredentialsError
 from schematic.configuration.configuration import CONFIG
+from synapseclient.models.annotations import Annotations
+import asyncio
+from dataclasses import asdict
 from opentelemetry import trace
->>>>>>> 9dd598af
 
 logger = logging.getLogger("Synapse storage")
 
@@ -1384,7 +1371,6 @@
 
         return manifest_synapse_file_id
 
-<<<<<<< HEAD
     async def get_async_annotation(self, synapse_id: str) -> Dict[str, Any]:
         """get annotations asynchronously
 
@@ -1420,33 +1406,10 @@
         )
         return await annotation_class.store_async(self.syn)
 
-    @async_missing_entity_handler
+    @missing_entity_handler
     async def format_row_annotations(
-        self,
-        dmge: DataModelGraphExplorer,
-        row: pd.Series,
-        entityId: str,
-        hideBlanks: bool,
-        annotation_keys: str,
-    ) -> Union[None, Dict[str, Any]]:
-        """Format row annotations
-
-        Args:
-            dmge (DataModelGraphExplorer): data moodel graph explorer object
-            row (pd.Series): row of the manifest
-            entityId (str): entity id of the manifest
-            hideBlanks (bool): when true, does not upload annotation keys with blank values. When false, upload Annotation keys with empty string values
-            annotation_keys (str): display_label/class_label
-
-        Returns:
-            Union[None, Dict[str,]]: if entity id is in trash can, return None. Otherwise, return the annotations
-        """
-=======
-    @missing_entity_handler
-    def format_row_annotations(
         self, dmge, row, entityId: str, hideBlanks: bool, annotation_keys: str
     ):
->>>>>>> 9dd598af
         # prepare metadata for Synapse storage (resolve display name into a name that Synapse annotations support (e.g no spaces, parenthesis)
         # note: the removal of special characters, will apply only to annotation keys; we are not altering the manifest
         # this could create a divergence between manifest column and annotations. this should be ok for most use cases.
@@ -1763,7 +1726,6 @@
         manifest.loc[idx, "entityId"] = entityId
         return manifest, entityId
 
-<<<<<<< HEAD
     async def _process_store_annos(self, requests: Set[asyncio.Task]) -> None:
         """Process annotations and store them on synapse asynchronously
 
@@ -1785,17 +1747,14 @@
 
                     if isinstance(annos, Annotations):
                         annos_dict = asdict(annos)
-                        normalized_annos = {k.lower(): v for k, v in annos_dict.items()}
-                        entity_id = normalized_annos["id"]
+                        entity_id = annos_dict["id"]
                         logger.info(f"Successfully stored annotations for {entity_id}")
                     else:
-                        # store annotations if they are not None
+                        entity_id = annos["EntityId"]
+                        logger.info(
+                            f"Obtained and processed annotations for {entity_id} entity"
+                        )
                         if annos:
-                            normalized_annos = {k.lower(): v for k, v in annos.items()}
-                            entity_id = normalized_annos["entityid"]
-                            logger.info(
-                                f"Obtained and processed annotations for {entity_id} entity"
-                            )
                             requests.add(
                                 asyncio.create_task(
                                     self.store_async_annotation(annotation_dict=annos)
@@ -1804,8 +1763,6 @@
                 except Exception as e:
                     raise RuntimeError(f"failed with { repr(e) }.") from e
 
-=======
->>>>>>> 9dd598af
     @tracer.start_as_current_span("SynapseStorage::add_annotations_to_entities_files")
     def add_annotations_to_entities_files(
         self,
