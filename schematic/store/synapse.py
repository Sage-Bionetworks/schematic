from datetime import datetime, timedelta
from copy import deepcopy
import os
import uuid  # used to generate unique names for entities
import json
import atexit
import logging
import secrets
from dataclasses import dataclass
import tempfile

# allows specifying explicit variable types
from typing import Dict, List, Tuple, Sequence, Union
from collections import OrderedDict
from tenacity import retry, stop_after_attempt, wait_chain, wait_fixed, retry_if_exception_type

import numpy as np
import pandas as pd
import re
import synapseclient
from time import sleep
from synapseclient import (
    Synapse,
    File,
    Folder,
    Table,
    Schema,
    EntityViewSchema,
    EntityViewType,
    Column,
    as_table_columns,
)

from synapseclient.table import CsvFileTable
from synapseclient.table import build_table
from synapseclient.annotations import from_synapse_annotations
from synapseclient.core.exceptions import SynapseHTTPError, SynapseAuthenticationError, SynapseUnmetAccessRestrictions
from synapseutils import walk
from synapseutils.copy_functions import changeFileMetaData

import uuid

from schematic_db.synapse.synapse import SynapseConfig
from schematic_db.rdb.synapse_database import SynapseDatabase
from schematic_db.schema.schema import get_key_attribute

from synapseclient.entity import File

from schematic.utils.df_utils import update_df, load_df
from schematic.utils.general import create_temp_folder
from schematic.utils.validate_utils import comma_separated_list_regex, rule_in_rule_list
from schematic.utils.general import entity_type_mapping, get_dir_size, convert_size, convert_gb_to_bytes
from schematic.schemas.explorer import SchemaExplorer
from schematic.schemas.generator import SchemaGenerator
from schematic.store.base import BaseStorage
from schematic.exceptions import MissingConfigValueError, AccessCredentialsError

from schematic.configuration.configuration import CONFIG

logger = logging.getLogger("Synapse storage")

@dataclass
class ManifestDownload(object):
    """
    syn: an object of type synapseclient.
    manifest_id: id of a manifest  
    """
    syn: synapseclient.Synapse
    manifest_id: str

    def _download_manifest_to_folder(self) -> File:
        """
        try downloading a manifest to local cache or a given folder
        manifest
<<<<<<< HEAD
        Return:
            manifest_data: A new Synapse Entity object of the appropriate type
        """
        manifest_data = self.syn.get(
                self.manifest_id,
                downloadLocation=CONFIG.synapse_manifest_folder,
                ifcollision="overwrite.local",
            )
        return manifest_data
=======
        Return: 
            manifest_data: A Synapse file entity of the downloaded manifest
        """
        # TO DO: potentially deprecate the if else statement because "manifest_folder" key always exist in config (See issue FDS-349 in Jira)
        # on AWS, to avoid overriding manifest, we download the manifest to a temporary folder
        if "SECRETS_MANAGER_SECRETS" in os.environ:
            temporary_manifest_storage = "/var/tmp/temp_manifest_download"
            if not os.path.exists(temporary_manifest_storage):
                os.mkdir("/var/tmp/temp_manifest_download")
            download_location = create_temp_folder(temporary_manifest_storage)

        elif CONFIG["synapse"]["manifest_folder"]:
            download_location=CONFIG["synapse"]["manifest_folder"]

        else:
            download_location=None
        
        if not download_location:
            manifest_data = self.syn.get(
                        self.manifest_id,
                    )
        # if download_location is provided and it is not an empty string
        else:
            manifest_data = self.syn.get(
                    self.manifest_id,
                    downloadLocation=download_location,
                    ifcollision="overwrite.local",
                )
        return manifest_data 
>>>>>>> 19caba46

    def _entity_type_checking(self) -> str:
        """
        check the entity type of the id that needs to be downloaded
        Return: 
             if the entity type is wrong, raise an error
        """
        # check the type of entity
        entity_type = entity_type_mapping(self.syn, self.manifest_id)
        if entity_type  != "file":
            logger.error(f'You are using entity type: {entity_type}. Please provide a file ID')

    @staticmethod
    def download_manifest(self, newManifestName: str="", manifest_df: pd.DataFrame=pd.DataFrame()) -> Union[str,File]:
        """
        Download a manifest based on a given manifest id. 
        Args:
            newManifestName(optional): new name of a manifest that gets downloaded.
            manifest_df(optional): a dataframe containing name and id of manifests in a given asset view
        Return: 
            manifest_data: synapse entity file object
        """

        # enables retrying if user does not have access to uncensored manifest
        # pass synID to synapseclient.Synapse.get() method to download (and overwrite) file to a location
        manifest_data = ""

        # check entity type
        self._entity_type_checking()

        # download a manifest
        try:
            manifest_data = self._download_manifest_to_folder()
        except(SynapseUnmetAccessRestrictions, SynapseAuthenticationError):
            # if there's an error getting an uncensored manifest, try getting the censored manifest
            if not manifest_df.empty:
                censored_regex=re.compile('.*censored.*')
                censored = manifest_df['name'].str.contains(censored_regex)
                new_manifest_id=manifest_df[censored]["id"][0]
                self.manifest_id = new_manifest_id
                try: 
                    manifest_data = self._download_manifest_to_folder()
                except (SynapseUnmetAccessRestrictions, SynapseAuthenticationError) as e:
                    raise PermissionError("You don't have access to censored and uncensored manifests in this dataset.") from e
            else:
                logger.error(f"You don't have access to the requested resource: {self.manifest_id}")

        if newManifestName and os.path.exists(manifest_data.get('path')):
            # Rename the file we just made to the new name
            new_manifest_filename = newManifestName + '.csv'

            # get location of existing manifest. The manifest that will be renamed should live in the same folder as existing manifest.
            parent_folder = os.path.dirname(manifest_data.get('path'))

            new_manifest_path_name = os.path.join(parent_folder, new_manifest_filename)
            os.rename(manifest_data['path'], new_manifest_path_name)

            # Update file names/paths in manifest_data
            manifest_data['name'] = new_manifest_filename
            manifest_data['filename'] = new_manifest_filename
            manifest_data['path'] = new_manifest_path_name
        return manifest_data

class SynapseStorage(BaseStorage):
    """Implementation of Storage interface for datasets/files stored on Synapse.
    Provides utilities to list files in a specific project; update files annotations, create fileviews, etc.

    TODO: Need to define the interface and rename and/or refactor some of the methods below.
    """

    def __init__(
        self,
        token: str = None,  # optional parameter retrieved from browser cookie
        access_token: str = None,
        project_scope: List = None,
    ) -> None:
        """Initializes a SynapseStorage object.
        Args:
            syn: an object of type synapseclient.
            token: optional token parameter (typically a 'str') as found in browser cookie upon login to synapse.
            access_token: optional access token (personal or oauth)
            TODO: move away from specific project setup and work with an interface that Synapse specifies (e.g. based on schemas).
        Exceptions:
            KeyError: when the 'storage' config object is missing values for essential keys.
            AttributeError: when the 'storageFileview' attribute (of class SynapseStorage) does not have a value associated with it.
            synapseclient.core.exceptions.SynapseHTTPError: check if the current user has permission to access the Synapse entity.
            ValueError: when Admin fileview cannot be found (describe further).
        Typical usage example:
            syn_store = SynapseStorage()
        """

        self.syn = self.login(token, access_token)
        self.project_scope = project_scope
        self.storageFileview = CONFIG.synapse_master_fileview_id
        self.manifest = CONFIG.synapse_manifest_basename
        self._query_fileview()

    def _purge_synapse_cache(self, root_dir: str = "/var/www/.synapseCache/", maximum_storage_allowed_cache_gb=7):
        """
        Purge synapse cache if it exceeds 7GB
        Args:
            root_dir: directory of the .synapseCache function
            maximum_storage_allowed_cache_gb: the maximum storage allowed before purging cache. Default is 7 GB. 

        Returns: 
            if size of cache reaches a certain threshold (default is 7GB), return the number of files that get deleted
            otherwise, return the total remaining space (assuming total ephemeral storage is 20GB on AWS )
        """
        # try clearing the cache
        # scan a directory and check size of files
        cache = self.syn.cache
        if os.path.exists(root_dir):
            maximum_storage_allowed_cache_bytes = convert_gb_to_bytes(maximum_storage_allowed_cache_gb)
            total_ephemeral_storag_gb = 20
            total_ephemeral_storage_bytes = convert_gb_to_bytes(total_ephemeral_storag_gb)
            nbytes = get_dir_size(root_dir)
            # if 7 GB has already been taken, purge cache before 15 min
            if nbytes >= maximum_storage_allowed_cache_bytes:
                minutes_earlier = datetime.strftime(datetime.utcnow()- timedelta(minutes = 15), '%s')
                num_of_deleted_files = cache.purge(before_date = int(minutes_earlier))
                logger.info(f'{num_of_deleted_files} number of files have been deleted from {root_dir}')
            else:
                remaining_space = total_ephemeral_storage_bytes - nbytes
                converted_space = convert_size(remaining_space)
                logger.info(f'Estimated {remaining_space} bytes (which is approximately {converted_space}) remained in ephemeral storage after calculating size of .synapseCache excluding OS')

    def _query_fileview(self):
        self._purge_synapse_cache()
        try:
            self.storageFileview = CONFIG.synapse_master_fileview_id
            self.manifest = CONFIG.synapse_manifest_basename
            if self.project_scope:
                self.storageFileviewTable = self.syn.tableQuery(
                    f"SELECT * FROM {self.storageFileview} WHERE projectId IN {tuple(self.project_scope + [''])}"
                    ).asDataFrame()
            else:
                # get data in administrative fileview for this pipeline
                self.storageFileviewTable = self.syn.tableQuery(
                    "SELECT * FROM " + self.storageFileview
                ).asDataFrame()
        except SynapseHTTPError:
            raise AccessCredentialsError(self.storageFileview)    

    @staticmethod
    def login(token=None, access_token=None):
        # If no token is provided, try retrieving access token from environment
        if not token and not access_token:
            access_token = os.getenv("SYNAPSE_ACCESS_TOKEN")

        # login using a token
        if token:
            syn = synapseclient.Synapse()

            try:
                syn.login(sessionToken=token, silent=True)
            except synapseclient.core.exceptions.SynapseHTTPError:
                raise ValueError("Please make sure you are logged into synapse.org.")
        elif access_token:
            try:
                syn = synapseclient.Synapse()
                syn.default_headers["Authorization"] = f"Bearer {access_token}"
            except synapseclient.core.exceptions.SynapseHTTPError:
                raise ValueError("No access to resources. Please make sure that your token is correct")
        else:
            # login using synapse credentials provided by user in .synapseConfig (default) file
            syn = synapseclient.Synapse(configPath=CONFIG.synapse_configuration_path)
            syn.login(silent=True)
        return syn

    def missing_entity_handler(method):
        def wrapper(*args, **kwargs):
            try:
                return method(*args, **kwargs)
            except(SynapseHTTPError) as ex:
                str_message = str(ex).replace("\n","")
                if 'trash' in str_message or 'does not exist' in str_message:
                    logging.warning(str_message)
                    return None
                else:
                    raise ex
        return wrapper


    def getStorageFileviewTable(self):
        """ Returns the storageFileviewTable obtained during initialization.
        """
        return self.storageFileviewTable

    def getPaginatedRestResults(self, currentUserId: str) -> Dict[str, str]:
        """Gets the paginated results of the REST call to Synapse to check what projects the current user has access to.

        Args:
            currentUserId: synapse id for the user whose projects we want to get.

        Returns:
            A dictionary with a next page token and the results.
        """
        all_results = self.syn.restGET(
            "/projects/user/{principalId}".format(principalId=currentUserId)
        )

        while (
            "nextPageToken" in all_results
        ):  # iterate over next page token in results while there is any
            results_token = self.syn.restGET(
                "/projects/user/{principalId}?nextPageToken={nextPageToken}".format(
                    principalId=currentUserId,
                    nextPageToken=all_results["nextPageToken"],
                )
            )
            all_results["results"].extend(results_token["results"])

            if "nextPageToken" in results_token:
                all_results["nextPageToken"] = results_token["nextPageToken"]
            else:
                del all_results["nextPageToken"]

        return all_results

    def getStorageProjects(self, project_scope: List = None) -> List[str]:
        """Gets all storage projects the current user has access to, within the scope of the 'storageFileview' attribute.

        Returns:
            A list of storage projects the current user has access to; the list consists of tuples (projectId, projectName).
        """

        # get the set of all storage Synapse project accessible for this pipeline
        storageProjects = self.storageFileviewTable["projectId"].unique()

        # get the set of storage Synapse project accessible for this user

        # get current user name and user ID
        currentUser = self.syn.getUserProfile()
        currentUserName = currentUser.userName
        currentUserId = currentUser.ownerId

        # get a list of projects from Synapse
        currentUserProjects = self.getPaginatedRestResults(currentUserId)

        # prune results json filtering project id
        currentUserProjects = [
            currentUserProject.get("id")
            for currentUserProject in currentUserProjects["results"]
        ]

        # find set of user projects that are also in this pipeline's storage projects set
        storageProjects = list(set(storageProjects) & set(currentUserProjects))
        
        # Limit projects to scope if specified
        if project_scope:
            storageProjects = list(set(storageProjects) & set(project_scope))

            if not storageProjects:
                raise Warning(
                    f"There are no projects that the user has access to that match the criteria of the specified project scope: {project_scope}"
                )
        
        # prepare a return list of project IDs and names
        projects = []
        for projectId in storageProjects:
            projectName = self.syn.get(projectId, downloadFile=False).name
            projects.append((projectId, projectName))

        sorted_projects_list = sorted(projects, key=lambda tup: tup[0])

        return sorted_projects_list

    def getStorageDatasetsInProject(self, projectId: str) -> List[str]:
        """Gets all datasets in folder under a given storage project that the current user has access to.

        Args:
            projectId: synapse ID of a storage project.

        Returns:
            A list of datasets within the given storage project; the list consists of tuples (datasetId, datasetName).
            None: If the projectId cannot be found on Synapse.
        """

        # select all folders and fetch their names from within the storage project;
        # if folder content type is defined, only select folders that contain datasets
        areDatasets = False
        if "contentType" in self.storageFileviewTable.columns:
            foldersTable = self.storageFileviewTable[
                (self.storageFileviewTable["contentType"] == "dataset")
                & (self.storageFileviewTable["projectId"] == projectId)
            ]
            areDatasets = True
        else:
            foldersTable = self.storageFileviewTable[
                (self.storageFileviewTable["type"] == "folder")
                & (self.storageFileviewTable["parentId"] == projectId)
            ]

        # get an array of tuples (folderId, folderName)
        # some folders are part of datasets; others contain datasets
        # each dataset parent is the project; folders part of a dataset have another folder as a parent
        # to get folders if and only if they contain datasets for each folder
        # check if folder's parent is the project; if so that folder contains a dataset,
        # unless the folder list has already been filtered to dataset folders based on contentType attribute above

        datasetList = []
        folderProperties = ["id", "name"]
        for folder in list(
            foldersTable[folderProperties].itertuples(index=False, name=None)
        ):
            datasetList.append(folder)

        sorted_dataset_list = sorted(datasetList, key=lambda tup: tup[0])

        return sorted_dataset_list

    def getFilesInStorageDataset(
        self, datasetId: str, fileNames: List = None, fullpath: bool = True
    ) -> List[Tuple[str, str]]:
        """Gets all files in a given dataset folder.

        Args:
            datasetId: synapse ID of a storage dataset.
            fileNames: get a list of files with particular names; defaults to None in which case all dataset files are returned (except bookkeeping files, e.g.
            metadata manifests); if fileNames is not None, all files matching the names in the fileNames list are returned if present.
            fullpath: if True return the full path as part of this filename; otherwise return just base filename

        Returns:
            A list of files; the list consists of tuples (fileId, fileName).

        Raises:
            ValueError: Dataset ID not found.
        """

        # select all files within a given storage dataset folder (top level folder in a Synapse storage project or folder marked with contentType = 'dataset')
        walked_path = walk(self.syn, datasetId)

        file_list = []

        # iterate over all results
        for dirpath, dirname, filenames in walked_path:

            # iterate over all files in a folder
            for filename in filenames:

                if (not "manifest" in filename[0] and not fileNames) or (
                    fileNames and filename[0] in fileNames
                ):

                    # don't add manifest to list of files unless it is specified in the list of specified fileNames; return all found files
                    # except the manifest if no fileNames have been specified
                    # TODO: refactor for clarity/maintainability

                    if fullpath:
                        # append directory path to filename
                        filename = (dirpath[0] + "/" + filename[0], filename[1])

                    # add file name file id tuple, rearranged so that id is first and name follows
                    file_list.append(filename[::-1])

        return file_list

    def _get_manifest_id(self, manifest: pd.DataFrame) -> str:
        """If both censored and uncensored manifests are present, return uncensored manifest; if only one manifest is present, return manifest id of that manifest; if more than two manifests are present, return the manifest id of the first one. 
        Args:
        manifest: a dataframe contains name and id of manifests in a given asset view

        Return: 
        manifest_syn_id: id of a given censored or uncensored manifest
        """ 
        censored_regex=re.compile('.*censored.*')
        censored = manifest['name'].str.contains(censored_regex)
        if any(censored):
            # Try to use uncensored manifest first
            not_censored=~censored
            if any(not_censored):
                manifest_syn_id=manifest[not_censored]["id"][0]
            # if only censored manifests are available, just use the first censored manifest
            else: 
                manifest_syn_id = manifest["id"][0]

        #otherwise, use the first (implied only) version that exists
        else:
            manifest_syn_id = manifest["id"][0]
        
        return manifest_syn_id

    def getDatasetManifest(
        self, datasetId: str, downloadFile: bool = False, newManifestName: str='',
    ) -> Union[str, File]:
        """Gets the manifest associated with a given dataset.

        Args:
            datasetId: synapse ID of a storage dataset.
            downloadFile: boolean argument indicating if manifest file in dataset should be downloaded or not.
            newManifestName: new name of a manifest that gets downloaded 

        Returns:
            manifest_syn_id (String): Synapse ID of exisiting manifest file.
            manifest_data (synapseclient.entity.File): Synapse entity if downloadFile is True.
            "" (String): No pre-exisiting manifest in dataset.
        """
        manifest_data = ""

        # get a list of files containing the manifest for this dataset (if any)
        all_files = self.storageFileviewTable

        # construct regex based on manifest basename in the config 
        manifest_re=re.compile(os.path.basename(self.manifest)+".*.[tc]sv")

        # search manifest based on given manifest basename regex above
        # and return a dataframe containing name and id of manifests in a given asset view
        manifest = all_files[
            (all_files['name'].str.contains(manifest_re,regex=True))
            & (all_files["parentId"] == datasetId)
        ]

        manifest = manifest[["id", "name"]]
        
        # if there is no pre-exisiting manifest in the specified dataset
        if manifest.empty:
            logger.warning(f"Could not find a manifest that fits basename {self.manifest} in asset view and dataset {datasetId}")
            return ""

        # if there is an exisiting manifest
        else:
            manifest_syn_id = self._get_manifest_id(manifest)
            if downloadFile: 
                md = ManifestDownload(self.syn, manifest_id=manifest_syn_id)
                manifest_data = ManifestDownload.download_manifest(md, newManifestName=newManifestName, manifest_df=manifest)
                ## TO DO: revisit how downstream code handle manifest_data. If the downstream code would break when manifest_data is an empty string, 
                ## then we should catch the error here without returning an empty string. 
                if not manifest_data:
                    logger.debug(f"No manifest data returned. Please check if you have successfully downloaded manifest: {manifest_syn_id}")
                return manifest_data
            return manifest_syn_id

    def getDataTypeFromManifest(self, manifestId:str):
        """Fetch a manifest and return data types of all columns
        Args: 
            manifestId: synapse ID of a manifest
        """
        # get manifest file path 
        manifest_filepath = self.syn.get(manifestId).path

        # load manifest dataframe 
        manifest = load_df(manifest_filepath, preserve_raw_input=False, data_model=False)

        # convert the dataFrame to use best possible dtypes.
        manifest_new = manifest.convert_dtypes()

        # get data types of columns
        result = manifest_new.dtypes.to_frame('dtypes').reset_index()

        # return the result as a dictionary 
        result_dict = result.set_index('index')['dtypes'].astype(str).to_dict()


        return result_dict

    def updateDatasetManifestFiles(self, sg: SchemaGenerator, datasetId: str, store:bool = True) -> Union[Tuple[str, pd.DataFrame], None]:
        """Fetch the names and entity IDs of all current files in dataset in store, if any; update dataset's manifest with new files, if any.

        Args:
            datasetId: synapse ID of a storage dataset.
            store: if set to True store updated manifest in asset store; if set to False
            return a Pandas dataframe containing updated manifest but do not store to asset store


        Returns:
            Synapse ID of updated manifest and Pandas dataframe containing the updated manifest. 
            If there is no existing manifest return None
        """

        # get existing manifest Synapse ID
        manifest_id = self.getDatasetManifest(datasetId)

        # if there is no manifest return None
        if not manifest_id:
            return None

        manifest_filepath = self.syn.get(manifest_id).path
        manifest = load_df(manifest_filepath)

        # get current list of files
        dataset_files = self.getFilesInStorageDataset(datasetId)

        # update manifest with additional filenames, if any
        # note that if there is an existing manifest and there are files in the dataset
        # the columns Filename and entityId are assumed to be present in manifest schema
        # TODO: use idiomatic panda syntax
        if dataset_files:
            new_files = {"Filename": [], "entityId": []}

            # find new files if any
            for file_id, file_name in dataset_files:
                if not file_id in manifest["entityId"].values:
                    new_files["Filename"].append(file_name)
                    new_files["entityId"].append(file_id)

            # update manifest so that it contain new files
            new_files = pd.DataFrame(new_files)
            manifest = (
                pd.concat([manifest, new_files], sort=False)
                .reset_index()
                .drop("index", axis=1)
            )

            # update the manifest file, so that it contains the relevant entity IDs
            if store:
                manifest.to_csv(manifest_filepath, index=False)

                # store manifest and update associated metadata with manifest on Synapse
                manifest_id = self.associateMetadataWithFiles(sg, manifest_filepath, datasetId)

        manifest = manifest.fillna("") 
        
        return manifest_id, manifest

    def getProjectManifests(self, projectId: str) -> List[str]:
        """Gets all metadata manifest files across all datasets in a specified project.

        Returns: A list of datasets per project; metadata manifest Synapse ID for each dataset; and the corresponding schema component of the manifest
                 as a list of tuples, one for each manifest:
                    [
                        (
                            (datasetId, dataName),
                            (manifestId, manifestName),
                            (componentSchemaLabel, componentSchemaLabel) TODO: # get component name from schema
                        ),
                        ...
                    ]

        TODO: Return manifest URI instead of Synapse ID for interoperability with other implementations of a store interface
        """
        component=None
        entity=None
        manifests = []

        datasets = self.getStorageDatasetsInProject(projectId)

        for (datasetId, datasetName) in datasets:
            # encode information about the manifest in a simple list (so that R clients can unpack it)
            # eventually can serialize differently
                
            # Get synID of manifest for a dataset
            manifestId = self.getDatasetManifest(datasetId)

            # If a manifest exists, get the annotations for it, else return base 'manifest' tuple
            if manifestId:
                annotations = self.getFileAnnotations(manifestId)

                # If manifest has annotations specifying component, use that
                if annotations and 'Component' in annotations:
                    component = annotations['Component']
                    entity = self.syn.get(manifestId, downloadFile=False)
                    manifest_name = entity["properties"]["name"]

                # otherwise download the manifest and parse for information
                elif not annotations or 'Component' not in annotations:
                    logging.debug(
                        f"No component annotations have been found for manifest {manifestId}. "
                        "The manifest will be downloaded and parsed instead. "
                        "For increased speed, add component annotations to manifest."
                        )

                    manifest_info = self.getDatasetManifest(datasetId,downloadFile=True)
                    manifest_name = manifest_info["properties"].get("name", "")

                    if not manifest_name:
                        logger.error(f'Failed to download manifests from {datasetId}') 

                    manifest_path = manifest_info["path"]

                    manifest_df = load_df(manifest_path)

                    # Get component from component column if it exists
                    if "Component" in manifest_df and not manifest_df["Component"].empty:
                        list(set(manifest_df['Component']))
                        component = list(set(manifest_df["Component"]))

                        #Added to address issues raised during DCA testing
                        if '' in component:
                            component.remove('')

                        if len(component) == 1:
                            component = component[0]
                        elif len(component) > 1:
                            logging.warning(
                            f"Manifest {manifestId} is composed of multiple components. Schematic does not support mulit-component manifests at this time."
                            "Behavior of manifests with multiple components is undefined"
                            )
            else:
                manifest_name = ""
                component = None              
            if component:
                manifest = (
                    (datasetId, datasetName),
                    (manifestId, manifest_name),
                    (component, component),
                )
            elif manifestId:
                logging.debug(f"Manifest {manifestId} does not have an associated Component")
                manifest = (
                    (datasetId, datasetName),
                    (manifestId, manifest_name),
                    ("", ""),
                )
            else:
                manifest = (
                    (datasetId, datasetName),
                    ("", ""),
                    ("", ""),
                )

            if manifest:
                manifests.append(manifest)
                
        return manifests

    def upload_project_manifests_to_synapse(self, projectId: str) -> List[str]:
        """Upload all metadata manifest files across all datasets in a specified project as tables in Synapse.

        Returns: String of all the manifest_table_ids of all the manifests that have been loaded.
        """

        manifests = []
        manifest_loaded = []
        datasets = self.getStorageDatasetsInProject(projectId)

        for (datasetId, datasetName) in datasets:
            # encode information about the manifest in a simple list (so that R clients can unpack it)
            # eventually can serialize differently

            manifest = ((datasetId, datasetName), ("", ""), ("", ""))

            manifest_info = self.getDatasetManifest(datasetId, downloadFile=True)
            if manifest_info:
                manifest_id = manifest_info["properties"]["id"]
                manifest_name = manifest_info["properties"]["name"]
                manifest_path = manifest_info["path"]
                manifest_df = load_df(manifest_path)
                manifest_table_id = uploadDB(manifest, datasetId, datasetName)
                manifest_loaded.append(datasetName)
        return manifest_loaded

    def upload_annotated_project_manifests_to_synapse(self, projectId:str, path_to_json_ld: str, dry_run: bool = False) -> List[str]:
        '''
        Purpose:
            For all manifests in a project, upload them as a table and add annotations manifest csv.
            Assumes the manifest is already present as a CSV in a dataset in the project.

        '''

        sg = SchemaGenerator(path_to_json_ld)
        manifests = []
        manifest_loaded = []
        datasets = self.getStorageDatasetsInProject(projectId)
        for (datasetId, datasetName) in datasets:
            # encode information about the manifest in a simple list (so that R clients can unpack it)
            # eventually can serialize differently

            manifest = ((datasetId, datasetName), ("", ""), ("", ""))
            manifests.append(manifest)

            manifest_info = self.getDatasetManifest(datasetId, downloadFile=True)

            if manifest_info:
                manifest_id = manifest_info["properties"]["id"]
                manifest_name = manifest_info["properties"]["name"]
                manifest_path = manifest_info["path"]
                manifest = ((datasetId, datasetName), (manifest_id, manifest_name), ("", ""))
                if not dry_run:
                    manifest_syn_id = self.associateMetadataWithFiles(sg, manifest_path, datasetId, manifest_record_type='table')
                manifest_loaded.append(manifest)
            
        return manifests, manifest_loaded


    def move_entities_to_new_project(self, projectId: str, newProjectId: str, returnEntities: bool = False, dry_run: bool = False):
        """
        For each manifest csv in a project, look for all the entitiy ids that are associated.
        Look up the entitiy in the files, move the entity to new project.
        """

        manifests = []
        manifest_loaded = []
        datasets = self.getStorageDatasetsInProject(projectId)
        if datasets:
            for (datasetId, datasetName) in datasets:
                # encode information about the manifest in a simple list (so that R clients can unpack it)
                # eventually can serialize differently

                manifest = ((datasetId, datasetName), ("", ""), ("", ""))
                manifests.append(manifest)

                manifest_info = self.getDatasetManifest(datasetId, downloadFile=True)
                if manifest_info:
                    manifest_id = manifest_info["properties"]["id"]
                    manifest_name = manifest_info["properties"]["name"]
                    manifest_path = manifest_info["path"]
                    manifest_df = load_df(manifest_path)

                    manifest = ((datasetId, datasetName), (manifest_id, manifest_name), ("", ""))
                    manifest_loaded.append(manifest)

                    annotation_entities = self.storageFileviewTable[
                            (self.storageFileviewTable['id'].isin(manifest_df['entityId']))
                            & (self.storageFileviewTable['type'] == 'folder')
                        ]['id']

                    if returnEntities:
                        for entityId in annotation_entities: 
                            if not dry_run:
                                self.syn.move(entityId, datasetId)
                            else:
                                logging.info(f"{entityId} will be moved to folder {datasetId}.")
                    else:                
                        # generate project folder
                        archive_project_folder = Folder(projectId+'_archive', parent = newProjectId)
                        archive_project_folder = self.syn.store(archive_project_folder)
        
                        # generate dataset folder
                        dataset_archive_folder = Folder("_".join([datasetId,datasetName,'archive']), parent = archive_project_folder.id)
                        dataset_archive_folder = self.syn.store(dataset_archive_folder)                    

                        for entityId in annotation_entities:
                            # move entities to folder
                            if not dry_run:
                                self.syn.move(entityId, dataset_archive_folder.id)
                            else:
                                logging.info(f"{entityId} will be moved to folder {dataset_archive_folder.id}.")
        else:
            raise LookupError(
                f"No datasets were found in the specified project: {projectId}. Re-check specified master_fileview in CONFIG and retry."
            )
        return manifests, manifest_loaded

    def get_synapse_table(self, synapse_id: str) -> Tuple[pd.DataFrame, CsvFileTable]:
        """Download synapse table as a pd dataframe; return table schema and etags as results too

        Args:
            synapse_id: synapse ID of the table to query
        """

        results = self.syn.tableQuery("SELECT * FROM {}".format(synapse_id))
        df = results.asDataFrame(rowIdAndVersionInIndex=False)

        return df, results

    def _get_tables(self, datasetId: str = None, projectId: str = None) -> List[Table]:
        if projectId:
            project = projectId
        elif datasetId:
            project = self.syn.get(self.getDatasetProject(datasetId))
        
        return list(self.syn.getChildren(project, includeTypes=["table"]))

    def get_table_info(self, datasetId: str = None, projectId: str = None) -> List[str]:
        """Gets the names of the tables in the schema
        Can pass in a synID for a dataset or project
        Returns:
            list[str]: A list of table names
        """
        tables = self._get_tables(datasetId = datasetId, projectId = projectId)
        if tables:
            return {table["name"]: table["id"] for table in tables}
        else: 
            return {None:None}

    @missing_entity_handler
    def uploadDB(self, 
        se: SchemaExplorer, 
        manifest: pd.DataFrame, 
        datasetId: str, 
        table_name: str, 
        restrict: bool = False, 
        useSchemaLabel: bool = True, 
        table_manipulation: str = 'replace',
        ):
        """
        Method to upload a database to an asset store. In synapse, this will upload a metadata table
        
        Args:
            se: schemaExplorer object
            manifest: pd.Df manifest to upload
            datasetId: synID of the dataset for the manifest
            table_name: name of the table to be uploaded
            restrict: bool, whether or not the manifest contains sensitive data that will need additional access restrictions 
            useSchemaLabel: bool whether to use schemaLabel (True) or display label (False)
            existingTableId: str of the synId of the existing table, if one already exists
            table_manipulation: str, 'replace' or 'upsert', in the case where a manifest already exists, should the new metadata replace the existing (replace) or be added to it (upsert)

        Returns:
            manifest_table_id: synID of the uploaded table
            manifest: the original manifset
            table_manifest: manifest formatted appropriately for the table
        
        """
        

        col_schema, table_manifest = self.formatDB(se, manifest, useSchemaLabel)

        manifest_table_id = self.buildDB(datasetId, table_name, col_schema, table_manifest, table_manipulation, restrict)

        return manifest_table_id, manifest, table_manifest

    def formatDB(self, se, manifest, useSchemaLabel):
        """
        Method to format a manifest appropriatly for upload as table
        
        Args:
            se: schemaExplorer object
            manifest: pd.Df manifest to upload
            useSchemaLabel: bool whether to use schemaLabel (True) or display label (False)

        Returns:
            col_schema: schema for table columns: type, size, etc
            table_manifest: formatted manifest
        
        """
        # Rename the manifest columns to display names to match fileview

        blacklist_chars = ['(', ')', '.', ' ', '-']
        manifest_columns = manifest.columns.tolist()

        table_manifest=deepcopy(manifest)

        if useSchemaLabel:
            cols = [
                se.get_class_label_from_display_name(
                    str(col)
                    ).translate({ord(x): '' for x in blacklist_chars})
                for col in manifest_columns
            ]

            cols = list(map(lambda x: x.replace('EntityId', 'entityId'), cols))


            # Reset column names in table manifest
            table_manifest.columns = cols

        #move entity id to end of df
        entity_col = table_manifest.pop('entityId')
        table_manifest.insert(len(table_manifest.columns), 'entityId', entity_col)

        # Get the column schema
        col_schema = as_table_columns(table_manifest)

        # Set uuid column length to 64 (for some reason not being auto set.)
        for i, col in enumerate(col_schema):
            if col['name'] == 'Uuid':
                col_schema[i]['maximumSize'] = 64

        return col_schema, table_manifest

    def buildDB(self,  
        datasetId: str, 
        table_name: str, 
        col_schema: List,
        table_manifest: pd.DataFrame,
        table_manipulation: str,
        restrict: bool = False, 
        ):
        """
        Method to construct the table appropriately: create new table, replace existing, or upsert new into existing
        Calls TableOperations class to execute 
        
        Args:
            datasetId: synID of the dataset for the manifest
            table_name: name of the table to be uploaded
            col_schema: schema for table columns: type, size, etc from `formatDB`
            table_manifest: formatted manifest taht can be uploaded as a table
            table_manipulation: str, 'replace' or 'upsert', in the case where a manifest already exists, should the new metadata replace the existing (replace) or be added to it (upsert)
            restrict: bool, whether or not the manifest contains sensitive data that will need additional access restrictions 

        Returns:
            manifest_table_id: synID of the uploaded table
        
        """
        table_info = self.get_table_info(datasetId = datasetId)
        # Put table manifest onto synapse
        schema = Schema(name=table_name, columns=col_schema, parent=self.getDatasetProject(datasetId))

        
        if not table_manipulation or table_name not in table_info.keys():
            manifest_table_id = TableOperations.createTable(self, tableToLoad=table_manifest, tableName=table_name, datasetId=datasetId, columnTypeDict=col_schema, specifySchema=True, restrict=restrict)
        elif table_name in table_info.keys() and table_info[table_name]:

            if table_manipulation.lower() == 'replace':
                manifest_table_id = TableOperations.replaceTable(self, tableToLoad=table_manifest, tableName=table_name, existingTableId=table_info[table_name], specifySchema = True, datasetId = datasetId, columnTypeDict=col_schema, restrict=restrict)
            elif table_manipulation.lower() == 'upsert':
                manifest_table_id = TableOperations.upsertTable(self, tableToLoad = table_manifest, tableName=table_name, existingTableId=table_info[table_name], datasetId=datasetId)
            elif table_manipulation.lower() == 'update':
                manifest_table_id = TableOperations.updateTable(self, tableToLoad=table_manifest, existingTableId=table_info[table_name], restrict=restrict)



        if table_manipulation and table_manipulation.lower() == 'upsert':
            existing_tables=self.get_table_info(datasetId=datasetId)
            tableId=existing_tables[table_name]
            annos = self.syn.get_annotations(tableId)
            annos['primary_key'] = get_key_attribute(table_manifest['Component'][0])
            annos = self.syn.set_annotations(annos)

        return manifest_table_id


    def upload_manifest_file(self, manifest, metadataManifestPath, datasetId, restrict_manifest, component_name = ''):
        # Update manifest to have the new entityId column
        manifest.to_csv(metadataManifestPath, index=False)

        # store manifest to Synapse as a CSV
        # update file name
        file_name_full = metadataManifestPath.split('/')[-1]
        file_extension = file_name_full.split('.')[-1]

        # Differentiate "censored" and "uncensored" manifest
        if "censored" in file_name_full: 
            file_name_new = os.path.basename(CONFIG.synapse_manifest_basename) + "_" + component_name + "_censored" + '.' + file_extension
        else: 
            file_name_new = os.path.basename(CONFIG.synapse_manifest_basename) + "_" + component_name + '.' + file_extension

        manifestSynapseFile = File(
            metadataManifestPath,
            description="Manifest for dataset " + datasetId,
            parent=datasetId,
            name=file_name_new
        )

        manifest_synapse_file_id = self.syn.store(manifestSynapseFile, isRestricted = restrict_manifest).id
        changeFileMetaData(syn = self.syn, entity = manifest_synapse_file_id, downloadAs = file_name_new)
        
        return manifest_synapse_file_id

    @missing_entity_handler
    def format_row_annotations(self, se, sg, row, entityId, useSchemaLabel, hideBlanks):
        # prepare metadata for Synapse storage (resolve display name into a name that Synapse annotations support (e.g no spaces, parenthesis)
        # note: the removal of special characters, will apply only to annotation keys; we are not altering the manifest
        # this could create a divergence between manifest column and annotations. this should be ok for most use cases.
        # columns with special characters are outside of the schema
        metadataSyn = {}
        blacklist_chars = ['(', ')', '.', ' ', '-']
        
        for k, v in row.to_dict().items():

            if useSchemaLabel:
                keySyn = se.get_class_label_from_display_name(str(k)).translate({ord(x): '' for x in blacklist_chars})
            else:
                keySyn = str(k)

            # Skip `Filename` and `ETag` columns when setting annotations
            if keySyn in ["Filename", "ETag", "eTag"]:
                continue

            # truncate annotation values to 500 characters if the
            # size of values is greater than equal to 500 characters
            # add an explicit [truncatedByDataCuratorApp] message at the end
            # of every truncated message to indicate that the cell value
            # has been truncated
            if isinstance(v, str) and len(v) >= 500:
                v = v[0:472] + "[truncatedByDataCuratorApp]"

            metadataSyn[keySyn] = v
        # set annotation(s) for the various objects/items in a dataset on Synapse
        annos = self.syn.get_annotations(entityId)
        csv_list_regex=comma_separated_list_regex()
        for anno_k, anno_v in metadataSyn.items():
            
            # Remove keys with nan or empty string values from dict of annotations to be uploaded
            # if present on current data annotation
            if hideBlanks and (anno_v == '' or (isinstance(anno_v,float) and np.isnan(anno_v))):
                annos.pop(anno_k) if anno_k in annos.keys() else annos
            # Otherwise save annotation as approrpriate
            else:
                if isinstance(anno_v,float) and np.isnan(anno_v):
                        annos[anno_k] = ""
                elif isinstance(anno_v,str) and re.fullmatch(csv_list_regex, anno_v) and rule_in_rule_list('list', sg.get_node_validation_rules(anno_k)):
                    annos[anno_k] = anno_v.split(",")
                else:
                    annos[anno_k] = anno_v
                
        return annos

    @missing_entity_handler
    def format_manifest_annotations(self, manifest, manifest_synapse_id):
        '''
        Set annotations for the manifest (as a whole) so they can be applied to the manifest table or csv.
        For now just getting the Component.
        '''
        
        entity = self.syn.get(manifest_synapse_id, downloadFile=False)
        is_file = entity.concreteType.endswith(".FileEntity")
        is_table = entity.concreteType.endswith(".TableEntity")

        if is_file:

            # Get file metadata
            metadata = self.getFileAnnotations(manifest_synapse_id)

            # If there is a defined component add it to the metadata.
            if 'Component' in manifest.columns:
                # Gather component information
                component = manifest['Component'].unique()
                
                # Double check that only a single component is listed, else raise an error.
                try:
                    len(component) == 1
                except ValueError as err:
                    raise ValueError(
                        f"Manifest has more than one component. Please check manifest and resubmit."
                    ) from err

                # Add component to metadata
                metadata['Component'] = component[0]
        
        elif is_table:
            # Get table metadata
            metadata = self.getTableAnnotations(manifest_synapse_id)
        
        # Get annotations
        annos = self.syn.get_annotations(manifest_synapse_id)

        # Add metadata to the annotations
        for annos_k, annos_v in metadata.items():
            annos[annos_k] = annos_v

        return annos
    '''
    def annotate_upload_manifest_table(self, manifest, datasetId, metadataManifestPath,
        useSchemaLabel: bool = True, hideBlanks: bool = False, restrict_manifest = False):
        """
        Purpose:
            Works very similarly to associateMetadataWithFiles except takes in the manifest
            rather than the manifest path

        """
        
        # Add uuid for table updates and fill.
        if not "Uuid" in manifest.columns:
            manifest["Uuid"] = ''

        for idx,row in manifest.iterrows():
            if not row["Uuid"]:
                gen_uuid = uuid.uuid4()
                row["Uuid"] = gen_uuid
                manifest.loc[idx, 'Uuid'] = gen_uuid

        # add entityId as a column if not already there or
        # fill any blanks with an empty string.
        if not "entityId" in manifest.columns:
            manifest["entityId"] = ""
        else:
            manifest["entityId"].fillna("", inplace=True)

        # get a schema explorer object to ensure schema attribute names used in manifest are translated to schema labels for synapse annotations
        se = SchemaExplorer()

        # Create table name here.
        if 'Component' in manifest.columns:
            table_name = manifest['Component'][0].lower() + '_synapse_storage_manifest_table'
        else:
            table_name = 'synapse_storage_manifest_table'

        # Upload manifest as a table and get the SynID and manifest
        manifest_synapse_table_id, manifest, table_manifest = self.upload_format_manifest_table(
                                                    se, manifest, datasetId, table_name, restrict = restrict_manifest, useSchemaLabel=useSchemaLabel,)
            
        # Iterate over manifest rows, create Synapse entities and store corresponding entity IDs in manifest if needed
        # also set metadata for each synapse entity as Synapse annotations
        for idx, row in manifest.iterrows():
            if not row["entityId"]:
                # If not using entityIds, fill with manifest_table_id so 
                row["entityId"] = manifest_synapse_table_id
                entityId = ''
            else:
                # get the entity id corresponding to this row
                entityId = row["entityId"]

        # Load manifest to synapse as a CSV File
        manifest_synapse_file_id = self.upload_manifest_file(manifest, metadataManifestPath, datasetId, restrict_manifest)
        
        # Get annotations for the file manifest.
        manifest_annotations = self.format_manifest_annotations(manifest, manifest_synapse_file_id)
        
        self.syn.set_annotations(manifest_annotations)

        logger.info("Associated manifest file with dataset on Synapse.")
        
        # Update manifest Synapse table with new entity id column.
        self.make_synapse_table(
            table_to_load = table_manifest,
            dataset_id = datasetId,
            existingTableId = manifest_synapse_table_id,
            table_name = table_name,
            update_col = 'Uuid',
            specify_schema = False,
            )
        
        # Get annotations for the table manifest
        manifest_annotations = self.format_manifest_annotations(manifest, manifest_synapse_table_id)
        self.syn.set_annotations(manifest_annotations)
        return manifest_synapse_table_id
    '''

    def _read_manifest(self, metadataManifestPath:str) -> pd.DataFrame:
        """Helper function to read in provided manifest as a pandas DataFrame for subsequent downstream processing.
        Args:
            metadataManifestPath (str): path where manifest is stored
        Returns:
            manifest(pd.DataFrame): Manifest loaded as a pandas dataframe
        Raises:
            FileNotFoundError: Manifest file does not exist at provided path.
        """
        # read new manifest csv
        try:
            load_args={
                "dtype":"string",
            }
            manifest = load_df(metadataManifestPath, preserve_raw_input = False, **load_args)
        except FileNotFoundError as err:
            raise FileNotFoundError(
                f"No manifest file was found at this path: {metadataManifestPath}"
            ) from err
        return manifest

    def _add_id_columns_to_manifest(self, manifest):
        """Helper function to add UUID and entityId columns to the manifest if they do not already exist, Fill UUID values per row.
        Args:
            Manifest loaded as a pd.Dataframe
        Returns (pd.DataFrame):
            Manifest df with new Uuid and EntityId columns (and UUID values) if they were not already present.
        """
        # Add uuid for table updates and fill.
        if not "Uuid" in manifest.columns:
            manifest["Uuid"] = ''

        for idx,row in manifest.iterrows():
            if not row["Uuid"]:
                gen_uuid = str(uuid.uuid4())
                row["Uuid"] = gen_uuid
                manifest.loc[idx, 'Uuid'] = gen_uuid

        # add entityId as a column if not already there or
        # fill any blanks with an empty string.
        if not "entityId" in manifest.columns:
            manifest["entityId"] = ""
        else:
            manifest["entityId"].fillna("", inplace=True)

        return manifest

    def _generate_table_name(self, manifest):
        """Helper function to generate a table name for upload to synapse.
        Args:
            Manifest loaded as a pd.Dataframe
        Returns:
            table_name (str): Name of the table to load
            component_name (str): Name of the manifest component (if applicable)
        """
        # Create table name here.
        if 'Component' in manifest.columns:
            component_name = manifest['Component'][0].lower()
            table_name = component_name + '_synapse_storage_manifest_table'
        else:
            component_name = ''
            table_name = 'synapse_storage_manifest_table'
        return table_name, component_name

    def _add_annotations(self, se, schemaGenerator, row, entityId, useSchemaLabel, hideBlanks):
        """Helper function to format and add annotations to entities in Synapse.
        Args:
            se: schemaExplorer object,
            schemaGenerator: schemaGenerator Object.
            row: current row of manifest being processed
            entityId (str): synapseId of entity to add annotations to
            useSchemaLabel (bool): Flag to use schema label instead of display name
            hideBlanks: Boolean flag that does not upload annotation keys with blank values when true. Uploads Annotation keys with empty string values when false.
        Returns:
            Annotations are added to entities in Synapse, no return.
        """
        # Format annotations for Synapse
        annos = self.format_row_annotations(se, schemaGenerator, row, entityId, useSchemaLabel, hideBlanks)

        if annos:
        # Store annotations for an entity folder
            self.syn.set_annotations(annos)
        return

    def _create_entity_id(self, idx, row, manifest, datasetId):
        """Helper function to generate an entityId and add it to the appropriate row in the manifest.
        Args:
            row: current row of manifest being processed
            manifest (pd.DataFrame): loaded df containing user supplied data.
            datasetId (str): synapse ID of folder containing the dataset

        Returns:
            manifest (pd.DataFrame): manifest with entityId added to the appropriate row
            entityId (str): Generated Entity Id.
        
        """
        rowEntity = Folder(str(uuid.uuid4()), parent=datasetId)
        rowEntity = self.syn.store(rowEntity)
        entityId = rowEntity["id"]
        row["entityId"] = entityId
        manifest.loc[idx, "entityId"] = entityId
        return manifest, entityId

    def add_entities(
                    self,
                    se,
                    schemaGenerator,
                    manifest,
                    manifest_record_type,
                    datasetId,
                    useSchemaLabel,
                    hideBlanks,
                    manifest_synapse_table_id=''
                    ):
        '''Depending on upload type add Ids to entityId row. Add anotations to connected files.
        Args:
            se: Schema Explorer Object
            schemaGenerator: SchemaGenerator object
            manifest (pd.DataFrame): loaded df containing user supplied data.
            manifest_record_type: valid values are 'entity', 'table' or 'both'. Specifies whether to create entity ids and folders for each row in a manifest, a Synapse table to house the entire manifest or do both.
            datasetId (str): synapse ID of folder containing the dataset
            useSchemaLabel (bool): Default is True - use the schema label. If False, uses the display label from the schema. Attribute display names in the schema must not only include characters that are not accepted by Synapse. Annotation names may only contain: letters, numbers, '_' and '.'.
            hideBlanks (bool): Default is false -Boolean flag that does not upload annotation keys with blank values when true. Uploads Annotation keys with empty string values when false.
            manifest_synapse_table_id (str): Default is an empty string ''.
        Returns:
            manifest (pd.DataFrame): modified to add entitiyId as appropriate.

        '''
        for idx, row in manifest.iterrows():
            if not row["entityId"] and (manifest_record_type == 'file_and_entities' or 
                manifest_record_type == 'table_file_and_entities'):
                manifest, entityId = self._create_entity_id(idx, row, manifest, datasetId)
            elif not row["entityId"] and manifest_record_type == 'table_and_file':
                # If not using entityIds, fill with manifest_table_id so 
                row["entityId"] = manifest_synapse_table_id
                manifest.loc[idx, "entityId"] = manifest_synapse_table_id
                entityId = ''
            else:
                # get the entity id corresponding to this row
                entityId = row["entityId"]

            # Adding annotations to connected files.
            if entityId:
                self._add_annotations(se, schemaGenerator, row, entityId, useSchemaLabel, hideBlanks)
        return manifest

    def upload_manifest_as_table(
                            self,
                            se,
                            schemaGenerator,
                            manifest,
                            metadataManifestPath,
                            datasetId,
                            table_name,
                            component_name,
                            restrict,
                            manifest_record_type,
                            useSchemaLabel,
                            hideBlanks,
                            table_manipulation,
                            ):
        """Upload manifest to Synapse as a table and csv.
        Args:
            se: SchemaExplorer object
            schemaGenerator: SchemaGenerator Object
            manifest (pd.DataFrame): loaded df containing user supplied data.
            metadataManifestPath: path to csv containing a validated metadata manifest.
            datasetId (str): synapse ID of folder containing the dataset
            table_name (str): Generated to name the table being uploaded.
            component_name (str): Name of the component manifest that is currently being uploaded.
            restrict (bool): Flag for censored data.
            manifest_record_type (str): valid values are 'entity', 'table' or 'both'. Specifies whether to create entity ids and folders for each row in a manifest, a Synapse table to house the entire manifest or do both.
            useSchemaLabel(bool): Default is True - use the schema label. If False, uses the display label from the schema. Attribute display names in the schema must not only include characters that are not accepted by Synapse. Annotation names may only contain: letters, numbers, '_' and '.'.
            hideBlanks (bool): Default is False -Boolean flag that does not upload annotation keys with blank values when true. Uploads Annotation keys with empty string values when false.
            table_malnipulation (str): Specify the way the manifest tables should be store as on Synapse when one with the same name already exists. Options are 'replace' and 'upsert'.
        Return:
            manifest_synapse_file_id: SynID of manifest csv uploaded to synapse.
        """      
        # Upload manifest as a table, get the ID and updated manifest.
        manifest_synapse_table_id, manifest, table_manifest = self.uploadDB(
                                                    se,
                                                    manifest,
                                                    datasetId,
                                                    table_name,
                                                    restrict,
                                                    useSchemaLabel,
                                                    table_manipulation)

        manifest = self.add_entities(se, schemaGenerator, manifest, manifest_record_type, datasetId, useSchemaLabel, hideBlanks, manifest_synapse_table_id)
        # Load manifest to synapse as a CSV File
        manifest_synapse_file_id = self.upload_manifest_file(manifest, metadataManifestPath, datasetId, restrict, component_name = component_name)
        
        # Set annotations for the file manifest.
        manifest_annotations = self.format_manifest_annotations(manifest, manifest_synapse_file_id)
        self.syn.set_annotations(manifest_annotations)
        logger.info("Associated manifest file with dataset on Synapse.")
        
        # Update manifest Synapse table with new entity id column.
        manifest_synapse_table_id, manifest, table_manifest = self.uploadDB(
                                                    se,
                                                    manifest, 
                                                    datasetId, 
                                                    table_name,  
                                                    restrict,
                                                    useSchemaLabel=useSchemaLabel,
                                                    table_manipulation='update',)

        # Set annotations for the table manifest
        manifest_annotations = self.format_manifest_annotations(manifest, manifest_synapse_table_id)
        self.syn.set_annotations(manifest_annotations)
        return manifest_synapse_file_id

    def upload_manifest_as_csv(
                            self,
                            se,
                            schemaGenerator,
                            manifest,
                            metadataManifestPath,
                            datasetId,
                            restrict,
                            manifest_record_type,
                            useSchemaLabel,
                            hideBlanks,
                            component_name,
                            with_entities = False,):
        """Upload manifest to Synapse as a csv only.
        Args:
            se: SchemaExplorer object
            schemaGenerator: SchemaGenerator Object
            manifest (pd.DataFrame): loaded df containing user supplied data.
            metadataManifestPath: path to csv containing a validated metadata manifest.
            datasetId (str): synapse ID of folder containing the dataset
            restrict (bool): Flag for censored data.
            manifest_record_type: valid values are 'entity', 'table' or 'both'. Specifies whether to create entity ids and folders for each row in a manifest, a Synapse table to house the entire manifest or do both.
            useSchemaLabel (bool): Default is True - use the schema label. If False, uses the display label from the schema. Attribute display names in the schema must not only include characters that are not accepted by Synapse. Annotation names may only contain: letters, numbers, '_' and '.'.
            hideBlanks (bool): Default is False -Boolean flag that does not upload annotation keys with blank values when true. Uploads Annotation keys with empty string values when false.
            table_malnipulation (str): Specify the way the manifest tables should be store as on Synapse when one with the same name already exists. Options are 'replace' and 'upsert'.
            with_entities (bool): Default is False - Flag to indicate whether to create entityIds and add annotations.
        Return:
            manifest_synapse_file_id (str): SynID of manifest csv uploaded to synapse.
        """
        if with_entities:
            manifest = self.add_entities(se, schemaGenerator, manifest, manifest_record_type, datasetId, useSchemaLabel, hideBlanks)

        # Load manifest to synapse as a CSV File
        manifest_synapse_file_id = self.upload_manifest_file(manifest,
                metadataManifestPath, datasetId, restrict, component_name = component_name)
        
        # Set annotations for the file manifest.
        manifest_annotations = self.format_manifest_annotations(manifest, manifest_synapse_file_id)
        self.syn.set_annotations(manifest_annotations)

        logger.info("Associated manifest file with dataset on Synapse.")
        
        return manifest_synapse_file_id

    def upload_manifest_combo(
                            self,
                            se,
                            schemaGenerator,
                            manifest,
                            metadataManifestPath,
                            datasetId,
                            table_name,
                            component_name,
                            restrict,
                            manifest_record_type,
                            useSchemaLabel,
                            hideBlanks,
                            table_manipulation,
                            ):
        """Upload manifest to Synapse as a table and CSV with entities.
        Args:
            se: SchemaExplorer object
            schemaGenerator: SchemaGenerator Object
            manifest (pd.DataFrame): loaded df containing user supplied data.
            metadataManifestPath: path to csv containing a validated metadata manifest.
            datasetId (str): synapse ID of folder containing the dataset
            table_name (str): Generated to name the table being uploaded.
            component_name (str): Name of the component manifest that is currently being uploaded.
            restrict (bool): Flag for censored data.
            manifest_record_type: valid values are 'entity', 'table' or 'both'. Specifies whether to create entity ids and folders for each row in a manifest, a Synapse table to house the entire manifest or do both.
            useSchemaLabel (bool): Default is True - use the schema label. If False, uses the display label from the schema. Attribute display names in the schema must not only include characters that are not accepted by Synapse. Annotation names may only contain: letters, numbers, '_' and '.'.
            hideBlanks (bool): Default is False -Boolean flag that does not upload annotation keys with blank values when true. Uploads Annotation keys with empty string values when false.
            table_malnipulation (str): Specify the way the manifest tables should be store as on Synapse when one with the same name already exists. Options are 'replace' and 'upsert'.
        Return:
            manifest_synapse_file_id (str): SynID of manifest csv uploaded to synapse.
        """
        manifest_synapse_table_id, manifest, table_manifest = self.uploadDB(
                                                    se,
                                                    manifest,
                                                    datasetId,
                                                    table_name,
                                                    restrict,
                                                    useSchemaLabel=useSchemaLabel,
                                                    table_manipulation=table_manipulation,)

        manifest = self.add_entities(se, schemaGenerator, manifest, manifest_record_type, datasetId, useSchemaLabel, hideBlanks, manifest_synapse_table_id)
        
        # Load manifest to synapse as a CSV File
        manifest_synapse_file_id = self.upload_manifest_file(manifest, metadataManifestPath, datasetId, restrict, component_name)
        
        # Set annotations for the file manifest.
        manifest_annotations = self.format_manifest_annotations(manifest, manifest_synapse_file_id)
        self.syn.set_annotations(manifest_annotations)
        logger.info("Associated manifest file with dataset on Synapse.")
        
        # Update manifest Synapse table with new entity id column.
        manifest_synapse_table_id, manifest, table_manifest = self.uploadDB(
                                                                se,
                                                                manifest,
                                                                datasetId,
                                                                table_name,
                                                                restrict,
                                                                useSchemaLabel=useSchemaLabel,
                                                                table_manipulation='update',)

        # Set annotations for the table manifest
        manifest_annotations = self.format_manifest_annotations(manifest, manifest_synapse_table_id)
        self.syn.set_annotations(manifest_annotations)
        return manifest_synapse_file_id

    def associateMetadataWithFiles(
        self, schemaGenerator: SchemaGenerator, metadataManifestPath: str, datasetId: str, manifest_record_type: str = 'table_file_and_entities', 
        useSchemaLabel: bool = True, hideBlanks: bool = False, restrict_manifest = False, table_manipulation: str = 'replace',
    ) -> str:
        """Associate metadata with files in a storage dataset already on Synapse.
        Upload metadataManifest in the storage dataset folder on Synapse as well. Return synapseId of the uploaded manifest file.
        
        If this is a new manifest there could be no Synapse entities associated with the rows of this manifest
        this may be due to data type (e.g. clinical data) being tabular
        and not requiring files; to utilize uniform interfaces downstream
        (i.e. fileviews), a Synapse entity (a folder) is created for each row
        and an entity column is added to the manifest containing the resulting
        entity IDs; a table is also created at present as an additional interface
        for downstream query and interaction with the data.

        Args:
            schemaGenerator: SchemaGenerator Object
            metadataManifestPath: path to csv containing a validated metadata manifest.
            The manifest should include a column entityId containing synapse IDs of files/entities to be associated with metadata, if that is applicable to the dataset type.
            Some datasets, e.g. clinical data, do not contain file id's, but data is stored in a table: one row per item.
            In this case, the system creates a file on Synapse for each row in the table (e.g. patient, biospecimen) and associates the columnset data as metadata/annotations to his file.
            datasetId: synapse ID of folder containing the dataset
            manifest_record_type: Default value is 'table_file_and_entities'. valid values are 'file_only', 'file_and_entities', 'table_and_file' or 'table_file_and_entities'. 'file_and_entities' will store the manifest as a csv and create Synapse files for each row in the manifest.'table_and_file' will store the manifest as a table and a csv on Synapse. 'file_only' will store the manifest as a csv only on Synapse. 'table_file_and_entities' will perform the options file_with_entites and table in combination.
            useSchemaLabel: Default is True - use the schema label. If False, uses the display label from the schema. Attribute display names in the schema must not only include characters that are not accepted by Synapse. Annotation names may only contain: letters, numbers, '_' and '.'.
            hideBlanks: Default is false. Boolean flag that does not upload annotation keys with blank values when true. Uploads Annotation keys with empty string values when false.
            restrict_manifest (bool): Default is false. Flag for censored data.
            table_malnipulation (str): Default is 'replace'. Specify the way the manifest tables should be store as on Synapse when one with the same name already exists. Options are 'replace' and 'upsert'.
        Returns:
            manifest_synapse_file_id: SynID of manifest csv uploaded to synapse.
        """

        # Read new manifest CSV:
        manifest = self._read_manifest(metadataManifestPath)
        manifest = self._add_id_columns_to_manifest(manifest)
        
        # get a schema explorer object to ensure schema attribute names used in manifest are translated to schema labels for synapse annotations
        se = SchemaExplorer()

        table_name, component_name = self._generate_table_name(manifest)

        # Upload manifest to synapse based on user input (manifest_record_type)
        
        if manifest_record_type == "file_only":
            manifest_synapse_file_id = self.upload_manifest_as_csv(
                                        se,
                                        schemaGenerator,
                                        manifest,
                                        metadataManifestPath,
                                        datasetId=datasetId,
                                        restrict=restrict_manifest,
                                        useSchemaLabel=useSchemaLabel,
                                        hideBlanks=hideBlanks,
                                        manifest_record_type=manifest_record_type,
                                        component_name = component_name,
                                        with_entities = False,
                                        )
        elif manifest_record_type == "table_and_file":
            manifest_synapse_file_id = self.upload_manifest_as_table(
                                        se,
                                        schemaGenerator,
                                        manifest,
                                        metadataManifestPath,
                                        datasetId=datasetId,
                                        table_name=table_name,
                                        component_name=component_name,
                                        restrict=restrict_manifest,
                                        useSchemaLabel=useSchemaLabel,
                                        hideBlanks=hideBlanks,
                                        manifest_record_type=manifest_record_type,
                                        table_manipulation=table_manipulation,
                                        )
        elif manifest_record_type == "file_and_entities":
            manifest_synapse_file_id = self.upload_manifest_as_csv( 
                                        se,
                                        schemaGenerator,
                                        manifest,
                                        metadataManifestPath,
                                        datasetId=datasetId,
                                        restrict=restrict_manifest,
                                        useSchemaLabel=useSchemaLabel,
                                        hideBlanks=hideBlanks,
                                        manifest_record_type=manifest_record_type,
                                        component_name = component_name,
                                        with_entities=True,
                                        )
        elif manifest_record_type == "table_file_and_entities":
            manifest_synapse_file_id = self.upload_manifest_combo(
                                        se,
                                        schemaGenerator,
                                        manifest,
                                        metadataManifestPath,
                                        datasetId=datasetId,
                                        table_name=table_name,
                                        component_name=component_name,
                                        restrict=restrict_manifest,
                                        useSchemaLabel=useSchemaLabel,
                                        hideBlanks=hideBlanks,
                                        manifest_record_type=manifest_record_type,
                                        table_manipulation=table_manipulation,
                                        )
        else:
            raise ValueError("Please enter a valid manifest_record_type.")
        return manifest_synapse_file_id

    def getTableAnnotations(self, table_id:str):
        """Generate dictionary of annotations for the given Synapse file.
        Synapse returns all custom annotations as lists since they
        can contain multiple values. In all cases, the values will
        be converted into strings and concatenated with ", ".

        Args:
            fileId (str): Synapse ID for dataset file.

        Returns:
            dict: Annotations as comma-separated strings.
        """
        try:
            entity = self.syn.get(table_id, downloadFile=False)
            is_table = entity.concreteType.endswith(".TableEntity")
            annotations_raw = entity.annotations
        except SynapseHTTPError:
            # If an error occurs with retrieving entity, skip it
            # This could be caused by a temporary file view that
            # was deleted since its ID was retrieved
            is_file, is_table = False, False

        # Skip anything that isn't a file or folder
        if not (is_table):
            return None

        annotations = self.getEntityAnnotations(table_id, entity, annotations_raw)

        return annotations

    def getFileAnnotations(self, fileId: str) -> Dict[str, str]:
        """Generate dictionary of annotations for the given Synapse file.
        Synapse returns all custom annotations as lists since they
        can contain multiple values. In all cases, the values will
        be converted into strings and concatenated with ", ".

        Args:
            fileId (str): Synapse ID for dataset file.

        Returns:
            dict: Annotations as comma-separated strings.
        """

        # Get entity metadata, including annotations
        try:
            entity = self.syn.get(fileId, downloadFile=False)
            is_file = entity.concreteType.endswith(".FileEntity")
            is_folder = entity.concreteType.endswith(".Folder")
            annotations_raw = entity.annotations
        except SynapseHTTPError:
            # If an error occurs with retrieving entity, skip it
            # This could be caused by a temporary file view that
            # was deleted since its ID was retrieved
            is_file, is_folder = False, False

        # Skip anything that isn't a file or folder
        if not (is_file or is_folder):
            return None

        annotations = self.getEntityAnnotations(fileId, entity, annotations_raw)

        return annotations

    def getEntityAnnotations(self, fileId, entity, annotations_raw):
        # Extract annotations from their lists and stringify. For example:
        # {'YearofBirth': [1980], 'author': ['bruno', 'milen', 'sujay']}
        annotations = dict()
        for key, vals in annotations_raw.items():
            if isinstance(vals, list) and len(vals) == 1:
                annotations[key] = str(vals[0])
            else:
                annotations[key] = ", ".join(str(v) for v in vals)

        # Add the file entity ID and eTag, which weren't lists
        assert fileId == entity.id, (
            "For some reason, the Synapse ID in the response doesn't match"
            "the Synapse ID sent in the request (via synapseclient)."
        )
        annotations["entityId"] = fileId
        annotations["eTag"] = entity.etag

        return annotations

    def getDatasetAnnotations(
        self, datasetId: str, fill_na: bool = True, force_batch: bool = False
    ) -> pd.DataFrame:
        """Generate table for annotations across all files in given dataset.

        Args:
            datasetId (str): Synapse ID for dataset folder.
            fill_na (bool): Whether to replace missing values with
                blank strings.
            force_batch (bool): Whether to force the function to use
                the batch mode, which uses a file view to retrieve
                annotations for a given dataset. Default to False
                unless there are more than 50 files in the dataset.

        Returns:
            pd.DataFrame: Table of annotations.
        """
        # Get all files in given dataset
        dataset_files = self.getFilesInStorageDataset(datasetId)

        # if there are no dataset files, there are no annotations
        # return None
        if not dataset_files:
            return pd.DataFrame()

        dataset_files_map = dict(dataset_files)
        dataset_file_ids, _ = list(zip(*dataset_files))

        # Get annotations for each file from Step 1
        # Batch mode
        try_batch = len(dataset_files) >= 50 or force_batch
        if try_batch:
            try:
                logger.info("Trying batch mode for retrieving Synapse annotations")
                table = self.getDatasetAnnotationsBatch(datasetId, dataset_file_ids)
            except (SynapseAuthenticationError, SynapseHTTPError):
                logger.info(
                    f"Unable to create a temporary file view bound to {datasetId}. "
                    "Defaulting to slower iterative retrieval of annotations."
                )
                # Default to the slower non-batch method
                logger.info("Batch mode failed (probably due to permission error)")
                try_batch = False

        # Non-batch mode
        if not try_batch:
            logger.info("Using slower (non-batch) sequential mode")
            records = [self.getFileAnnotations(i) for i in dataset_file_ids]
            # Remove any annotations for non-file/folders (stored as None)
            records = filter(None, records)
            table = pd.DataFrame.from_records(records)

        # Add filenames for the files that "survived" annotation retrieval
        filenames = [dataset_files_map[i] for i in table["entityId"]]

        if 'Filename' not in table.columns:
            table.insert(0, "Filename", filenames)

        # Ensure that entityId and eTag are at the end
        entity_ids = table.pop("entityId")
        etags = table.pop("eTag")
        table.insert(len(table.columns), "entityId", entity_ids)
        table.insert(len(table.columns), "eTag", etags)

        # Missing values are filled in with empty strings for Google Sheets
        if fill_na:
            table.fillna("", inplace=True)

        # Force all values as strings
        return table.astype(str)

    def raise_final_error(retry_state):
        return retry_state.outcome.result()

    @retry(stop = stop_after_attempt(5), 
            wait = wait_chain(*[wait_fixed(10) for i in range (2)] + 
                    [wait_fixed(15) for i in range(2)] + 
                    [wait_fixed(20)]),
            retry=retry_if_exception_type(LookupError),
            retry_error_callback = raise_final_error)

    def checkIfinAssetView(self, syn_id) -> str:
        # get data in administrative fileview for this pipeline
        assetViewTable = self.getStorageFileviewTable()
        all_files = list(assetViewTable["id"])
        if syn_id in all_files: 
            return True
        else: 
            return False

    def getDatasetProject(self, datasetId: str) -> str:
        """Get parent project for a given dataset ID.

        Args:
            datasetId (str): Synapse entity ID (folder or project).

        Raises:
            ValueError: Raised if Synapse ID cannot be retrieved
            by the user or if it doesn't appear in the file view.

        Returns:
            str: The Synapse ID for the parent project.
        """

        # Subset main file view
        dataset_index = self.storageFileviewTable["id"] == datasetId
        dataset_row = self.storageFileviewTable[dataset_index]

        # re-query if no datasets found
        if dataset_row.empty:
            sleep(5)
            self._query_fileview()
            # Subset main file view
            dataset_index = self.storageFileviewTable["id"] == datasetId
            dataset_row = self.storageFileviewTable[dataset_index]


        # Return `projectId` for given row if only one found
        if len(dataset_row) == 1:
            dataset_project = dataset_row["projectId"].values[0]
            return dataset_project

        # Otherwise, check if already project itself
        try:
            syn_object = self.syn.get(datasetId)
            if syn_object.properties["concreteType"].endswith("Project"):
                return datasetId
        except SynapseHTTPError:
            raise PermissionError(
                f"The given dataset ({datasetId}) isn't accessible with this "
                "user. This might be caused by a typo in the dataset Synapse ID."
            )

        # If not, then assume dataset not in file view
        raise LookupError (
            f"The given dataset ({datasetId}) doesn't appear in the "
            f"configured file view ({self.storageFileview}). This might "
            "mean that the file view's scope needs to be updated."
        )     

    def getDatasetAnnotationsBatch(
        self, datasetId: str, dataset_file_ids: Sequence[str] = None
    ) -> pd.DataFrame:
        """Generate table for annotations across all files in given dataset.
        This function uses a temporary file view to generate a table
        instead of iteratively querying for individual entity annotations.
        This function is expected to run much faster than
        `self.getDatasetAnnotationsBatch` on large datasets.

        Args:
            datasetId (str): Synapse ID for dataset folder.
            dataset_file_ids (Sequence[str]): List of Synapse IDs
                for dataset files/folders used to subset the table.

        Returns:
            pd.DataFrame: Table of annotations.
        """
        # Create data frame from annotations file view
        with DatasetFileView(datasetId, self.syn) as fileview:
            table = fileview.query()

        if dataset_file_ids:
            table = table.loc[table.index.intersection(dataset_file_ids)]

        table = table.reset_index(drop=True)

        return table

    def _get_table_schema_by_cname(self, table_schema):

        # assume no duplicate column names in the table
        table_schema_by_cname = {}

        for col_record in table_schema:

            #TODO clean up dictionary for compactness (e.g. remove redundant 'name' key)
            table_schema_by_cname[col_record["name"]] = col_record

        return table_schema_by_cname

class TableOperations:
    """
    Object to hold functions for various table operations specific to the Synapse Asset Store.
    
    Currently implement operations are:
    createTable: upload a manifest as a new table when none exist
    replaceTable: replace a metadata in a table from one manifest with metadata from another manifest
    updateTable: add a column to a table that already exists on synapse

    Operations currently in development are:
    upsertTable: add metadata from a manifest to an existing table that contains metadata from another manifest
    """


    def createTable(synStore, tableToLoad: pd.DataFrame = None, tableName: str = None, datasetId: str = None, columnTypeDict: dict = None, specifySchema: bool = True, restrict: bool = False):
        """
        Method to create a table from a metadata manifest and upload it to synapse
        
        Args:
            tableToLoad: manifest formatted appropriately for the table
            tableName: name of the table to be uploaded
            datasetId: synID of the dataset for the manifest
            columnTypeDict: dictionary schema for table columns: type, size, etc
            specifySchema: to specify a specific schema for the table format          
            restrict: bool, whether or not the manifest contains sensitive data that will need additional access restrictions 
            

        Returns:
            table.schema.id: synID of the newly created table
        """

        datasetEntity = synStore.syn.get(datasetId, downloadFile = False)
        datasetName = datasetEntity.name
        table_schema_by_cname = synStore._get_table_schema_by_cname(columnTypeDict) 

        if not tableName:
            tableName = datasetName + 'table'
        datasetParentProject = synStore.getDatasetProject(datasetId)
        if specifySchema:
            if columnTypeDict == {}:
                logger.error("Did not provide a columnTypeDict.")
            #create list of columns:
            cols = []
            for col in tableToLoad.columns:
                if col in table_schema_by_cname:
                    col_type = table_schema_by_cname[col]['columnType']
                    max_size = table_schema_by_cname[col]['maximumSize'] if 'maximumSize' in table_schema_by_cname[col].keys() else 100
                    max_list_len = 250
                    if max_size and max_list_len:
                        cols.append(Column(name=col, columnType=col_type, 
                            maximumSize=max_size, maximumListLength=max_list_len))
                    elif max_size:
                        cols.append(Column(name=col, columnType=col_type, 
                            maximumSize=max_size))
                    else:
                        cols.append(Column(name=col, columnType=col_type))
                else:
                    #TODO add warning that the given col was not found and it's max size is set to 100
                    cols.append(Column(name=col, columnType='STRING', maximumSize=100))
            schema = Schema(name=tableName, columns=cols, parent=datasetParentProject)
            table = Table(schema, tableToLoad)
            table = synStore.syn.store(table, isRestricted = restrict)
            return table.schema.id
        else:
            # For just uploading the tables to synapse using default
            # column types.
            table = build_table(tableName, datasetParentProject, tableToLoad)
            table = synStore.syn.store(table, isRestricted = restrict)
            return table.schema.id

    def replaceTable(synStore, tableToLoad: pd.DataFrame = None, tableName: str = None, existingTableId: str = None, specifySchema: bool = True, datasetId: str = None, columnTypeDict: dict = None, restrict: bool = False):
        """
        Method to replace an existing table on synapse with metadata from a new manifest
        
        Args:
            tableToLoad: manifest formatted appropriately for the table
            tableName: name of the table to be uploaded
            existingTableId: synId of the existing table to be replaced
            specifySchema: to infer a schema for the table format      
            datasetId: synID of the dataset for the manifest    
            columnTypeDict: dictionary schema for table columns: type, size, etc
            restrict: bool, whether or not the manifest contains sensitive data that will need additional access restrictions 
            

        Returns:
           existingTableId: synID of the already existing table that had its metadata replaced
        """
        datasetEntity = synStore.syn.get(datasetId, downloadFile = False)
        datasetName = datasetEntity.name
        table_schema_by_cname = synStore._get_table_schema_by_cname(columnTypeDict) 
        existing_table, existing_results = synStore.get_synapse_table(existingTableId)
        # remove rows
        synStore.syn.delete(existing_results)
        # wait for row deletion to finish on synapse before getting empty table
        sleep(10)
        
        # removes all current columns
        current_table = synStore.syn.get(existingTableId)
        current_columns = synStore.syn.getTableColumns(current_table)
        for col in current_columns:
            current_table.removeColumn(col)

        if not tableName:
            tableName = datasetName + 'table'
        
        # Process columns according to manifest entries
        table_schema_by_cname = synStore._get_table_schema_by_cname(columnTypeDict) 
        datasetParentProject = synStore.getDatasetProject(datasetId)
        if specifySchema:
            if columnTypeDict == {}:
                logger.error("Did not provide a columnTypeDict.")
            #create list of columns:
            cols = []
            
            for col in tableToLoad.columns:
                
                if col in table_schema_by_cname:
                    col_type = table_schema_by_cname[col]['columnType']
                    max_size = table_schema_by_cname[col]['maximumSize'] if 'maximumSize' in table_schema_by_cname[col].keys() else 100
                    max_list_len = 250
                    if max_size and max_list_len:
                        cols.append(Column(name=col, columnType=col_type, 
                            maximumSize=max_size, maximumListLength=max_list_len))
                    elif max_size:
                        cols.append(Column(name=col, columnType=col_type, 
                            maximumSize=max_size))
                    else:
                        cols.append(Column(name=col, columnType=col_type))
                else:
                    
                    #TODO add warning that the given col was not found and it's max size is set to 100
                    cols.append(Column(name=col, columnType='STRING', maximumSize=100))
            
            # adds new columns to schema
            for col in cols:
                current_table.addColumn(col)
            synStore.syn.store(current_table, isRestricted = restrict)

            # wait for synapse store to finish
            sleep(1)

            # build schema and table from columns and store with necessary restrictions
            schema = Schema(name=tableName, columns=cols, parent=datasetParentProject)
            schema.id = existingTableId
            table = Table(schema, tableToLoad, etag = existing_results.etag)
            table = synStore.syn.store(table, isRestricted = restrict)
        else:
            logging.error("Must specify a schema for table replacements")

        # remove system metadata from manifest
        existing_table.drop(columns = ['ROW_ID', 'ROW_VERSION'], inplace = True)
        return existingTableId
    

    def _get_schematic_db_creds(synStore):
        username = None
        authtoken = None


        # Get access token from environment variable if available
        # Primarily useful for testing environments, with other possible usefulness for containers
        env_access_token = os.getenv("SYNAPSE_ACCESS_TOKEN")
        if env_access_token:
            authtoken = env_access_token
            return username, authtoken

        # Get token from authorization header
        # Primarily useful for API endpoint functionality
        if 'Authorization' in synStore.syn.default_headers:
            authtoken = synStore.syn.default_headers['Authorization'].split('Bearer ')[-1]
            return username, authtoken

        # retrive credentials from synapse object
        # Primarily useful for local users, could only be stored here when a .synapseConfig file is used, but including to be safe
        synapse_object_creds = synStore.syn.credentials
        if hasattr(synapse_object_creds, 'username'):
            username = synapse_object_creds.username
        if hasattr(synapse_object_creds, '_token'):
            authtoken = synapse_object_creds.secret

        # Try getting creds from .synapseConfig file if it exists
        # Primarily useful for local users. Seems to correlate with credentials stored in synaspe object when logged in
        if os.path.exists(CONFIG.synapse_configuration_path):
            config = synStore.syn.getConfigFile(CONFIG.synapse_configuration_path)

            # check which credentials are provided in file
            if config.has_option('authentication', 'username'):
                username = config.get('authentication', 'username')
            if config.has_option('authentication', 'authtoken'):
                authtoken = config.get('authentication', 'authtoken')
        
        # raise error if required credentials are not found
        # providing an authtoken without a username did not prohibit upsert functionality, 
        # but including username gathering for completeness for schematic_db
        if not username and not authtoken:
            raise NameError(
                "Username and authtoken credentials could not be found in the environment, synapse object, or the .synapseConfig file"
            )
        if not authtoken:
            raise NameError(
                "authtoken credentials could not be found in the environment, synapse object, or the .synapseConfig file"
            )
        
        return username, authtoken

    def upsertTable(synStore, tableToLoad: pd.DataFrame = None, tableName: str = None, existingTableId: str = None,  datasetId: str = None):
        """
        Method to upsert rows from a new manifest into an existing table on synapse
        For upsert functionality to work, primary keys must follow the naming convention of <componenet>_id        
        `-tm upsert` should be used for initial table uploads if users intend to upsert into them at a later time; using 'upsert' at creation will generate the metadata necessary for upsert functionality.
        Currently it is required to use -dl/--use_display_label with table upserts.
        

        Args:
            tableToLoad: manifest formatted appropriately for the table
            tableName: name of the table to be uploaded
            existingTableId: synId of the existing table to be replaced     
            datasetId: synID of the dataset for the manifest    
            columnTypeDict: dictionary schema for table columns: type, size, etc
            

        Returns:
           existingTableId: synID of the already existing table that had its metadata replaced
        """            

        username, authtoken = TableOperations._get_schematic_db_creds(synStore)

        synConfig = SynapseConfig(username, authtoken, synStore.getDatasetProject(datasetId))
        synapseDB = SynapseDatabase(synConfig)
        synapseDB.upsert_table_rows(table_name=tableName, data=tableToLoad)

        return existingTableId

    def updateTable(synStore, tableToLoad: pd.DataFrame = None, existingTableId: str = None,  update_col: str = 'Uuid',  restrict: bool = False):
        """
        Method to update an existing table with a new column
        
        Args:
            tableToLoad: manifest formatted appropriately for the table, that contains the new column
            existingTableId: synId of the existing table to be replaced
            updateCol: column to index the old and new tables on
            restrict: bool, whether or not the manifest contains sensitive data that will need additional access restrictions 
            

        Returns:
           existingTableId: synID of the already existing table that had its metadata replaced
        """
        existing_table, existing_results = synStore.get_synapse_table(existingTableId)
        
        tableToLoad = update_df(existing_table, tableToLoad, update_col)
        # store table with existing etag data and impose restrictions as appropriate
        synStore.syn.store(Table(existingTableId, tableToLoad, etag = existing_results.etag), isRestricted = restrict)

        return existingTableId


class DatasetFileView:
    """Helper class to create temporary dataset file views.
    This class can be used in conjunction with a 'with' statement.
    This will ensure that the file view is deleted automatically.
    See SynapseStorage.getDatasetAnnotationsBatch for example usage.
    """

    def __init__(
        self,
        datasetId: str,
        synapse: Synapse,
        name: str = None,
        temporary: bool = True,
        parentId: str = None,
    ) -> None:
        """Create a file view scoped to a dataset folder.

        Args:
            datasetId (str): Synapse ID for a dataset folder/project.
            synapse (Synapse): Used for Synapse requests.
            name (str): Name of the file view (temporary or not).
            temporary (bool): Whether to delete the file view on exit
                of either a 'with' statement or Python entirely.
            parentId (str, optional): Synapse ID specifying where to
                store the file view. Defaults to datasetId.
        """

        self.datasetId = datasetId
        self.synapse = synapse
        self.is_temporary = temporary

        if name is None:
            self.name = f"schematic annotation file view for {self.datasetId}"

        if self.is_temporary:
            uid = secrets.token_urlsafe(5)
            self.name = f"{self.name} - UID {uid}"

        # TODO: Allow a DCC admin to configure a "universal parent"
        #       Such as a Synapse project writeable by everyone.
        self.parentId = datasetId if parentId is None else parentId

        # TODO: Create local sharing setting to hide from everyone else
        view_schema = EntityViewSchema(
            name=self.name,
            parent=self.parentId,
            scopes=self.datasetId,
            includeEntityTypes=[EntityViewType.FILE, EntityViewType.FOLDER],
            addDefaultViewColumns=False,
            addAnnotationColumns=True,
        )

        # TODO: Handle failure due to insufficient permissions by
        #       creating a temporary new project to store view
        self.view_schema = self.synapse.store(view_schema)

        # These are filled in after calling `self.query()`
        self.results = None
        self.table = None

        # Ensure deletion of the file view (last resort)
        if self.is_temporary:
            atexit.register(self.delete)

    def __enter__(self):
        """Return file view when entering 'with' statement."""
        return self

    def __exit__(self, exc_type, exc_value, traceback):
        """Delete file view when exiting 'with' statement."""
        if self.is_temporary:
            self.delete()

    def delete(self):
        """Delete the file view on Synapse without deleting local table."""
        if self.view_schema is not None:
            self.synapse.delete(self.view_schema)
            self.view_schema = None

    def query(self, tidy=True, force=False):
        """Retrieve file view as a data frame (raw format sans index)."""
        if self.table is None or force:
            fileview_id = self.view_schema["id"]
            self.results = self.synapse.tableQuery(f"select * from {fileview_id}")
            self.table = self.results.asDataFrame(rowIdAndVersionInIndex=False)
        if tidy:
            self.tidy_table()
        return self.table

    def tidy_table(self):
        """Convert raw file view data frame into more usable format."""
        assert self.table is not None, "Must call `self.query()` first."
        self._fix_default_columns()
        self._fix_list_columns()
        self._fix_int_columns()
        return self.table

    def _fix_default_columns(self):
        """Rename default columns to match schematic expectations."""

        # Drop ROW_VERSION column if present
        if "ROW_VERSION" in self.table:
            del self.table["ROW_VERSION"]

        # Rename id column to entityId and set as data frame index
        if "ROW_ID" in self.table:
            self.table["entityId"] = "syn" + self.table["ROW_ID"].astype(str)
            self.table = self.table.set_index("entityId", drop=False)
            del self.table["ROW_ID"]

        # Rename ROW_ETAG column to eTag and place at end of data frame
        if "ROW_ETAG" in self.table:
            row_etags = self.table.pop("ROW_ETAG")
            self.table.insert(len(self.table.columns), "eTag", row_etags)

        return self.table

    def _get_columns_of_type(self, types):
        """Helper function to get list of columns of a given type(s)."""
        matching_columns = []
        for header in self.results.headers:
            if header.columnType in types:
                matching_columns.append(header.name)
        return matching_columns

    def _fix_list_columns(self):
        """Fix formatting of list-columns."""
        list_types = {"STRING_LIST", "INTEGER_LIST", "BOOLEAN_LIST"}
        list_columns = self._get_columns_of_type(list_types)
        for col in list_columns:
            self.table[col] = self.table[col].apply(lambda x: ", ".join(x))
        return self.table

    def _fix_int_columns(self):
        """Ensure that integer-columns are actually integers."""
        int_columns = self._get_columns_of_type({"INTEGER"})
        for col in int_columns:
            # Coercing to string because NaN is a floating point value
            # and cannot exist alongside integers in a column
            to_int_fn = lambda x: "" if np.isnan(x) else str(int(x))
            self.table[col] = self.table[col].apply(to_int_fn)
        return self.table<|MERGE_RESOLUTION|>--- conflicted
+++ resolved
@@ -72,17 +72,6 @@
         """
         try downloading a manifest to local cache or a given folder
         manifest
-<<<<<<< HEAD
-        Return:
-            manifest_data: A new Synapse Entity object of the appropriate type
-        """
-        manifest_data = self.syn.get(
-                self.manifest_id,
-                downloadLocation=CONFIG.synapse_manifest_folder,
-                ifcollision="overwrite.local",
-            )
-        return manifest_data
-=======
         Return: 
             manifest_data: A Synapse file entity of the downloaded manifest
         """
@@ -112,7 +101,6 @@
                     ifcollision="overwrite.local",
                 )
         return manifest_data 
->>>>>>> 19caba46
 
     def _entity_type_checking(self) -> str:
         """
