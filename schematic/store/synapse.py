--- conflicted
+++ resolved
@@ -48,11 +48,7 @@
         self,
         token: str = None,  # optional parameter retrieved from browser cookie
         access_token: str = None,
-<<<<<<< HEAD
-        input_token: str = None
-=======
         input_token: str = None,
->>>>>>> fe54659b
     ) -> None:
         """Initializes a SynapseStorage object.
         Args:
@@ -70,10 +66,6 @@
         """
 
         self.syn = self.login(token, access_token, input_token)
-<<<<<<< HEAD
-=======
-
->>>>>>> fe54659b
         try:
             self.storageFileview = CONFIG["synapse"]["master_fileview"]
 
@@ -95,10 +87,6 @@
 
     @staticmethod
     def login(token=None, access_token=None, input_token=None):
-<<<<<<< HEAD
-=======
-
->>>>>>> fe54659b
         # If no token is provided, try retrieving access token from environment
         if not token and not access_token and not input_token:
             access_token = os.getenv("SYNAPSE_ACCESS_TOKEN")
@@ -114,31 +102,20 @@
         elif access_token:
             syn = synapseclient.Synapse()
             syn.default_headers["Authorization"] = f"Bearer {access_token}"
-<<<<<<< HEAD
         elif input_token: 
             try: 
                 syn = synapseclient.Synapse()
                 syn.default_headers["Authorization"] = f"Bearer {input_token}"
             except synapseclient.core.exceptions.SynapseHTTPError:
                 raise ValueError("No access to resources. Please make sure that your token is correct")
-=======
-        elif input_token:
-            syn = synapseclient.Synapse()
-            syn.default_headers["Authorization"] = f"Bearer {input_token}"
->>>>>>> fe54659b
         else:
             # login using synapse credentials provided by user in .synapseConfig (default) file
             syn = synapseclient.Synapse(configPath=CONFIG.SYNAPSE_CONFIG_PATH)
             syn.login(silent=True)
-<<<<<<< HEAD
-
-        return syn    
-=======
             
         return syn
 
 
->>>>>>> fe54659b
     def getPaginatedRestResults(self, currentUserId: str) -> Dict[str, str]:
         """Gets the paginated results of the REST call to Synapse to check what projects the current user has access to.
 
