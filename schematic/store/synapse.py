--- conflicted
+++ resolved
@@ -11,11 +11,7 @@
 
 import numpy as np
 import pandas as pd
-<<<<<<< HEAD
 import re
-=======
-
->>>>>>> ecf9d201
 import synapseclient
 import synapseutils
 
