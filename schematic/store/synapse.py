--- conflicted
+++ resolved
@@ -1734,17 +1734,10 @@
                         entity_id = normalized_annos["id"]
                         logger.info(f"Successfully stored annotations for {entity_id}")
                     else:
-<<<<<<< HEAD
-                        normalized_annos = {k.lower(): v for k, v in annos.items()}
-                        entity_id = normalized_annos["entityid"]
-                        logger.info(
-                            f"Obtained and processed annotations for {entity_id} entity"
-                        )
-=======
                         # store annotations if they are not None
->>>>>>> d10c434e
                         if annos:
-                            entity_id = annos["EntityId"]
+                            normalized_annos = {k.lower(): v for k, v in annos.items()}
+                            entity_id = normalized_annos["entityid"]
                             logger.info(
                                 f"Obtained and processed annotations for {entity_id} entity"
                             )
