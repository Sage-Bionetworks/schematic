"""Synapse storage class"""

import asyncio
import atexit
import logging
import os
import re
import secrets
import shutil
import time
import uuid  # used to generate unique names for entities
from copy import deepcopy
from dataclasses import dataclass, field
from time import sleep

# allows specifying explicit variable types
from typing import Any, Dict, List, Optional, Sequence, Set, Tuple, Union

import numpy as np
import pandas as pd
import synapseclient
import synapseutils
from opentelemetry import trace
from synapseclient import Annotations as OldAnnotations
from synapseclient import (
    Column,
    EntityViewSchema,
    EntityViewType,
    File,
    Folder,
    Schema,
    Synapse,
    Table,
    as_table_columns,
)
from synapseclient.annotations import _convert_to_annotations_list
from synapseclient.api import get_config_file, get_entity_id_bundle2
from synapseclient.core.exceptions import (
    SynapseAuthenticationError,
    SynapseHTTPError,
    SynapseUnmetAccessRestrictions,
)
from synapseclient.models.annotations import Annotations
from synapseclient.table import CsvFileTable, Schema, build_table
from tenacity import (
    retry,
    retry_if_exception_type,
    stop_after_attempt,
    wait_chain,
    wait_fixed,
)

from schematic.configuration.configuration import CONFIG
from schematic.exceptions import AccessCredentialsError
from schematic.schemas.data_model_graph import DataModelGraphExplorer
from schematic.store.base import BaseStorage
from schematic.store.database.synapse_database import SynapseDatabase
from schematic.store.synapse_tracker import SynapseEntiyTracker
from schematic.utils.df_utils import col_in_dataframe, load_df, update_df

# entity_type_mapping, get_dir_size, create_temp_folder, check_synapse_cache_size, and clear_synapse_cache functions are used for AWS deployment
# Please do not remove these import statements
from schematic.utils.general import (
    check_synapse_cache_size,
    clear_synapse_cache,
    create_temp_folder,
    entity_type_mapping,
    get_dir_size,
)
from schematic.utils.io_utils import cleanup_temporary_storage
from schematic.utils.schema_utils import get_class_label_from_display_name
from schematic.utils.validate_utils import comma_separated_list_regex, rule_in_rule_list

logger = logging.getLogger("Synapse storage")

tracer = trace.get_tracer("Schematic")


@dataclass
class ManifestDownload(object):
    """
    syn: an object of type synapseclient.
    manifest_id: id of a manifest
    synapse_entity_tracker: Tracker for a pull-through cache of Synapse entities
    """

    syn: synapseclient.Synapse
    manifest_id: str
    synapse_entity_tracker: SynapseEntiyTracker = field(
        default_factory=SynapseEntiyTracker
    )

    def _download_manifest_to_folder(self, use_temporary_folder: bool = True) -> File:
        """
        Try downloading a manifest to a specific folder (temporary or not). When the
        `use_temporary_folder` is set to True, the manifest will be downloaded to a
        temporary folder. This is useful for when the code is running as an API server
        where multiple requests are being made at the same time. This will prevent
        multiple requests from overwriting the same manifest file. When the
        `use_temporary_folder` is set to False, the manifest will be downloaded to the
        default manifest folder.

        Args:
            use_temporary_folder: boolean argument indicating if a temporary folder
                should be used to store the manifest file. This is useful when running
                this code as an API server where multiple requests could be made at the
                same time. This is set to False when the code is being used from the
                CLI. Defaults to True.

        Return:
            manifest_data: A Synapse file entity of the downloaded manifest
        """
        manifest_data = self.synapse_entity_tracker.get(
            synapse_id=self.manifest_id,
            syn=self.syn,
            download_file=False,
            retrieve_if_not_present=False,
        )

        if manifest_data and manifest_data.path:
            return manifest_data

        if "SECRETS_MANAGER_SECRETS" in os.environ:
            temporary_manifest_storage = "/var/tmp/temp_manifest_download"
            cleanup_temporary_storage(
                temporary_manifest_storage, time_delta_seconds=3600
            )
            # create a new directory to store manifest
            if not os.path.exists(temporary_manifest_storage):
                os.mkdir(temporary_manifest_storage)
            # create temporary folders for storing manifests
            download_location = create_temp_folder(
                path=temporary_manifest_storage,
                prefix=f"{self.manifest_id}-{time.time()}-",
            )
        else:
            if use_temporary_folder:
                download_location = create_temp_folder(
                    path=CONFIG.manifest_folder,
                    prefix=f"{self.manifest_id}-{time.time()}-",
                )
            else:
                download_location = CONFIG.manifest_folder

        manifest_data = self.synapse_entity_tracker.get(
            synapse_id=self.manifest_id,
            syn=self.syn,
            download_file=True,
            retrieve_if_not_present=True,
            download_location=download_location,
        )

        # This is doing a rename of the downloaded file. The reason this is important
        # is that if we are re-using a file that was previously downloaded, but the
        # file had been renamed. The file downloaded from the Synapse client is just
        # a direct copy of that renamed file. This code will set the name of the file
        # to the original name that was used to download the file. Note: An MD5 checksum
        # of the file will still be performed so if the file has changed, it will be
        # downloaded again.
        filename = manifest_data._file_handle.fileName
        if filename != os.path.basename(manifest_data.path):
            parent_folder = os.path.dirname(manifest_data.path)
            manifest_original_name_and_path = os.path.join(parent_folder, filename)

            self.syn.cache.remove(
                file_handle_id=manifest_data.dataFileHandleId, path=manifest_data.path
            )
            os.rename(manifest_data.path, manifest_original_name_and_path)
            manifest_data.path = manifest_original_name_and_path
            self.syn.cache.add(
                file_handle_id=manifest_data.dataFileHandleId,
                path=manifest_original_name_and_path,
                md5=manifest_data._file_handle.contentMd5,
            )

        return manifest_data

    def _entity_type_checking(self) -> str:
        """
        check the entity type of the id that needs to be downloaded
        Return:
             if the entity type is wrong, raise an error
        """
        # check the type of entity
        entity_type = entity_type_mapping(
            syn=self.syn,
            entity_id=self.manifest_id,
            synapse_entity_tracker=self.synapse_entity_tracker,
        )
        if entity_type != "file":
            logger.error(
                f"You are using entity type: {entity_type}. Please provide a file ID"
            )

    def download_manifest(
        self,
        newManifestName: str = "",
        manifest_df: pd.DataFrame = pd.DataFrame(),
        use_temporary_folder: bool = True,
    ) -> Union[str, File]:
        """
        Download a manifest based on a given manifest id.
        Args:
            newManifestName(optional): new name of a manifest that gets downloaded.
            manifest_df(optional): a dataframe containing name and id of manifests in a given asset view
        Return:
            manifest_data: synapse entity file object
        """

        # enables retrying if user does not have access to uncensored manifest
        # pass synID to synapseclient.Synapse.get() method to download (and overwrite) file to a location
        manifest_data = ""

        # check entity type
        self._entity_type_checking()

        # download a manifest
        try:
            manifest_data = self._download_manifest_to_folder()
        except (SynapseUnmetAccessRestrictions, SynapseAuthenticationError):
            # if there's an error getting an uncensored manifest, try getting the censored manifest
            if not manifest_df.empty:
                censored_regex = re.compile(".*censored.*")
                censored = manifest_df["name"].str.contains(censored_regex)
                new_manifest_id = manifest_df[censored]["id"][0]
                self.manifest_id = new_manifest_id
                try:
                    manifest_data = self._download_manifest_to_folder()
                except (
                    SynapseUnmetAccessRestrictions,
                    SynapseAuthenticationError,
                ) as e:
                    raise PermissionError(
                        "You don't have access to censored and uncensored manifests in this dataset."
                    ) from e
            else:
                logger.error(
                    f"You don't have access to the requested resource: {self.manifest_id}"
                )

        if newManifestName and os.path.exists(manifest_data.get("path")):
            # Rename the file we just made to the new name
            new_manifest_filename = newManifestName + ".csv"

            # get location of existing manifest. The manifest that will be renamed should live in the same folder as existing manifest.
            parent_folder = os.path.dirname(manifest_data.get("path"))

            new_manifest_path_name = os.path.join(parent_folder, new_manifest_filename)

            # Copy file to new location. The purpose of using a copy instead of a rename
            # is to avoid any potential issues with the file being used in another
            # process. This avoids any potential race or code cocurrency conditions.
            shutil.copyfile(src=manifest_data["path"], dst=new_manifest_path_name)

            # Adding this to cache will allow us to re-use the already downloaded
            # manifest file for up to 1 hour.
            self.syn.cache.add(
                file_handle_id=manifest_data.dataFileHandleId,
                path=new_manifest_path_name,
                md5=manifest_data._file_handle.contentMd5,
            )

            # Update file names/paths in manifest_data
            manifest_data["name"] = new_manifest_filename
            manifest_data["filename"] = new_manifest_filename
            manifest_data["path"] = new_manifest_path_name

        return manifest_data


class SynapseStorage(BaseStorage):
    """Implementation of Storage interface for datasets/files stored on Synapse.
    Provides utilities to list files in a specific project; update files annotations, create fileviews, etc.

    TODO: Need to define the interface and rename and/or refactor some of the methods below.
    """

    @tracer.start_as_current_span("SynapseStorage::__init__")
    def __init__(
        self,
        token: Optional[str] = None,  # optional parameter retrieved from browser cookie
        access_token: Optional[str] = None,
        project_scope: Optional[list] = None,
        synapse_cache_path: Optional[str] = None,
        perform_query: Optional[bool] = True,
        columns: Optional[list] = None,
        where_clauses: Optional[list] = None,
    ) -> None:
        """Initializes a SynapseStorage object.

        Args:
            token (Optional[str], optional):
              Optional token parameter as found in browser cookie upon login to synapse.
              Defaults to None.
            access_token (Optional[list], optional):
              Optional access token (personal or oauth).
              Defaults to None.
            project_scope (Optional[list], optional): Defaults to None.
            synapse_cache_path (Optional[str], optional):
              Location of synapse cache.
              Defaults to None.
        TODO:
            Consider necessity of adding "columns" and "where_clauses" params to the constructor. Currently with how `query_fileview` is implemented, these params are not needed at this step but could be useful in the future if the need for more scoped querys expands.
        """
        self.syn = self.login(synapse_cache_path, access_token)
        self.project_scope = project_scope
        self.storageFileview = CONFIG.synapse_master_fileview_id
        self.manifest = CONFIG.synapse_manifest_basename
        self.root_synapse_cache = self.syn.cache.cache_root_dir
        self.synapse_entity_tracker = SynapseEntiyTracker()
        if perform_query:
            self.query_fileview(columns=columns, where_clauses=where_clauses)

    # TODO: When moving this over to a regular cron-job the following logic should be
    # out of `manifest_download`:
    # if "SECRETS_MANAGER_SECRETS" in os.environ:
    #     temporary_manifest_storage = "/var/tmp/temp_manifest_download"
    #     cleanup_temporary_storage(temporary_manifest_storage, time_delta_seconds=3600)
    @tracer.start_as_current_span("SynapseStorage::_purge_synapse_cache")
    def _purge_synapse_cache(
        self, maximum_storage_allowed_cache_gb: int = 1, minute_buffer: int = 15
    ) -> None:
        """
        Purge synapse cache if it exceeds a certain size. Default to 1GB.
        Args:
            maximum_storage_allowed_cache_gb (int): the maximum storage allowed
              before purging cache. Default is 1 GB.
            minute_buffer (int): All files created this amount of time or older will be deleted
        """
        # try clearing the cache
        # scan a directory and check size of files
        if os.path.exists(self.root_synapse_cache):
            maximum_storage_allowed_cache_bytes = maximum_storage_allowed_cache_gb * (
                1024**3
            )
            nbytes = get_dir_size(self.root_synapse_cache)
            dir_size_bytes = check_synapse_cache_size(directory=self.root_synapse_cache)
            # if 1 GB has already been taken, purge cache before 15 min
            if dir_size_bytes >= maximum_storage_allowed_cache_bytes:
                num_of_deleted_files = clear_synapse_cache(
                    self.syn.cache, minutes=minute_buffer
                )
                logger.info(
                    f"{num_of_deleted_files}  files have been deleted from {self.root_synapse_cache}"
                )
            else:
                # on AWS, OS takes around 14-17% of our ephemeral storage (20GiB)
                # instead of guessing how much space that we left, print out .synapseCache here
                logger.info(f"the total size of .synapseCache is: {nbytes} bytes")

    @tracer.start_as_current_span("SynapseStorage::query_fileview")
    def query_fileview(
        self,
        columns: Optional[list] = None,
        where_clauses: Optional[list] = None,
    ) -> None:
        """
        Method to query the Synapse FileView and store the results in a pandas DataFrame. The results are stored in the storageFileviewTable attribute.
        Is called once during initialization of the SynapseStorage object and can be called again later to specify a specific, more limited scope for validation purposes.
        Args:
            columns (Optional[list], optional): List of columns to be selected from the table. Defaults behavior is to request all columns.
            where_clauses (Optional[list], optional): List of where clauses to be used to scope the query. Defaults to None.
        """
        self._purge_synapse_cache()

        # Initialize to assume that the new fileview query will be different from what may already be stored. Initializes to True because generally one will not have already been performed
        self.new_query_different = True

        # If a query has already been performed, store the query
        previous_query_built = hasattr(self, "fileview_query")
        if previous_query_built:
            previous_query = self.fileview_query

        # Build a query with the current given parameters and check to see if it is different from the previous
        self._build_query(columns=columns, where_clauses=where_clauses)
        if previous_query_built:
            self.new_query_different = self.fileview_query != previous_query

        # Only perform the query if it is different from the previous query
        if self.new_query_different:
            try:
                self.storageFileviewTable = self.syn.tableQuery(
                    query=self.fileview_query,
                ).asDataFrame()
            except SynapseHTTPError as exc:
                exception_text = str(exc)
                if "Unknown column path" in exception_text:
                    raise ValueError(
                        "The path column has not been added to the fileview. Please make sure that the fileview is up to date. You can add the path column to the fileview by follwing the instructions in the validation rules documentation."
                    )
                elif "Unknown column" in exception_text:
                    missing_column = exception_text.split("Unknown column ")[-1]
                    raise ValueError(
                        f"The columns {missing_column} specified in the query do not exist in the fileview. Please make sure that the column names are correct and that all expected columns have been added to the fileview."
                    )
                else:
                    raise AccessCredentialsError(self.storageFileview)

    def _build_query(
        self, columns: Optional[list] = None, where_clauses: Optional[list] = None
    ):
        """
        Method to build a query for Synapse FileViews
        Args:
            columns (Optional[list], optional): List of columns to be selected from the table. Defaults behavior is to request all columns.
            where_clauses (Optional[list], optional): List of where clauses to be used to scope the query. Defaults to None.
            self.storageFileview (str): Synapse FileView ID
            self.project_scope (Optional[list], optional): List of project IDs to be used to scope the query. Defaults to None.
                Gets added to where_clauses, more included for backwards compatability and as a more user friendly way of subsetting the view in a simple way.
        """
        if columns is None:
            columns = []
        if where_clauses is None:
            where_clauses = []

        if self.project_scope:
            project_scope_clause = f"projectId IN {tuple(self.project_scope + [''])}"
            where_clauses.append(project_scope_clause)

        if where_clauses:
            where_clauses = " AND ".join(where_clauses)
            where_clauses = f"WHERE {where_clauses} ;"
        else:
            where_clauses = ";"

        if columns:
            columns = ",".join(columns)
        else:
            columns = "*"

        self.fileview_query = (
            f"SELECT {columns} FROM {self.storageFileview} {where_clauses}"
        )

        return

    @staticmethod
    @tracer.start_as_current_span("SynapseStorage::login")
    def login(
        synapse_cache_path: Optional[str] = None,
        access_token: Optional[str] = None,
    ) -> synapseclient.Synapse:
        """Login to Synapse

        Args:
            access_token (Optional[str], optional): A synapse access token. Defaults to None.
            synapse_cache_path (Optional[str]): location of synapse cache

        Raises:
            ValueError: If unable to loging with access token

        Returns:
            synapseclient.Synapse: A Synapse object that is logged in
        """
        # If no token is provided, try retrieving access token from environment
        if not access_token:
            access_token = os.getenv("SYNAPSE_ACCESS_TOKEN")

        # login using a token
        if access_token:
            try:
                syn = synapseclient.Synapse(
                    cache_root_dir=synapse_cache_path,
                    debug=True,
                    skip_checks=True,
                    cache_client=False,
                )
                syn.login(authToken=access_token, silent=True)
            except SynapseHTTPError as exc:
                raise ValueError(
                    "No access to resources. Please make sure that your token is correct"
                ) from exc
        else:
            # login using synapse credentials provided by user in .synapseConfig (default) file
            syn = synapseclient.Synapse(
                configPath=CONFIG.synapse_configuration_path,
                cache_root_dir=synapse_cache_path,
                debug=True,
                skip_checks=True,
                cache_client=False,
            )
            syn.login(silent=True)
        return syn

    def missing_entity_handler(method):
        def wrapper(*args, **kwargs):
            try:
                return method(*args, **kwargs)
            except SynapseHTTPError as ex:
                str_message = str(ex).replace("\n", "")
                if "trash" in str_message or "does not exist" in str_message:
                    logging.warning(str_message)
                    return None
                else:
                    raise ex

        return wrapper

    def async_missing_entity_handler(method):
        """Decorator to handle missing entities in async methods."""

        async def wrapper(*args: Any, **kwargs: Any) -> Any:
            try:
                return await method(*args, **kwargs)
            except SynapseHTTPError as ex:
                str_message = str(ex).replace("\n", "")
                if "trash" in str_message or "does not exist" in str_message:
                    logging.warning(str_message)
                    return None
                else:
                    raise ex

        return wrapper

    def getStorageFileviewTable(self):
        """Returns the storageFileviewTable obtained during initialization."""
        return self.storageFileviewTable

    def getPaginatedRestResults(self, currentUserId: str) -> Dict[str, str]:
        """Gets the paginated results of the REST call to Synapse to check what projects the current user has access to.

        Args:
            currentUserId: synapse id for the user whose projects we want to get.

        Returns:
            A dictionary with a next page token and the results.
        """
        all_results = self.syn.restGET(
            "/projects/user/{principalId}".format(principalId=currentUserId)
        )

        while (
            "nextPageToken" in all_results
        ):  # iterate over next page token in results while there is any
            results_token = self.syn.restGET(
                "/projects/user/{principalId}?nextPageToken={nextPageToken}".format(
                    principalId=currentUserId,
                    nextPageToken=all_results["nextPageToken"],
                )
            )
            all_results["results"].extend(results_token["results"])

            if "nextPageToken" in results_token:
                all_results["nextPageToken"] = results_token["nextPageToken"]
            else:
                del all_results["nextPageToken"]

        return all_results

    def getStorageProjects(self, project_scope: List = None) -> list[tuple[str, str]]:
        """Gets all storage projects the current user has access to, within the scope of the 'storageFileview' attribute.

        Returns:
            A list of storage projects the current user has access to; the list consists of tuples (projectId, projectName).
        """

        # get the set of all storage Synapse project accessible for this pipeline
        storageProjects = self.storageFileviewTable["projectId"].unique()

        # get the set of storage Synapse project accessible for this user
        # get a list of projects from Synapse
        current_user_project_headers = self.synapse_entity_tracker.get_project_headers(
            current_user_id=self.syn.credentials.owner_id, syn=self.syn
        )
        project_id_to_name_dict = {}
        current_user_projects = []
        for project_header in current_user_project_headers:
            project_id_to_name_dict[project_header.get("id")] = project_header.get(
                "name"
            )
            current_user_projects.append(project_header.get("id"))

        # find set of user projects that are also in this pipeline's storage projects set
        storageProjects = list(set(storageProjects) & set(current_user_projects))

        # Limit projects to scope if specified
        if project_scope:
            storageProjects = list(set(storageProjects) & set(project_scope))

            if not storageProjects:
                raise Warning(
                    f"There are no projects that the user has access to that match the criteria of the specified project scope: {project_scope}"
                )

        # prepare a return list of project IDs and names
        projects = []
        for projectId in storageProjects:
            project_name_from_project_header = project_id_to_name_dict.get(projectId)
            projects.append((projectId, project_name_from_project_header))

        sorted_projects_list = sorted(projects, key=lambda tup: tup[0])

        return sorted_projects_list

    @tracer.start_as_current_span("SynapseStorage::getStorageDatasetsInProject")
    def getStorageDatasetsInProject(self, projectId: str) -> list[tuple[str, str]]:
        """Gets all datasets in folder under a given storage project that the current user has access to.

        Args:
            projectId: synapse ID of a storage project.

        Returns:
            A list of datasets within the given storage project; the list consists of tuples (datasetId, datasetName).
            None: If the projectId cannot be found on Synapse.
        """

        # select all folders and fetch their names from within the storage project;
        # if folder content type is defined, only select folders that contain datasets
        if "contentType" in self.storageFileviewTable.columns:
            foldersTable = self.storageFileviewTable[
                (self.storageFileviewTable["contentType"] == "dataset")
                & (self.storageFileviewTable["projectId"] == projectId)
            ]
        else:
            foldersTable = self.storageFileviewTable[
                (self.storageFileviewTable["type"] == "folder")
                & (self.storageFileviewTable["parentId"] == projectId)
            ]

        # get an array of tuples (folderId, folderName)
        # some folders are part of datasets; others contain datasets
        # each dataset parent is the project; folders part of a dataset have another folder as a parent
        # to get folders if and only if they contain datasets for each folder
        # check if folder's parent is the project; if so that folder contains a dataset,
        # unless the folder list has already been filtered to dataset folders based on contentType attribute above

        datasetList = []
        folderProperties = ["id", "name"]
        for folder in list(
            foldersTable[folderProperties].itertuples(index=False, name=None)
        ):
            datasetList.append(folder)

        sorted_dataset_list = sorted(datasetList, key=lambda tup: tup[0])

        return sorted_dataset_list

    @tracer.start_as_current_span("SynapseStorage::getFilesInStorageDataset")
    def getFilesInStorageDataset(
        self, datasetId: str, fileNames: List = None, fullpath: bool = True
    ) -> List[Tuple[str, str]]:
        """Gets all files in a given dataset folder.

        Args:
            datasetId: synapse ID of a storage dataset.
            fileNames: get a list of files with particular names; defaults to None in which case all dataset files are returned (except bookkeeping files, e.g.
            metadata manifests); if fileNames is not None, all files matching the names in the fileNames list are returned if present.
            fullpath: if True return the full path as part of this filename; otherwise return just base filename

        Returns:
            A list of files; the list consists of tuples (fileId, fileName).

        Raises:
            ValueError: Dataset ID not found.
        """
        # select all files within a given storage dataset folder (top level folder in
        # a Synapse storage project or folder marked with contentType = 'dataset')
        walked_path = synapseutils.walk(
            self.syn, datasetId, includeTypes=["folder", "file"]
        )

        project_id = self.getDatasetProject(datasetId)
        project = self.synapse_entity_tracker.get(
            synapse_id=project_id, syn=self.syn, download_file=False
        )
        project_name = project.name
        file_list = []

        # iterate over all results
        for dirpath, _, path_filenames in walked_path:
            # iterate over all files in a folder
            for path_filename in path_filenames:
                if ("manifest" not in path_filename[0] and not fileNames) or (
                    fileNames and path_filename[0] in fileNames
                ):
                    # don't add manifest to list of files unless it is specified in the
                    # list of specified fileNames; return all found files
                    # except the manifest if no fileNames have been specified
                    # TODO: refactor for clarity/maintainability

                    if fullpath:
                        # append directory path to filename
                        if dirpath[0].startswith(f"{project_name}/"):
                            path_filename = (
                                dirpath[0] + "/" + path_filename[0],
                                path_filename[1],
                            )
                        else:
                            path_filename = (
                                project_name
                                + "/"
                                + dirpath[0]
                                + "/"
                                + path_filename[0],
                                path_filename[1],
                            )

                    # add file name file id tuple, rearranged so that id is first and name follows
                    file_list.append(path_filename[::-1])

        return file_list

    def _get_manifest_id(self, manifest: pd.DataFrame) -> str:
        """If both censored and uncensored manifests are present, return uncensored manifest; if only one manifest is present, return manifest id of that manifest; if more than two manifests are present, return the manifest id of the first one.
        Args:
        manifest: a dataframe contains name and id of manifests in a given asset view

        Return:
        manifest_syn_id: id of a given censored or uncensored manifest
        """
        censored_regex = re.compile(".*censored.*")
        censored = manifest["name"].str.contains(censored_regex)
        if any(censored):
            # Try to use uncensored manifest first
            not_censored = ~censored
            if any(not_censored):
                manifest_syn_id = manifest[not_censored]["id"].iloc[0]
            # if only censored manifests are available, just use the first censored manifest
            else:
                manifest_syn_id = manifest["id"].iloc[0]

        # otherwise, use the first (implied only) version that exists
        else:
            manifest_syn_id = manifest["id"].iloc[0]

        return manifest_syn_id

    @tracer.start_as_current_span("SynapseStorage::getDatasetManifest")
    def getDatasetManifest(
        self,
        datasetId: str,
        downloadFile: bool = False,
        newManifestName: str = "",
        use_temporary_folder: bool = True,
    ) -> Union[str, File]:
        """Gets the manifest associated with a given dataset.

        Args:
            datasetId: synapse ID of a storage dataset.
            downloadFile: boolean argument indicating if manifest file in dataset should be downloaded or not.
            newManifestName: new name of a manifest that gets downloaded
            use_temporary_folder: boolean argument indicating if a temporary folder
                should be used to store the manifest file. This is useful when running
                this code as an API server where multiple requests could be made at the
                same time. This is set to False when the code is being used from the
                CLI. Defaults to True.

        Returns:
            manifest_syn_id (String): Synapse ID of exisiting manifest file.
            manifest_data (synapseclient.entity.File): Synapse entity if downloadFile is True.
            "" (String): No pre-exisiting manifest in dataset.
        """
        manifest_data = ""

        # get a list of files containing the manifest for this dataset (if any)
        all_files = self.storageFileviewTable

        # construct regex based on manifest basename in the config
        manifest_re = re.compile(os.path.basename(self.manifest) + ".*.[tc]sv")

        # search manifest based on given manifest basename regex above
        # and return a dataframe containing name and id of manifests in a given asset view
        manifest = all_files[
            (all_files["name"].str.contains(manifest_re, regex=True))
            & (all_files["parentId"] == datasetId)
        ]

        manifest = manifest[["id", "name"]]

        # if there is no pre-exisiting manifest in the specified dataset
        if manifest.empty:
            logger.warning(
                f"Could not find a manifest that fits basename {self.manifest} in asset view and dataset {datasetId}"
            )
            return ""

        # if there is an exisiting manifest
        else:
            manifest_syn_id = self._get_manifest_id(manifest)
            if downloadFile:
                md = ManifestDownload(
                    self.syn,
                    manifest_id=manifest_syn_id,
                    synapse_entity_tracker=self.synapse_entity_tracker,
                )
                manifest_data = md.download_manifest(
                    newManifestName=newManifestName,
                    manifest_df=manifest,
                    use_temporary_folder=use_temporary_folder,
                )
                # TO DO: revisit how downstream code handle manifest_data. If the downstream code would break when manifest_data is an empty string,
                # then we should catch the error here without returning an empty string.
                if not manifest_data:
                    logger.debug(
                        f"No manifest data returned. Please check if you have successfully downloaded manifest: {manifest_syn_id}"
                    )
                return manifest_data
            return manifest_syn_id

    def getDataTypeFromManifest(self, manifestId: str):
        """Fetch a manifest and return data types of all columns
        Args:
            manifestId: synapse ID of a manifest
        """
        # get manifest file path
        manifest_entity = self.synapse_entity_tracker.get(
            synapse_id=manifestId, syn=self.syn, download_file=True
        )
        manifest_filepath = manifest_entity.path

        # load manifest dataframe
        manifest = load_df(
            manifest_filepath,
            preserve_raw_input=False,
            data_model=False,
        )

        # convert the dataFrame to use best possible dtypes.
        manifest_new = manifest.convert_dtypes()

        # get data types of columns
        result = manifest_new.dtypes.to_frame("dtypes").reset_index()

        # return the result as a dictionary
        result_dict = result.set_index("index")["dtypes"].astype(str).to_dict()

        return result_dict

    def _get_files_metadata_from_dataset(
        self, datasetId: str, only_new_files: bool, manifest: pd.DataFrame = None
    ) -> Optional[dict]:
        """retrieve file ids under a particular datasetId

        Args:
            datasetId (str): a dataset id
            only_new_files (bool): if only adding new files that are not already exist
            manifest (pd.DataFrame): metadata manifest dataframe. Default to None.

        Returns:
            a dictionary that contains filename and entityid under a given datasetId or None if there is nothing under a given dataset id are not available
        """
        dataset_files = self.getFilesInStorageDataset(datasetId)
        if dataset_files:
            dataset_file_names_id_dict = self._get_file_entityIds(
                dataset_files, only_new_files=only_new_files, manifest=manifest
            )
            return dataset_file_names_id_dict
        else:
            return None

    def add_entity_id_and_filename(
        self, datasetId: str, manifest: pd.DataFrame
    ) -> pd.DataFrame:
        """add entityid and filename column to an existing manifest assuming entityId column is not already present

        Args:
            datasetId (str): dataset syn id
            manifest (pd.DataFrame): existing manifest dataframe, assuming this dataframe does not have an entityId column and Filename column is present but completely empty

        Returns:
            pd.DataFrame: returns a pandas dataframe
        """
        # get file names and entity ids of a given dataset
        dataset_files_dict = self._get_files_metadata_from_dataset(
            datasetId, only_new_files=False
        )

        if dataset_files_dict:
            # turn manifest dataframe back to a dictionary for operation
            manifest_dict = manifest.to_dict("list")

            # update Filename column
            # add entityId column to the end
            manifest_dict.update(dataset_files_dict)

            # if the component column exists in existing manifest, fill up that column
            if "Component" in manifest_dict.keys():
                manifest_dict["Component"] = manifest_dict["Component"] * max(
                    1, len(manifest_dict["Filename"])
                )

            # turn dictionary back to a dataframe
            manifest_df_index = pd.DataFrame.from_dict(manifest_dict, orient="index")
            manifest_df_updated = manifest_df_index.transpose()

            # fill na with empty string
            manifest_df_updated = manifest_df_updated.fillna("")

            # drop index
            manifest_df_updated = manifest_df_updated.reset_index(drop=True)

            return manifest_df_updated
        else:
            return manifest

    def fill_in_entity_id_filename(
        self, datasetId: str, manifest: pd.DataFrame
    ) -> Tuple[List, pd.DataFrame]:
        """fill in Filename column and EntityId column. EntityId column and Filename column will be created if not already present.

        Args:
            datasetId (str): dataset syn id
            manifest (pd.DataFrame): existing manifest dataframe.

        Returns:
            Tuple[List, pd.DataFrame]: a list of synIds that are under a given datasetId folder and updated manifest dataframe
        """
        # get dataset file names and entity id as a list of tuple
        dataset_files = self.getFilesInStorageDataset(datasetId)

        # update manifest with additional filenames, if any
        # note that if there is an existing manifest and there are files in the dataset
        # the columns Filename and entityId are assumed to be present in manifest schema
        # TODO: use idiomatic panda syntax
        if not dataset_files:
            manifest = manifest.fillna("")
            return dataset_files, manifest

        all_files = self._get_file_entityIds(
            dataset_files=dataset_files, only_new_files=False, manifest=manifest
        )
        new_files = self._get_file_entityIds(
            dataset_files=dataset_files, only_new_files=True, manifest=manifest
        )

        all_files = pd.DataFrame(all_files)
        new_files = pd.DataFrame(new_files)

        # update manifest so that it contains new dataset files
        manifest = (
            pd.concat([manifest, new_files], sort=False)
            .reset_index()
            .drop("index", axis=1)
        )

        # Reindex manifest and new files dataframes according to entityIds to align file paths and metadata
        manifest_reindex = manifest.set_index("entityId")
        all_files_reindex = all_files.set_index("entityId")
        all_files_reindex_like_manifest = all_files_reindex.reindex_like(
            manifest_reindex
        )

        # Check if individual file paths in manifest and from synapse match
        file_paths_match = (
            manifest_reindex["Filename"] == all_files_reindex_like_manifest["Filename"]
        )

        # If all the paths do not match, update the manifest with the filepaths from synapse
        if not file_paths_match.all():
            manifest_reindex.loc[
                ~file_paths_match, "Filename"
            ] = all_files_reindex_like_manifest.loc[~file_paths_match, "Filename"]

            # reformat manifest for further use
            manifest = manifest_reindex.reset_index()
            entityIdCol = manifest.pop("entityId")
            manifest.insert(len(manifest.columns), "entityId", entityIdCol)

        manifest = manifest.fillna("")
        return dataset_files, manifest

    @tracer.start_as_current_span("SynapseStorage::updateDatasetManifestFiles")
    def updateDatasetManifestFiles(
        self, dmge: DataModelGraphExplorer, datasetId: str, store: bool = True
    ) -> Union[Tuple[str, pd.DataFrame], None]:
        """Fetch the names and entity IDs of all current files in dataset in store, if any; update dataset's manifest with new files, if any.

        Args:
            dmge: DataModelGraphExplorer Instance
            datasetId: synapse ID of a storage dataset.
            store: if set to True store updated manifest in asset store; if set to False
            return a Pandas dataframe containing updated manifest but do not store to asset store


        Returns:
            Synapse ID of updated manifest and Pandas dataframe containing the updated manifest.
            If there is no existing manifest return None
        """

        # get existing manifest Synapse ID
        manifest_id = self.getDatasetManifest(datasetId)

        # if there is no manifest return None
        if not manifest_id:
            return None

        manifest_entity = self.synapse_entity_tracker.get(
            synapse_id=manifest_id, syn=self.syn, download_file=True
        )
        manifest_filepath = manifest_entity.path

        manifest = load_df(manifest_filepath)
        manifest_is_file_based = "Filename" in manifest.columns

        if manifest_is_file_based:
            # update manifest with additional filenames, if any
            # note that if there is an existing manifest and there are files in the dataset
            # the columns Filename and entityId are assumed to be present in manifest schema
            # TODO: use idiomatic panda syntax

            dataset_files, manifest = self.fill_in_entity_id_filename(
                datasetId, manifest
            )
            if dataset_files:
                # update the manifest file, so that it contains the relevant entity IDs
                if store:
                    manifest.to_csv(manifest_filepath, index=False)

                    # store manifest and update associated metadata with manifest on Synapse
                    manifest_id = self.associateMetadataWithFiles(
                        dmge, manifest_filepath, datasetId
                    )

        return manifest_id, manifest

    def _get_file_entityIds(
        self,
        dataset_files: List,
        only_new_files: bool = False,
        manifest: pd.DataFrame = None,
    ):
        """
        Get a dictionary of files in a dataset. Either files that are not in the current manifest or all files

        Args:
            manifest: metadata manifest
            dataset_file: List of all files in a dataset
            only_new_files: boolean to control whether only new files are returned or all files in the dataset
        Returns:
            files: dictionary of file names and entityIDs, with scope as specified by `only_new_files`
        """
        files = {"Filename": [], "entityId": []}

        if only_new_files:
            if manifest is None:
                raise UnboundLocalError(
                    "No manifest was passed in, a manifest is required when `only_new_files` is True."
                )

            # find new files (that are not in the current manifest) if any
            for file_id, file_name in dataset_files:
                if not file_id in manifest["entityId"].values:
                    files["Filename"].append(file_name)
                    files["entityId"].append(file_id)
        else:
            # get all files
            for file_id, file_name in dataset_files:
                files["Filename"].append(file_name)
                files["entityId"].append(file_id)

        return files

    @tracer.start_as_current_span("SynapseStorage::getProjectManifests")
    def getProjectManifests(
        self, projectId: str
    ) -> list[tuple[tuple[str, str], tuple[str, str], tuple[str, str]]]:
        """Gets all metadata manifest files across all datasets in a specified project.

        Returns: A list of datasets per project; metadata manifest Synapse ID for each dataset; and the corresponding schema component of the manifest
                 as a list of tuples, one for each manifest:
                    [
                        (
                            (datasetId, dataName),
                            (manifestId, manifestName),
                            (componentSchemaLabel, componentSchemaLabel) TODO: # get component name from schema
                        ),
                        ...
                    ]

        TODO: Return manifest URI instead of Synapse ID for interoperability with other implementations of a store interface
        """
        component = None
        entity = None
        manifests = []

        datasets = self.getStorageDatasetsInProject(projectId)

        for datasetId, datasetName in datasets:
            # encode information about the manifest in a simple list (so that R clients can unpack it)
            # eventually can serialize differently

            # Get synID of manifest for a dataset
            manifestId = self.getDatasetManifest(datasetId)

            # If a manifest exists, get the annotations for it, else return base 'manifest' tuple
            if manifestId:
                annotations = self.getFileAnnotations(manifestId)

                # If manifest has annotations specifying component, use that
                if annotations and "Component" in annotations:
                    component = annotations["Component"]
                    entity = self.synapse_entity_tracker.get(
                        synapse_id=manifestId, syn=self.syn, download_file=False
                    )
                    manifest_name = entity["properties"]["name"]

                # otherwise download the manifest and parse for information
                elif not annotations or "Component" not in annotations:
                    logging.debug(
                        f"No component annotations have been found for manifest {manifestId}. "
                        "The manifest will be downloaded and parsed instead. "
                        "For increased speed, add component annotations to manifest."
                    )

                    manifest_info = self.getDatasetManifest(
                        datasetId, downloadFile=True
                    )
                    manifest_name = manifest_info["properties"].get("name", "")

                    if not manifest_name:
                        logger.error(f"Failed to download manifests from {datasetId}")

                    manifest_path = manifest_info["path"]

                    manifest_df = load_df(manifest_path)

                    # Get component from component column if it exists
                    if (
                        "Component" in manifest_df
                        and not manifest_df["Component"].empty
                    ):
                        list(set(manifest_df["Component"]))
                        component = list(set(manifest_df["Component"]))

                        # Added to address issues raised during DCA testing
                        if "" in component:
                            component.remove("")

                        if len(component) == 1:
                            component = component[0]
                        elif len(component) > 1:
                            logging.warning(
                                f"Manifest {manifestId} is composed of multiple components. Schematic does not support mulit-component manifests at this time."
                                "Behavior of manifests with multiple components is undefined"
                            )
            else:
                manifest_name = ""
                component = None
            if component:
                manifest = (
                    (datasetId, datasetName),
                    (manifestId, manifest_name),
                    (component, component),
                )
            elif manifestId:
                logging.debug(
                    f"Manifest {manifestId} does not have an associated Component"
                )
                manifest = (
                    (datasetId, datasetName),
                    (manifestId, manifest_name),
                    ("", ""),
                )
            else:
                manifest = (
                    (datasetId, datasetName),
                    ("", ""),
                    ("", ""),
                )

            if manifest:
                manifests.append(manifest)

        return manifests

    def upload_project_manifests_to_synapse(
        self, dmge: DataModelGraphExplorer, projectId: str
    ) -> List[str]:
        """Upload all metadata manifest files across all datasets in a specified project as tables in Synapse.

        Returns: String of all the manifest_table_ids of all the manifests that have been loaded.
        """

        manifests = []
        manifest_loaded = []
        datasets = self.getStorageDatasetsInProject(projectId)

        for datasetId, datasetName in datasets:
            # encode information about the manifest in a simple list (so that R clients can unpack it)
            # eventually can serialize differently

            manifest = ((datasetId, datasetName), ("", ""), ("", ""))

            manifest_info = self.getDatasetManifest(datasetId, downloadFile=True)
            if manifest_info:
                manifest_id = manifest_info["properties"]["id"]
                manifest_name = manifest_info["properties"]["name"]
                manifest_path = manifest_info["path"]
                manifest_df = load_df(manifest_path)
                manifest_table_id = uploadDB(
                    dmge=dmge,
                    manifest=manifest,
                    datasetId=datasetId,
                    table_name=datasetName,
                )
                manifest_loaded.append(datasetName)
        return manifest_loaded

    def upload_annotated_project_manifests_to_synapse(
        self, projectId: str, path_to_json_ld: str, dry_run: bool = False
    ) -> List[str]:
        """
        Purpose:
            For all manifests in a project, upload them as a table and add annotations manifest csv.
            Assumes the manifest is already present as a CSV in a dataset in the project.

        """
        # Instantiate DataModelParser
        data_model_parser = DataModelParser(path_to_data_model=path_to_json_ld)
        # Parse Model
        parsed_data_model = data_model_parser.parse_model()

        # Instantiate DataModelGraph
        data_model_grapher = DataModelGraph(parsed_data_model)

        # Generate graph
        graph_data_model = data_model_grapher.generate_data_model_graph()

        # Instantiate DataModelGraphExplorer
        dmge = DataModelGraphExplorer(graph_data_model)

        manifests = []
        manifest_loaded = []
        datasets = self.getStorageDatasetsInProject(projectId)
        for datasetId, datasetName in datasets:
            # encode information about the manifest in a simple list (so that R clients can unpack it)
            # eventually can serialize differently

            manifest = ((datasetId, datasetName), ("", ""), ("", ""))
            manifests.append(manifest)

            manifest_info = self.getDatasetManifest(datasetId, downloadFile=True)

            if manifest_info:
                manifest_id = manifest_info["properties"]["id"]
                manifest_name = manifest_info["properties"]["name"]
                manifest_path = manifest_info["path"]
                manifest = (
                    (datasetId, datasetName),
                    (manifest_id, manifest_name),
                    ("", ""),
                )
                if not dry_run:
                    self.associateMetadataWithFiles(
                        dmge, manifest_path, datasetId, manifest_record_type="table"
                    )
                manifest_loaded.append(manifest)

        return manifests, manifest_loaded

    def move_entities_to_new_project(
        self,
        projectId: str,
        newProjectId: str,
        returnEntities: bool = False,
        dry_run: bool = False,
    ):
        """
        For each manifest csv in a project, look for all the entitiy ids that are associated.
        Look up the entitiy in the files, move the entity to new project.
        """

        manifests = []
        manifest_loaded = []
        datasets = self.getStorageDatasetsInProject(projectId)
        if datasets:
            for datasetId, datasetName in datasets:
                # encode information about the manifest in a simple list (so that R clients can unpack it)
                # eventually can serialize differently

                manifest = ((datasetId, datasetName), ("", ""), ("", ""))
                manifests.append(manifest)

                manifest_info = self.getDatasetManifest(datasetId, downloadFile=True)
                if manifest_info:
                    manifest_id = manifest_info["properties"]["id"]
                    manifest_name = manifest_info["properties"]["name"]
                    manifest_path = manifest_info["path"]
                    manifest_df = load_df(manifest_path)

                    manifest = (
                        (datasetId, datasetName),
                        (manifest_id, manifest_name),
                        ("", ""),
                    )
                    manifest_loaded.append(manifest)

                    annotation_entities = self.storageFileviewTable[
                        (self.storageFileviewTable["id"].isin(manifest_df["entityId"]))
                        & (self.storageFileviewTable["type"] == "folder")
                    ]["id"]

                    if returnEntities:
                        for entityId in annotation_entities:
                            if not dry_run:
                                moved_entity = self.syn.move(entityId, datasetId)
                                self.synapse_entity_tracker.add(
                                    synapse_id=moved_entity.id, entity=moved_entity
                                )
                            else:
                                logging.info(
                                    f"{entityId} will be moved to folder {datasetId}."
                                )
                    else:
                        # generate project folder
                        archive_project_folder = Folder(
                            projectId + "_archive", parent=newProjectId
                        )
                        archive_project_folder = self.syn.store(archive_project_folder)
                        self.synapse_entity_tracker.add(
                            synapse_id=archive_project_folder.id,
                            entity=archive_project_folder,
                        )

                        # generate dataset folder
                        dataset_archive_folder = Folder(
                            "_".join([datasetId, datasetName, "archive"]),
                            parent=archive_project_folder.id,
                        )
                        dataset_archive_folder = self.syn.store(dataset_archive_folder)
                        self.synapse_entity_tracker.add(
                            synapse_id=dataset_archive_folder.id,
                            entity=dataset_archive_folder,
                        )

                        for entityId in annotation_entities:
                            # move entities to folder
                            if not dry_run:
                                moved_entity = self.syn.move(
                                    entityId, dataset_archive_folder.id
                                )
                                self.synapse_entity_tracker.add(
                                    synapse_id=moved_entity.id, entity=moved_entity
                                )
                            else:
                                logging.info(
                                    f"{entityId} will be moved to folder {dataset_archive_folder.id}."
                                )
        else:
            raise LookupError(
                f"No datasets were found in the specified project: {projectId}. Re-check specified master_fileview in CONFIG and retry."
            )
        return manifests, manifest_loaded

    @tracer.start_as_current_span("SynapseStorage::get_synapse_table")
    def get_synapse_table(self, synapse_id: str) -> Tuple[pd.DataFrame, CsvFileTable]:
        """Download synapse table as a pd dataframe; return table schema and etags as results too

        Args:
            synapse_id: synapse ID of the table to query
        """

        results = self.syn.tableQuery("SELECT * FROM {}".format(synapse_id))
        df = results.asDataFrame(rowIdAndVersionInIndex=False)

        return df, results

    @missing_entity_handler
    @tracer.start_as_current_span("SynapseStorage::uploadDB")
    def uploadDB(
        self,
        dmge: DataModelGraphExplorer,
        manifest: pd.DataFrame,
        datasetId: str,
        table_name: str,
        restrict: bool = False,
        table_manipulation: str = "replace",
        table_column_names: str = "class_label",
    ):
        """
        Method to upload a database to an asset store. In synapse, this will upload a metadata table

        Args:
            dmge: DataModelGraphExplorer object
            manifest: pd.Df manifest to upload
            datasetId: synID of the dataset for the manifest
            table_name: name of the table to be uploaded
            restrict: bool, whether or not the manifest contains sensitive data that will need additional access restrictions
            existingTableId: str of the synId of the existing table, if one already exists
            table_manipulation: str, 'replace' or 'upsert', in the case where a manifest already exists, should the new metadata replace the existing (replace) or be added to it (upsert)
            table_column_names: (str): display_name/display_label/class_label (default). Sets labeling style for table column names. display_name will use the raw display name as the column name. class_label will format the display
                name as upper camelcase, and strip blacklisted characters, display_label will strip blacklisted characters including spaces, to retain
                display label formatting.
        Returns:
            manifest_table_id: synID of the uploaded table
            manifest: the original manifset
            table_manifest: manifest formatted appropriately for the table

        """

        col_schema, table_manifest = self.formatDB(
            dmge=dmge, manifest=manifest, table_column_names=table_column_names
        )

        manifest_table_id = self.buildDB(
            datasetId,
            table_name,
            col_schema,
            table_manifest,
            table_manipulation,
            dmge,
            restrict,
        )

        return manifest_table_id, manifest, table_manifest

    @tracer.start_as_current_span("SynapseStorage::formatDB")
    def formatDB(self, dmge, manifest, table_column_names):
        """
        Method to format a manifest appropriatly for upload as table

        Args:
            dmge: DataModelGraphExplorer object
            manifest: pd.Df manifest to upload
            table_column_names: (str): display_name/display_label/class_label (default). Sets labeling style for table column names. display_name will use the raw display name as the column name. class_label will format the display
                name as upper camelcase, and strip blacklisted characters, display_label will strip blacklisted characters including spaces, to retain
                display label formatting.
        Returns:
            col_schema: schema for table columns: type, size, etc
            table_manifest: formatted manifest

        """
        # Rename the manifest columns to display names to match fileview

        blacklist_chars = ["(", ")", ".", " ", "-"]
        manifest_columns = manifest.columns.tolist()

        table_manifest = deepcopy(manifest)

        if table_column_names == "display_name":
            cols = table_manifest.columns

        elif table_column_names == "display_label":
            cols = [
                str(col).translate({ord(x): "" for x in blacklist_chars})
                for col in manifest_columns
            ]

        elif table_column_names == "class_label":
            cols = [
                get_class_label_from_display_name(str(col)).translate(
                    {ord(x): "" for x in blacklist_chars}
                )
                for col in manifest_columns
            ]
        else:
            ValueError(
                f"The provided table_column_name: {table_column_names} is not valid, please resubmit with an allowed value only."
            )

        cols = list(map(lambda x: x.replace("EntityId", "entityId"), cols))

        # Reset column names in table manifest
        table_manifest.columns = cols

        # move entity id to end of df
        entity_col = table_manifest.pop("entityId")
        table_manifest.insert(len(table_manifest.columns), "entityId", entity_col)

        # Get the column schema
        col_schema = as_table_columns(table_manifest)

        # Set Id column length to 64 (for some reason not being auto set.)
        for i, col in enumerate(col_schema):
            if col["name"].lower() == "id":
                col_schema[i]["maximumSize"] = 64

        return col_schema, table_manifest

    @tracer.start_as_current_span("SynapseStorage::buildDB")
    def buildDB(
        self,
        datasetId: str,
        table_name: str,
        col_schema: List,
        table_manifest: pd.DataFrame,
        table_manipulation: str,
        dmge: DataModelGraphExplorer,
        restrict: bool = False,
    ):
        """
        Method to construct the table appropriately: create new table, replace existing, or upsert new into existing
        Calls TableOperations class to execute

        Args:
            datasetId: synID of the dataset for the manifest
            table_name: name of the table to be uploaded
            col_schema: schema for table columns: type, size, etc from `formatDB`
            table_manifest: formatted manifest that can be uploaded as a table
            table_manipulation: str, 'replace' or 'upsert', in the case where a manifest already exists, should the new metadata replace the existing (replace) or be added to it (upsert)
            restrict: bool, whether or not the manifest contains sensitive data that will need additional access restrictions

        Returns:
            manifest_table_id: synID of the uploaded table

        """
        table_parent_id = self.getDatasetProject(datasetId=datasetId)
        existing_table_id = self.syn.findEntityId(
            name=table_name, parent=table_parent_id
        )

        tableOps = TableOperations(
            synStore=self,
            tableToLoad=table_manifest,
            tableName=table_name,
            datasetId=datasetId,
            existingTableId=existing_table_id,
            restrict=restrict,
            synapse_entity_tracker=self.synapse_entity_tracker,
        )

        if not table_manipulation or existing_table_id is None:
            manifest_table_id = tableOps.createTable(
                columnTypeDict=col_schema,
                specifySchema=True,
            )
        elif existing_table_id is not None:
            if table_manipulation.lower() == "replace":
                manifest_table_id = tableOps.replaceTable(
                    specifySchema=True,
                    columnTypeDict=col_schema,
                )
            elif table_manipulation.lower() == "upsert":
                manifest_table_id = tableOps.upsertTable(
                    dmge=dmge,
                )
            elif table_manipulation.lower() == "update":
                manifest_table_id = tableOps.updateTable()

        if table_manipulation and table_manipulation.lower() == "upsert":
            table_entity = self.synapse_entity_tracker.get(
                synapse_id=existing_table_id, syn=self.syn, download_file=False
            )
            annos = OldAnnotations(
                id=table_entity.id,
                etag=table_entity.etag,
                values=table_entity.annotations,
            )
            annos["primary_key"] = table_manifest["Component"][0] + "_id"
            annos = self.syn.set_annotations(annos)
            table_entity.etag = annos.etag
            table_entity.annotations = annos

        return manifest_table_id

    @tracer.start_as_current_span("SynapseStorage::upload_manifest_file")
    def upload_manifest_file(
        self,
        manifest,
        metadataManifestPath,
        datasetId,
        restrict_manifest,
        component_name="",
    ):
        # Update manifest to have the new entityId column
        manifest.to_csv(metadataManifestPath, index=False)

        # store manifest to Synapse as a CSV
        # update file name
        file_name_full = metadataManifestPath.split("/")[-1]
        file_extension = file_name_full.split(".")[-1]

        # Differentiate "censored" and "uncensored" manifest
        if "censored" in file_name_full:
            file_name_new = (
                os.path.basename(CONFIG.synapse_manifest_basename)
                + "_"
                + component_name
                + "_censored"
                + "."
                + file_extension
            )
        else:
            file_name_new = (
                os.path.basename(CONFIG.synapse_manifest_basename)
                + "_"
                + component_name
                + "."
                + file_extension
            )

        try:
            # Rename the file to file_name_new then revert
            # This is to maintain the original file name in-case other code is
            # expecting that the file exists with the original name
            original_file_path = metadataManifestPath
            new_file_path = os.path.join(
                os.path.dirname(metadataManifestPath), file_name_new
            )
            os.rename(original_file_path, new_file_path)

            manifest_synapse_file = self._store_file_for_manifest_upload(
                new_file_path=new_file_path,
                dataset_id=datasetId,
                existing_file_name=file_name_full,
                file_name_new=file_name_new,
                restrict_manifest=restrict_manifest,
            )
            manifest_synapse_file_id = manifest_synapse_file.id

        finally:
            # Revert the file name back to the original
            os.rename(new_file_path, original_file_path)

            if manifest_synapse_file:
                manifest_synapse_file.path = original_file_path

        return manifest_synapse_file_id

    def _store_file_for_manifest_upload(
        self,
        new_file_path: str,
        dataset_id: str,
        existing_file_name: str,
        file_name_new: str,
        restrict_manifest: bool,
    ) -> File:
        """Handles a create or update of a manifest file that is going to be uploaded.
        If we already have a copy of the Entity in memory we will update that instance,
        otherwise create a new File instance to be created in Synapse. Once stored
        this will add the file to the `synapse_entity_tracker` for future reference.

        Args:
            new_file_path (str): The path to the new manifest file
            dataset_id (str): The Synapse ID of the dataset the manifest is associated with
            existing_file_name (str): The name of the existing file
            file_name_new (str): The name of the new file
            restrict_manifest (bool): Whether the manifest should be restricted

        Returns:
            File: The stored manifest file
        """
        local_tracked_file_instance = (
            self.synapse_entity_tracker.search_local_by_parent_and_name(
                name=existing_file_name, parent_id=dataset_id
            )
            or self.synapse_entity_tracker.search_local_by_parent_and_name(
                name=file_name_new, parent_id=dataset_id
            )
        )

        if local_tracked_file_instance:
            local_tracked_file_instance.path = new_file_path
            local_tracked_file_instance.description = (
                "Manifest for dataset " + dataset_id
            )
            manifest_synapse_file = local_tracked_file_instance
        else:
            manifest_synapse_file = File(
                path=new_file_path,
                description="Manifest for dataset " + dataset_id,
                parent=dataset_id,
                name=file_name_new,
            )

        manifest_synapse_file = self.syn.store(
            manifest_synapse_file, isRestricted=restrict_manifest
        )

        self.synapse_entity_tracker.add(
            synapse_id=manifest_synapse_file.id, entity=manifest_synapse_file
        )
        return manifest_synapse_file

    async def get_async_annotation(self, synapse_id: str) -> Dict[str, Any]:
        """get annotations asynchronously

        Args:
            synapse_id (str): synapse id of the entity that the annotation belongs

        Returns:
            Dict[str, Any]: The requested entity bundle matching
            <https://rest-docs.synapse.org/rest/org/sagebionetworks/repo/model/entitybundle/v2/EntityBundle.html>
        """
        return await get_entity_id_bundle2(
            entity_id=synapse_id,
            request={"includeAnnotations": True},
            synapse_client=self.syn,
        )

    async def store_async_annotation(self, annotation_dict: dict) -> Annotations:
        """store annotation in an async way

        Args:
            annotation_dict (dict): annotation in a dictionary format

        Returns:
            Annotations: The stored annotations.
        """
        annotation_data = Annotations.from_dict(
            synapse_annotations=annotation_dict["annotations"]["annotations"]
        )
        annotation_class = Annotations(
            annotations=annotation_data,
            etag=annotation_dict["annotations"]["etag"],
            id=annotation_dict["annotations"]["id"],
        )
        annotation_storage_result = await annotation_class.store_async(
            synapse_client=self.syn
        )
        local_entity = self.synapse_entity_tracker.get(
            synapse_id=annotation_dict["annotations"]["id"],
            syn=self.syn,
            download_file=False,
            retrieve_if_not_present=False,
        )
        if local_entity:
            local_entity.etag = annotation_storage_result.etag
            local_entity.annotations = annotation_storage_result
        return annotation_storage_result

    def process_row_annotations(
        self,
        dmge: DataModelGraphExplorer,
        metadata_syn: Dict[str, Any],
        hide_blanks: bool,
        csv_list_regex: str,
        annos: Dict[str, Any],
        annotation_keys: str,
    ) -> Dict[str, Any]:
        """Processes metadata annotations based on the logic below:
        1. Checks if the hide_blanks flag is True, and if the current annotation value (anno_v) is:
            An empty or whitespace-only string.
            A NaN value (if the annotation is a float).
        if any of the above conditions are met, and hide_blanks is True, the annotation key is not going to be uploaded and skips further processing of that annotation key.
        if any of the above conditions are met, and hide_blanks is False, assigns an empty string "" as the annotation value for that key.

        2. If the value is a string and matches the pattern defined by csv_list_regex, get validation rule based on "node label" or "node display name".
        Check if the rule contains "list" as a rule, if it does, split the string by comma and assign the resulting list as the annotation value for that key.

        3. For any other conditions, assigns the original value of anno_v to the annotation key (anno_k).

        4. Returns the updated annotations dictionary.

        Args:
            dmge (DataModelGraphExplorer): data model graph explorer
            metadata_syn (dict): metadata used for Synapse storage
            hideBlanks (bool): if true, does not upload annotation keys with blank values.
            csv_list_regex (str): Regex to match with comma separated list
            annos (Dict[str, Any]): dictionary of annotation returned from synapse
            annotation_keys (str): display_label/class_label

        Returns:
            Dict[str, Any]: annotations as a dictionary

        ```mermaid
        flowchart TD
            A[Start] --> C{Is anno_v empty, whitespace, or NaN?}
            C -- Yes --> D{Is hide_blanks True?}
            D -- Yes --> E[Remove this annotation key from the annotation dictionary to be uploaded. Skip further processing]
            D -- No --> F[Assign empty string to annotation key]
            C -- No --> G{Is anno_v a string?}
            G -- No --> H[Assign original value of anno_v to annotation key]
            G -- Yes --> I{Does anno_v match csv_list_regex?}
            I -- Yes --> J[Get validation rule of anno_k]
            J --> K{Does the validation rule contain 'list'}
            K -- Yes --> L[Split anno_v by commas and assign as list]
            I -- No --> H
            K -- No --> H
        ```
        """
        for anno_k, anno_v in metadata_syn.items():
            # Remove keys with nan or empty string values or string that only contains white space from dict of annotations to be uploaded
            # if present on current data annotation
            if hide_blanks and (
                (isinstance(anno_v, str) and anno_v.strip() == "")
                or (isinstance(anno_v, float) and np.isnan(anno_v))
            ):
                annos.pop(anno_k) if anno_k in annos.keys() else annos
                continue

            # Otherwise save annotation as approrpriate
            if isinstance(anno_v, float) and np.isnan(anno_v):
                annos[anno_k] = ""
                continue

            # Handle strings that match the csv_list_regex and pass the validation rule
            if isinstance(anno_v, str) and re.fullmatch(csv_list_regex, anno_v):
                # Use a dictionary to dynamically choose the argument
                param = (
                    {"node_display_name": anno_k}
                    if annotation_keys == "display_label"
                    else {"node_label": anno_k}
                )
                node_validation_rules = dmge.get_node_validation_rules(**param)

                if rule_in_rule_list("list", node_validation_rules):
                    annos[anno_k] = anno_v.split(",")
                    continue
            # default: assign the original value
            annos[anno_k] = anno_v
        return annos

    @async_missing_entity_handler
    async def format_row_annotations(
        self,
        dmge: DataModelGraphExplorer,
        row: pd.Series,
        entityId: str,
        hideBlanks: bool,
        annotation_keys: str,
    ) -> Union[None, Dict[str, Any]]:
        """Format row annotations

        Args:
            dmge (DataModelGraphExplorer): data moodel graph explorer object
            row (pd.Series): row of the manifest
            entityId (str): entity id of the manifest
            hideBlanks (bool): when true, does not upload annotation keys with blank values. When false, upload Annotation keys with empty string values
            annotation_keys (str): display_label/class_label

        Returns:
            Union[None, Dict[str,]]: if entity id is in trash can, return None. Otherwise, return the annotations
        """
        # prepare metadata for Synapse storage (resolve display name into a name that Synapse annotations support (e.g no spaces, parenthesis)
        # note: the removal of special characters, will apply only to annotation keys; we are not altering the manifest
        # this could create a divergence between manifest column and annotations. this should be ok for most use cases.
        # columns with special characters are outside of the schema
        metadataSyn = {}
        blacklist_chars = ["(", ")", ".", " ", "-"]

        for k, v in row.to_dict().items():
            if annotation_keys == "display_label":
                keySyn = str(k).translate({ord(x): "" for x in blacklist_chars})
            elif annotation_keys == "class_label":
                keySyn = get_class_label_from_display_name(str(k)).translate(
                    {ord(x): "" for x in blacklist_chars}
                )

            # Skip `Filename` and `ETag` columns when setting annotations
            if keySyn in ["Filename", "ETag", "eTag"]:
                continue

            # truncate annotation values to 500 characters if the
            # size of values is greater than equal to 500 characters
            # add an explicit [truncatedByDataCuratorApp] message at the end
            # of every truncated message to indicate that the cell value
            # has been truncated
            if isinstance(v, str) and len(v) >= 500:
                v = v[0:472] + "[truncatedByDataCuratorApp]"

            metadataSyn[keySyn] = v

        # This will first check if the entity is already in memory, and if so, that
        # instance is used. Unfortunately, the expected return format needs to match
        # the Synapse API, so we need to convert the annotations to the expected format.
        entity = self.synapse_entity_tracker.get(
            synapse_id=entityId,
            syn=self.syn,
            download_file=False,
            retrieve_if_not_present=False,
        )
        if entity is not None:
            synapse_annotations = _convert_to_annotations_list(
                annotations=entity.annotations
            )
            annos = {
                "annotations": {
                    "id": entity.id,
                    "etag": entity.etag,
                    "annotations": synapse_annotations,
                }
            }
        else:
            annos = await self.get_async_annotation(entityId)

        # set annotation(s) for the various objects/items in a dataset on Synapse
        csv_list_regex = comma_separated_list_regex()
<<<<<<< HEAD
        for anno_k, anno_v in metadataSyn.items():
            # Remove keys with nan or empty string values from dict of annotations to be uploaded
            # if present on current data annotation
            if hideBlanks and (
                anno_v == "" or (isinstance(anno_v, float) and np.isnan(anno_v))
            ):
                annos.pop(anno_k) if anno_k in annos.keys() else annos
            # Otherwise save annotation as approrpriate
            else:
                if isinstance(anno_v, float) and np.isnan(anno_v):
                    annos["annotations"]["annotations"][anno_k] = ""
                elif (
                    isinstance(anno_v, str)
                    and re.fullmatch(csv_list_regex, anno_v)
                    and rule_in_rule_list(
                        "list", dmge.get_node_validation_rules(anno_k)
                    )
                ):
                    annos["annotations"]["annotations"][anno_k] = anno_v.split(",")
                else:
                    annos["annotations"]["annotations"][anno_k] = anno_v
=======
        annos = self.process_row_annotations(
            dmge=dmge,
            metadata_syn=metadataSyn,
            hide_blanks=hideBlanks,
            csv_list_regex=csv_list_regex,
            annos=annos,
            annotation_keys=annotation_keys,
        )
>>>>>>> 83208dec

        return annos

    @missing_entity_handler
    @tracer.start_as_current_span("SynapseStorage::format_manifest_annotations")
    def format_manifest_annotations(self, manifest, manifest_synapse_id):
        """
        Set annotations for the manifest (as a whole) so they can be applied to the manifest table or csv.
        For now just getting the Component.
        """

        entity = self.synapse_entity_tracker.get(
            synapse_id=manifest_synapse_id, syn=self.syn, download_file=False
        )
        is_file = entity.concreteType.endswith(".FileEntity")
        is_table = entity.concreteType.endswith(".TableEntity")

        if is_file:
            # Get file metadata
            metadata = self.getFileAnnotations(manifest_synapse_id)

            # If there is a defined component add it to the metadata.
            if "Component" in manifest.columns:
                # Gather component information
                component = manifest["Component"].unique()

                # Double check that only a single component is listed, else raise an error.
                try:
                    len(component) == 1
                except ValueError as err:
                    raise ValueError(
                        f"Manifest has more than one component. Please check manifest and resubmit."
                    ) from err

                # Add component to metadata
                metadata["Component"] = component[0]

        elif is_table:
            # Get table metadata
            metadata = self.getTableAnnotations(manifest_synapse_id)

        # Get annotations
        annos = OldAnnotations(
            id=entity.id, etag=entity.etag, values=entity.annotations
        )

        # Add metadata to the annotations
        for annos_k, annos_v in metadata.items():
            annos[annos_k] = annos_v

        return annos

    '''
    def annotate_upload_manifest_table(self, manifest, datasetId, metadataManifestPath,
        useSchemaLabel: bool = True, hideBlanks: bool = False, restrict_manifest = False):
        """
        Purpose:
            Works very similarly to associateMetadataWithFiles except takes in the manifest
            rather than the manifest path

        """
        
        # Add uuid for table updates and fill.
        if not "Uuid" in manifest.columns:
            manifest["Uuid"] = ''

        for idx,row in manifest.iterrows():
            if not row["Uuid"]:
                gen_uuid = uuid.uuid4()
                row["Uuid"] = gen_uuid
                manifest.loc[idx, 'Uuid'] = gen_uuid

        # add entityId as a column if not already there or
        # fill any blanks with an empty string.
        if not "entityId" in manifest.columns:
            manifest["entityId"] = ""
        else:
            manifest["entityId"].fillna("", inplace=True)

        # get a DataModelGraphExplorer object to ensure schema attribute names used in manifest are translated to schema labels for synapse annotations
        dmge = DataModelGraphExplorer()

        # Create table name here.
        if 'Component' in manifest.columns:
            table_name = manifest['Component'][0].lower() + '_synapse_storage_manifest_table'
        else:
            table_name = 'synapse_storage_manifest_table'

        # Upload manifest as a table and get the SynID and manifest
        manifest_synapse_table_id, manifest, table_manifest = self.upload_format_manifest_table(
                                                    dmge, manifest, datasetId, table_name, restrict = restrict_manifest, useSchemaLabel=useSchemaLabel,)
            
        # Iterate over manifest rows, create Synapse entities and store corresponding entity IDs in manifest if needed
        # also set metadata for each synapse entity as Synapse annotations
        for idx, row in manifest.iterrows():
            if not row["entityId"]:
                # If not using entityIds, fill with manifest_table_id so 
                row["entityId"] = manifest_synapse_table_id
                entityId = ''
            else:
                # get the entity id corresponding to this row
                entityId = row["entityId"]

        # Load manifest to synapse as a CSV File
        manifest_synapse_file_id = self.upload_manifest_file(manifest, metadataManifestPath, datasetId, restrict_manifest)
        
        # Get annotations for the file manifest.
        manifest_annotations = self.format_manifest_annotations(manifest, manifest_synapse_file_id)
        
        self.syn.set_annotations(manifest_annotations)

        logger.info("Associated manifest file with dataset on Synapse.")
        
        # Update manifest Synapse table with new entity id column.
        self.make_synapse_table(
            table_to_load = table_manifest,
            dataset_id = datasetId,
            existingTableId = manifest_synapse_table_id,
            table_name = table_name,
            update_col = 'Uuid',
            specify_schema = False,
            )
        
        # Get annotations for the table manifest
        manifest_annotations = self.format_manifest_annotations(manifest, manifest_synapse_table_id)
        self.syn.set_annotations(manifest_annotations)
        return manifest_synapse_table_id
    '''

    def _read_manifest(self, metadataManifestPath: str) -> pd.DataFrame:
        """Helper function to read in provided manifest as a pandas DataFrame for subsequent downstream processing.
        Args:
            metadataManifestPath (str): path where manifest is stored
        Returns:
            manifest(pd.DataFrame): Manifest loaded as a pandas dataframe
        Raises:
            FileNotFoundError: Manifest file does not exist at provided path.
        """
        # read new manifest csv
        try:
            load_args = {
                "dtype": "string",
            }
            manifest = load_df(
                metadataManifestPath,
                preserve_raw_input=False,
                allow_na_values=False,
                **load_args,
            )
        except FileNotFoundError as err:
            raise FileNotFoundError(
                f"No manifest file was found at this path: {metadataManifestPath}"
            ) from err
        return manifest

    def _add_id_columns_to_manifest(
        self, manifest: pd.DataFrame, dmge: DataModelGraphExplorer
    ):
        """Helper function to add id and entityId columns to the manifest if they do not already exist, Fill id values per row.
        Args:
            Manifest loaded as a pd.Dataframe
        Returns (pd.DataFrame):
            Manifest df with new Id and EntityId columns (and UUID values) if they were not already present.
        """

        # Add Id for table updates and fill.
        if not col_in_dataframe("Id", manifest):
            # See if schema has `Uuid` column specified
            try:
                uuid_col_in_schema = dmge.is_class_in_schema(
                    "Uuid"
                ) or dmge.is_class_in_schema("uuid")
            except KeyError:
                uuid_col_in_schema = False

            # Rename `Uuid` column if it wasn't specified in the schema
            if col_in_dataframe("Uuid", manifest) and not uuid_col_in_schema:
                manifest.rename(columns={"Uuid": "Id"}, inplace=True)
            # If no `Uuid` column exists or it is specified in the schema, create a new `Id` column
            else:
                manifest["Id"] = ""

        # Retrieve the ID column name (id, Id and ID) are treated the same.
        id_col_name = [col for col in manifest.columns if col.lower() == "id"][0]

        # Check if values have been added to the Id coulumn, if not add a UUID so value in the row is not blank.
        for idx, row in manifest.iterrows():
            if not row[id_col_name]:
                gen_uuid = str(uuid.uuid4())
                row[id_col_name] = gen_uuid
                manifest.loc[idx, id_col_name] = gen_uuid

        # add entityId as a column if not already there or
        # fill any blanks with an empty string.
        if not col_in_dataframe("entityId", manifest):
            manifest["entityId"] = ""
        else:
            manifest["entityId"].fillna("", inplace=True)

        return manifest

    def _generate_table_name(self, manifest):
        """Helper function to generate a table name for upload to synapse.

        Args:
            Manifest loaded as a pd.Dataframe

        Returns:
            table_name (str): Name of the table to load
            component_name (str): Name of the manifest component (if applicable)
        """
        # Create table name here.
        if "Component" in manifest.columns:
            component_name = manifest["Component"][0].lower()
            table_name = component_name + "_synapse_storage_manifest_table"
        else:
            component_name = ""
            table_name = "synapse_storage_manifest_table"
        return table_name, component_name

    def _create_entity_id(self, idx, row, manifest, datasetId):
        """Helper function to generate an entityId and add it to the appropriate row in the manifest.
        Args:
            row: current row of manifest being processed
            manifest (pd.DataFrame): loaded df containing user supplied data.
            datasetId (str): synapse ID of folder containing the dataset

        Returns:
            manifest (pd.DataFrame): manifest with entityId added to the appropriate row
            entityId (str): Generated Entity Id.

        """
        rowEntity = Folder(str(uuid.uuid4()), parent=datasetId)
        rowEntity = self.syn.store(rowEntity)
        entityId = rowEntity["id"]
        self.synapse_entity_tracker.add(synapse_id=entityId, entity=rowEntity)
        row["entityId"] = entityId
        manifest.loc[idx, "entityId"] = entityId
        return manifest, entityId

    async def _process_store_annos(self, requests: Set[asyncio.Task]) -> None:
        """Process annotations and store them on synapse asynchronously

        Args:
            requests (Set[asyncio.Task]): a set of tasks of formatting annotations created by format_row_annotations function in previous step

        Raises:
            RuntimeError: raise a run time error if a task failed to complete
        """
        while requests:
            done_tasks, pending_tasks = await asyncio.wait(
                requests, return_when=asyncio.FIRST_COMPLETED
            )
            requests = pending_tasks

            for completed_task in done_tasks:
                try:
                    annos = completed_task.result()

                    if isinstance(annos, Annotations):
                        logger.info(f"Successfully stored annotations for {annos.id}")
                    else:
                        # store annotations if they are not None
                        if annos:
                            entity_id = annos["annotations"]["id"]
                            logger.info(
                                f"Obtained and processed annotations for {entity_id} entity"
                            )
                            requests.add(
                                asyncio.create_task(
                                    self.store_async_annotation(annotation_dict=annos)
                                )
                            )
                except Exception as e:
                    raise RuntimeError(f"failed with { repr(e) }.") from e

    @tracer.start_as_current_span("SynapseStorage::add_annotations_to_entities_files")
    async def add_annotations_to_entities_files(
        self,
        dmge,
        manifest,
        manifest_record_type: str,
        datasetId: str,
        hideBlanks: bool,
        manifest_synapse_table_id="",
        annotation_keys: str = "class_label",
    ):
        """Depending on upload type add Ids to entityId row. Add anotations to connected files.
        Args:
            dmge: DataModelGraphExplorer Object
            manifest (pd.DataFrame): loaded df containing user supplied data.
            manifest_record_type: valid values are 'entity', 'table' or 'both'. Specifies whether to create entity ids and folders for each row in a manifest, a Synapse table to house the entire manifest or do both.
            datasetId (str): synapse ID of folder containing the dataset
            hideBlanks (bool): Default is false -Boolean flag that does not upload annotation keys with blank values when true. Uploads Annotation keys with empty string values when false.
            manifest_synapse_table_id (str): Default is an empty string ''.
            annotation_keys: (str) display_label/class_label(default), Determines labeling syle for annotation keys. class_label will format the display
                name as upper camelcase, and strip blacklisted characters, display_label will strip blacklisted characters including spaces, to retain
                display label formatting while ensuring the label is formatted properly for Synapse annotations.
        Returns:
            manifest (pd.DataFrame): modified to add entitiyId as appropriate

        """

        # Expected behavior is to annotate files if `Filename` is present and if file_annotations_upload is set to True regardless of `-mrt` setting
        if "filename" in [col.lower() for col in manifest.columns]:
            # get current list of files and store as dataframe
            dataset_files = self.getFilesInStorageDataset(datasetId)
            files_and_entityIds = self._get_file_entityIds(
                dataset_files=dataset_files, only_new_files=False
            )
            file_df = pd.DataFrame(files_and_entityIds)

            # Merge dataframes to add entityIds
            manifest = manifest.merge(
                file_df, how="left", on="Filename", suffixes=["_x", None]
            ).drop("entityId_x", axis=1)

        # Fill `entityId` for each row if missing and annotate entity as appropriate
        requests = set()
        for idx, row in manifest.iterrows():
            if not row["entityId"] and (
                manifest_record_type == "file_and_entities"
                or manifest_record_type == "table_file_and_entities"
            ):
                manifest, entityId = self._create_entity_id(
                    idx, row, manifest, datasetId
                )
            elif not row["entityId"] and manifest_record_type == "table_and_file":
                # If not using entityIds, fill with manifest_table_id so
                row["entityId"] = manifest_synapse_table_id
                manifest.loc[idx, "entityId"] = manifest_synapse_table_id
                entityId = ""
            else:
                # get the file id of the file to annotate, collected in above step.
                entityId = row["entityId"]

            # Adding annotations to connected files.
            if entityId:
                # Format annotations for Synapse
                annos_task = asyncio.create_task(
                    self.format_row_annotations(
                        dmge, row, entityId, hideBlanks, annotation_keys
                    )
                )
                requests.add(annos_task)
        await self._process_store_annos(requests)
        return manifest

    @tracer.start_as_current_span("SynapseStorage::upload_manifest_as_table")
    def upload_manifest_as_table(
        self,
        dmge: DataModelGraphExplorer,
        manifest: pd.DataFrame,
        metadataManifestPath: str,
        datasetId: str,
        table_name: str,
        component_name: str,
        restrict: bool,
        manifest_record_type: str,
        hideBlanks: bool,
        table_manipulation: str,
        table_column_names: str,
        annotation_keys: str,
        file_annotations_upload: bool = True,
    ):
        """Upload manifest to Synapse as a table and csv.
        Args:
            dmge: DataModelGraphExplorer object
            manifest (pd.DataFrame): loaded df containing user supplied data.
            metadataManifestPath: path to csv containing a validated metadata manifest.
            datasetId (str): synapse ID of folder containing the dataset
            table_name (str): Generated to name the table being uploaded.
            component_name (str): Name of the component manifest that is currently being uploaded.
            restrict (bool): Flag for censored data.
            manifest_record_type (str): valid values are 'entity', 'table' or 'both'. Specifies whether to create entity ids and folders for each row in a manifest, a Synapse table to house the entire manifest or do both.
            hideBlanks (bool): Default is False -Boolean flag that does not upload annotation keys with blank values when true. Uploads Annotation keys with empty string values when false.
            table_malnipulation (str): Specify the way the manifest tables should be store as on Synapse when one with the same name already exists. Options are 'replace' and 'upsert'.
            table_column_names: (str): display_name/display_label/class_label (default). Sets labeling style for table column names. display_name will use the raw display name as the column name. class_label will format the display
                name as upper camelcase, and strip blacklisted characters, display_label will strip blacklisted characters including spaces, to retain
                display label formatting.
            annotation_keys: (str) display_label/class_label (default), Sets labeling syle for annotation keys. class_label will format the display
                name as upper camelcase, and strip blacklisted characters, display_label will strip blacklisted characters including spaces, to retain
                display label formatting while ensuring the label is formatted properly for Synapse annotations.
            file_annotations_upload (bool): Default to True. If false, do not add annotations to files.
        Return:
            manifest_synapse_file_id: SynID of manifest csv uploaded to synapse.
        """
        # Upload manifest as a table, get the ID and updated manifest.
        manifest_synapse_table_id, manifest, table_manifest = self.uploadDB(
            dmge=dmge,
            manifest=manifest,
            datasetId=datasetId,
            table_name=table_name,
            restrict=restrict,
            table_manipulation=table_manipulation,
            table_column_names=table_column_names,
        )

        if file_annotations_upload:
            manifest = asyncio.run(
                self.add_annotations_to_entities_files(
                    dmge,
                    manifest,
                    manifest_record_type,
                    datasetId,
                    hideBlanks,
                    manifest_synapse_table_id,
                    annotation_keys,
                )
            )
        # Load manifest to synapse as a CSV File
        manifest_synapse_file_id = self.upload_manifest_file(
            manifest=manifest,
            metadataManifestPath=metadataManifestPath,
            datasetId=datasetId,
            restrict_manifest=restrict,
            component_name=component_name,
        )

        # Set annotations for the file manifest.
        manifest_annotations = self.format_manifest_annotations(
            manifest=manifest, manifest_synapse_id=manifest_synapse_file_id
        )
        annos = self.syn.set_annotations(annotations=manifest_annotations)
        manifest_entity = self.synapse_entity_tracker.get(
            synapse_id=manifest_synapse_file_id, syn=self.syn, download_file=False
        )
        manifest_entity.annotations = annos
        manifest_entity.etag = annos.etag

        logger.info("Associated manifest file with dataset on Synapse.")

        # Update manifest Synapse table with new entity id column.
        manifest_synapse_table_id, manifest, _ = self.uploadDB(
            dmge=dmge,
            manifest=manifest,
            datasetId=datasetId,
            table_name=table_name,
            restrict=restrict,
            table_manipulation="update",
            table_column_names=table_column_names,
        )

        # Set annotations for the table manifest
        manifest_annotations = self.format_manifest_annotations(
            manifest=manifest, manifest_synapse_id=manifest_synapse_table_id
        )
        annotations_manifest_table = self.syn.set_annotations(
            annotations=manifest_annotations
        )
        manifest_table_entity = self.synapse_entity_tracker.get(
            synapse_id=manifest_synapse_table_id, syn=self.syn, download_file=False
        )
        manifest_table_entity.annotations = annotations_manifest_table
        manifest_table_entity.etag = annotations_manifest_table.etag

        return manifest_synapse_file_id

    @tracer.start_as_current_span("SynapseStorage::upload_manifest_as_csv")
    def upload_manifest_as_csv(
        self,
        dmge,
        manifest,
        metadataManifestPath,
        datasetId,
        restrict,
        manifest_record_type,
        hideBlanks,
        component_name,
        annotation_keys: str,
        file_annotations_upload: bool = True,
    ):
        """Upload manifest to Synapse as a csv only.
        Args:
            dmge: DataModelGraphExplorer object
            manifest (pd.DataFrame): loaded df containing user supplied data.
            metadataManifestPath: path to csv containing a validated metadata manifest.
            datasetId (str): synapse ID of folder containing the dataset
            restrict (bool): Flag for censored data.
            manifest_record_type: valid values are 'entity', 'table' or 'both'. Specifies whether to create entity ids and folders for each row in a manifest, a Synapse table to house the entire manifest or do both.
            hideBlanks (bool): Default is False -Boolean flag that does not upload annotation keys with blank values when true. Uploads Annotation keys with empty string values when false.
            annotation_keys: (str) display_label/class_label (default), Sets labeling syle for annotation keys. class_label will format the display
                name as upper camelcase, and strip blacklisted characters, display_label will strip blacklisted characters including spaces, to retain
                display label formatting while ensuring the label is formatted properly for Synapse annotations.
            file_annotations_upload (bool): Default to True. If false, do not add annotations to files.
        Return:
            manifest_synapse_file_id (str): SynID of manifest csv uploaded to synapse.
        """
        if file_annotations_upload:
            manifest = asyncio.run(
                self.add_annotations_to_entities_files(
                    dmge,
                    manifest,
                    manifest_record_type,
                    datasetId,
                    hideBlanks,
                    annotation_keys=annotation_keys,
                )
            )

        # Load manifest to synapse as a CSV File
        manifest_synapse_file_id = self.upload_manifest_file(
            manifest,
            metadataManifestPath,
            datasetId,
            restrict,
            component_name=component_name,
        )

        # Set annotations for the file manifest.
        manifest_annotations = self.format_manifest_annotations(
            manifest, manifest_synapse_file_id
        )
        annos = self.syn.set_annotations(manifest_annotations)
        manifest_entity = self.synapse_entity_tracker.get(
            synapse_id=manifest_synapse_file_id, syn=self.syn, download_file=False
        )
        manifest_entity.annotations = annos
        manifest_entity.etag = annos.etag

        logger.info("Associated manifest file with dataset on Synapse.")

        return manifest_synapse_file_id

    @tracer.start_as_current_span("SynapseStorage::upload_manifest_combo")
    def upload_manifest_combo(
        self,
        dmge,
        manifest,
        metadataManifestPath,
        datasetId,
        table_name,
        component_name,
        restrict,
        manifest_record_type,
        hideBlanks,
        table_manipulation,
        table_column_names: str,
        annotation_keys: str,
        file_annotations_upload: bool = True,
    ):
        """Upload manifest to Synapse as a table and CSV with entities.
        Args:
            dmge: DataModelGraphExplorer object
            manifest (pd.DataFrame): loaded df containing user supplied data.
            metadataManifestPath: path to csv containing a validated metadata manifest.
            datasetId (str): synapse ID of folder containing the dataset
            table_name (str): Generated to name the table being uploaded.
            component_name (str): Name of the component manifest that is currently being uploaded.
            restrict (bool): Flag for censored data.
            manifest_record_type: valid values are 'entity', 'table' or 'both'. Specifies whether to create entity ids and folders for each row in a manifest, a Synapse table to house the entire manifest or do both.
            hideBlanks (bool): Default is False -Boolean flag that does not upload annotation keys with blank values when true. Uploads Annotation keys with empty string values when false.
            table_malnipulation (str): Specify the way the manifest tables should be store as on Synapse when one with the same name already exists. Options are 'replace' and 'upsert'.
            table_column_names: (str): display_name/display_label/class_label (default). Sets labeling style for table column names. display_name will use the raw display name as the column name. class_label will format the display
                name as upper camelcase, and strip blacklisted characters, display_label will strip blacklisted characters including spaces, to retain
                display label formatting.
            annotation_keys: (str) display_label/class_label (default), Sets labeling syle for annotation keys. class_label will format the display
                name as upper camelcase, and strip blacklisted characters, display_label will strip blacklisted characters including spaces, to retain
                display label formatting while ensuring the label is formatted properly for Synapse annotations.
            file_annotations_upload (bool): Default to True. If false, do not add annotations to files.
        Return:
            manifest_synapse_file_id (str): SynID of manifest csv uploaded to synapse.
        """
        manifest_synapse_table_id, manifest, table_manifest = self.uploadDB(
            dmge=dmge,
            manifest=manifest,
            datasetId=datasetId,
            table_name=table_name,
            restrict=restrict,
            table_manipulation=table_manipulation,
            table_column_names=table_column_names,
        )

        if file_annotations_upload:
            manifest = asyncio.run(
                self.add_annotations_to_entities_files(
                    dmge,
                    manifest,
                    manifest_record_type,
                    datasetId,
                    hideBlanks,
                    manifest_synapse_table_id,
                    annotation_keys=annotation_keys,
                )
            )

        # Load manifest to synapse as a CSV File
        manifest_synapse_file_id = self.upload_manifest_file(
            manifest, metadataManifestPath, datasetId, restrict, component_name
        )

        # Set annotations for the file manifest.
        manifest_annotations = self.format_manifest_annotations(
            manifest, manifest_synapse_file_id
        )
        file_manifest_annoations = self.syn.set_annotations(manifest_annotations)
        manifest_entity = self.synapse_entity_tracker.get(
            synapse_id=manifest_synapse_file_id, syn=self.syn, download_file=False
        )
        manifest_entity.annotations = file_manifest_annoations
        manifest_entity.etag = file_manifest_annoations.etag
        logger.info("Associated manifest file with dataset on Synapse.")

        # Update manifest Synapse table with new entity id column.
        manifest_synapse_table_id, manifest, table_manifest = self.uploadDB(
            dmge=dmge,
            manifest=manifest,
            datasetId=datasetId,
            table_name=table_name,
            restrict=restrict,
            table_manipulation="update",
            table_column_names=table_column_names,
        )

        # Set annotations for the table manifest
        manifest_annotations = self.format_manifest_annotations(
            manifest, manifest_synapse_table_id
        )
        table_manifest_annotations = self.syn.set_annotations(manifest_annotations)
        manifest_entity = self.synapse_entity_tracker.get(
            synapse_id=manifest_synapse_table_id, syn=self.syn, download_file=False
        )
        manifest_entity.annotations = table_manifest_annotations
        manifest_entity.etag = table_manifest_annotations.etag
        return manifest_synapse_file_id

    @tracer.start_as_current_span("SynapseStorage::associateMetadataWithFiles")
    def associateMetadataWithFiles(
        self,
        dmge: DataModelGraphExplorer,
        metadataManifestPath: str,
        datasetId: str,
        manifest_record_type: str = "table_file_and_entities",
        hideBlanks: bool = False,
        restrict_manifest=False,
        table_manipulation: str = "replace",
        table_column_names: str = "class_label",
        annotation_keys: str = "class_label",
        file_annotations_upload: bool = True,
    ) -> str:
        """Associate metadata with files in a storage dataset already on Synapse.
        Upload metadataManifest in the storage dataset folder on Synapse as well. Return synapseId of the uploaded manifest file.

        If this is a new manifest there could be no Synapse entities associated with the rows of this manifest
        this may be due to data type (e.g. clinical data) being tabular
        and not requiring files; to utilize uniform interfaces downstream
        (i.e. fileviews), a Synapse entity (a folder) is created for each row
        and an entity column is added to the manifest containing the resulting
        entity IDs; a table is also created at present as an additional interface
        for downstream query and interaction with the data.

        Args:
            dmge: DataModelGraphExplorer Object
            metadataManifestPath: path to csv containing a validated metadata manifest.
            The manifest should include a column entityId containing synapse IDs of files/entities to be associated with metadata, if that is applicable to the dataset type.
            Some datasets, e.g. clinical data, do not contain file id's, but data is stored in a table: one row per item.
            In this case, the system creates a file on Synapse for each row in the table (e.g. patient, biospecimen) and associates the columnset data as metadata/annotations to his file.
            datasetId: synapse ID of folder containing the dataset
            manifest_record_type: Default value is 'table_file_and_entities'. valid values are 'file_only', 'file_and_entities', 'table_and_file' or 'table_file_and_entities'. 'file_and_entities' will store the manifest as a csv and create Synapse files for each row in the manifest.'table_and_file' will store the manifest as a table and a csv on Synapse. 'file_only' will store the manifest as a csv only on Synapse. 'table_file_and_entities' will perform the options file_with_entites and table in combination.
            hideBlanks: Default is false. Boolean flag that does not upload annotation keys with blank values when true. Uploads Annotation keys with empty string values when false.
            restrict_manifest (bool): Default is false. Flag for censored data.
            table_malnipulation (str): Default is 'replace'. Specify the way the manifest tables should be store as on Synapse when one with the same name already exists. Options are 'replace' and 'upsert'.
            table_column_names: (str): display_name/display_label/class_label (default). Sets labeling style for table column names. display_name will use the raw display name as the column name. class_label will format the display
                name as upper camelcase, and strip blacklisted characters, display_label will strip blacklisted characters including spaces, to retain
                display label formatting.
            annotation_keys: (str) display_label/class_label (default), Sets labeling syle for annotation keys. class_label will format the display
                name as upper camelcase, and strip blacklisted characters, display_label will strip blacklisted characters including spaces, to retain
                display label formatting while ensuring the label is formatted properly for Synapse annotations.
        Returns:
            manifest_synapse_file_id: SynID of manifest csv uploaded to synapse.
        """
        # Read new manifest CSV:
        manifest = self._read_manifest(metadataManifestPath)
        manifest = self._add_id_columns_to_manifest(manifest, dmge)

        table_name, component_name = self._generate_table_name(manifest)

        # Upload manifest to synapse based on user input (manifest_record_type)
        if manifest_record_type == "file_only":
            manifest_synapse_file_id = self.upload_manifest_as_csv(
                dmge=dmge,
                manifest=manifest,
                metadataManifestPath=metadataManifestPath,
                datasetId=datasetId,
                restrict=restrict_manifest,
                hideBlanks=hideBlanks,
                manifest_record_type=manifest_record_type,
                component_name=component_name,
                annotation_keys=annotation_keys,
                file_annotations_upload=file_annotations_upload,
            )
        elif manifest_record_type == "table_and_file":
            manifest_synapse_file_id = self.upload_manifest_as_table(
                dmge=dmge,
                manifest=manifest,
                metadataManifestPath=metadataManifestPath,
                datasetId=datasetId,
                table_name=table_name,
                component_name=component_name,
                restrict=restrict_manifest,
                hideBlanks=hideBlanks,
                manifest_record_type=manifest_record_type,
                table_manipulation=table_manipulation,
                table_column_names=table_column_names,
                annotation_keys=annotation_keys,
                file_annotations_upload=file_annotations_upload,
            )
        elif manifest_record_type == "file_and_entities":
            manifest_synapse_file_id = self.upload_manifest_as_csv(
                dmge=dmge,
                manifest=manifest,
                metadataManifestPath=metadataManifestPath,
                datasetId=datasetId,
                restrict=restrict_manifest,
                hideBlanks=hideBlanks,
                manifest_record_type=manifest_record_type,
                component_name=component_name,
                annotation_keys=annotation_keys,
                file_annotations_upload=file_annotations_upload,
            )
        elif manifest_record_type == "table_file_and_entities":
            manifest_synapse_file_id = self.upload_manifest_combo(
                dmge=dmge,
                manifest=manifest,
                metadataManifestPath=metadataManifestPath,
                datasetId=datasetId,
                table_name=table_name,
                component_name=component_name,
                restrict=restrict_manifest,
                hideBlanks=hideBlanks,
                manifest_record_type=manifest_record_type,
                table_manipulation=table_manipulation,
                table_column_names=table_column_names,
                annotation_keys=annotation_keys,
                file_annotations_upload=file_annotations_upload,
            )
        else:
            raise ValueError("Please enter a valid manifest_record_type.")
        return manifest_synapse_file_id

    def getTableAnnotations(self, table_id: str):
        """Generate dictionary of annotations for the given Synapse file.
        Synapse returns all custom annotations as lists since they
        can contain multiple values. In all cases, the values will
        be converted into strings and concatenated with ", ".

        Args:
            fileId (str): Synapse ID for dataset file.

        Returns:
            dict: Annotations as comma-separated strings.
        """
        try:
            entity = self.synapse_entity_tracker.get(
                synapse_id=table_id, syn=self.syn, download_file=False
            )
            is_table = entity.concreteType.endswith(".TableEntity")
            annotations_raw = entity.annotations
        except SynapseHTTPError:
            # If an error occurs with retrieving entity, skip it
            # This could be caused by a temporary file view that
            # was deleted since its ID was retrieved
            is_file, is_table = False, False

        # Skip anything that isn't a file or folder
        if not (is_table):
            return None

        annotations = self.getEntityAnnotations(table_id, entity, annotations_raw)

        return annotations

    def getFileAnnotations(self, fileId: str) -> Dict[str, str]:
        """Generate dictionary of annotations for the given Synapse file.
        Synapse returns all custom annotations as lists since they
        can contain multiple values. In all cases, the values will
        be converted into strings and concatenated with ", ".

        Args:
            fileId (str): Synapse ID for dataset file.

        Returns:
            dict: Annotations as comma-separated strings.
        """

        # Get entity metadata, including annotations
        try:
            entity = self.synapse_entity_tracker.get(
                synapse_id=fileId, syn=self.syn, download_file=False
            )
            is_file = entity.concreteType.endswith(".FileEntity")
            is_folder = entity.concreteType.endswith(".Folder")
            annotations_raw = entity.annotations
        except SynapseHTTPError:
            # If an error occurs with retrieving entity, skip it
            # This could be caused by a temporary file view that
            # was deleted since its ID was retrieved
            is_file, is_folder = False, False

        # Skip anything that isn't a file or folder
        if not (is_file or is_folder):
            return None

        annotations = self.getEntityAnnotations(fileId, entity, annotations_raw)

        return annotations

    def getEntityAnnotations(self, fileId, entity, annotations_raw):
        # Extract annotations from their lists and stringify. For example:
        # {'YearofBirth': [1980], 'author': ['bruno', 'milen', 'sujay']}
        annotations = dict()
        for key, vals in annotations_raw.items():
            if isinstance(vals, list) and len(vals) == 1:
                annotations[key] = str(vals[0])
            else:
                annotations[key] = ", ".join(str(v) for v in vals)

        # Add the file entity ID and eTag, which weren't lists
        assert fileId == entity.id, (
            "For some reason, the Synapse ID in the response doesn't match"
            "the Synapse ID sent in the request (via synapseclient)."
        )
        annotations["entityId"] = fileId
        annotations["eTag"] = entity.etag

        return annotations

    def getDatasetAnnotations(
        self, datasetId: str, fill_na: bool = True, force_batch: bool = False
    ) -> pd.DataFrame:
        """Generate table for annotations across all files in given dataset.

        Args:
            datasetId (str): Synapse ID for dataset folder.
            fill_na (bool): Whether to replace missing values with
                blank strings.
            force_batch (bool): Whether to force the function to use
                the batch mode, which uses a file view to retrieve
                annotations for a given dataset. Default to False
                unless there are more than 50 files in the dataset.

        Returns:
            pd.DataFrame: Table of annotations.
        """
        # Get all files in given dataset
        dataset_files = self.getFilesInStorageDataset(datasetId)

        # if there are no dataset files, there are no annotations
        # return None
        if not dataset_files:
            return pd.DataFrame()

        dataset_files_map = dict(dataset_files)
        dataset_file_ids, _ = list(zip(*dataset_files))

        # Get annotations for each file from Step 1
        # Batch mode
        try_batch = len(dataset_files) >= 50 or force_batch
        if try_batch:
            try:
                logger.info("Trying batch mode for retrieving Synapse annotations")
                table = self.getDatasetAnnotationsBatch(datasetId, dataset_file_ids)
            except (SynapseAuthenticationError, SynapseHTTPError):
                logger.info(
                    f"Unable to create a temporary file view bound to {datasetId}. "
                    "Defaulting to slower iterative retrieval of annotations."
                )
                # Default to the slower non-batch method
                logger.info("Batch mode failed (probably due to permission error)")
                try_batch = False

        # Non-batch mode
        if not try_batch:
            logger.info("Using slower (non-batch) sequential mode")
            records = [self.getFileAnnotations(i) for i in dataset_file_ids]
            # Remove any annotations for non-file/folders (stored as None)
            records = filter(None, records)
            table = pd.DataFrame.from_records(records)

        # Add filenames for the files that "survived" annotation retrieval
        filenames = [dataset_files_map[i] for i in table["entityId"]]

        if "Filename" not in table.columns:
            table.insert(0, "Filename", filenames)

        # Ensure that entityId and eTag are at the end
        entity_ids = table.pop("entityId")
        etags = table.pop("eTag")
        table.insert(len(table.columns), "entityId", entity_ids)
        table.insert(len(table.columns), "eTag", etags)

        # Missing values are filled in with empty strings for Google Sheets
        if fill_na:
            table.fillna("", inplace=True)

        # Force all values as strings
        return table.astype(str)

    def raise_final_error(retry_state):
        return retry_state.outcome.result()

    def checkIfinAssetView(self, syn_id) -> str:
        # get data in administrative fileview for this pipeline
        assetViewTable = self.getStorageFileviewTable()
        all_files = list(assetViewTable["id"])
        if syn_id in all_files:
            return True
        else:
            return False

    @tracer.start_as_current_span("SynapseStorage::getDatasetProject")
    @retry(
        stop=stop_after_attempt(5),
        wait=wait_chain(
            *[wait_fixed(10) for i in range(2)]
            + [wait_fixed(15) for i in range(2)]
            + [wait_fixed(20)]
        ),
        retry=retry_if_exception_type(LookupError),
        retry_error_callback=raise_final_error,
    )
    def getDatasetProject(self, datasetId: str) -> str:
        """Get parent project for a given dataset ID.

        Args:
            datasetId (str): Synapse entity ID (folder or project).

        Raises:
            ValueError: Raised if Synapse ID cannot be retrieved
            by the user or if it doesn't appear in the file view.

        Returns:
            str: The Synapse ID for the parent project.
        """

        # Subset main file view
        dataset_index = self.storageFileviewTable["id"] == datasetId
        dataset_row = self.storageFileviewTable[dataset_index]

        # re-query if no datasets found
        if dataset_row.empty:
            sleep(5)
            self.query_fileview()
            # Subset main file view
            dataset_index = self.storageFileviewTable["id"] == datasetId
            dataset_row = self.storageFileviewTable[dataset_index]

        # Return `projectId` for given row if only one found
        if len(dataset_row) == 1:
            dataset_project = dataset_row["projectId"].values[0]
            return dataset_project

        # Otherwise, check if already project itself
        try:
            syn_object = self.synapse_entity_tracker.get(
                synapse_id=datasetId, syn=self.syn, download_file=False
            )
            if syn_object.properties["concreteType"].endswith("Project"):
                return datasetId
        except SynapseHTTPError:
            raise PermissionError(
                f"The given dataset ({datasetId}) isn't accessible with this "
                "user. This might be caused by a typo in the dataset Synapse ID."
            )

        # If not, then assume dataset not in file view
        raise LookupError(
            f"The given dataset ({datasetId}) doesn't appear in the "
            f"configured file view ({self.storageFileview}). This might "
            "mean that the file view's scope needs to be updated."
        )

    def getDatasetAnnotationsBatch(
        self, datasetId: str, dataset_file_ids: Sequence[str] = None
    ) -> pd.DataFrame:
        """Generate table for annotations across all files in given dataset.
        This function uses a temporary file view to generate a table
        instead of iteratively querying for individual entity annotations.
        This function is expected to run much faster than
        `self.getDatasetAnnotationsBatch` on large datasets.

        Args:
            datasetId (str): Synapse ID for dataset folder.
            dataset_file_ids (Sequence[str]): List of Synapse IDs
                for dataset files/folders used to subset the table.

        Returns:
            pd.DataFrame: Table of annotations.
        """
        # Create data frame from annotations file view
        with DatasetFileView(datasetId, self.syn) as fileview:
            table = fileview.query()

        if dataset_file_ids:
            table = table.loc[table.index.intersection(dataset_file_ids)]

        table = table.reset_index(drop=True)

        return table

    def _get_table_schema_by_cname(self, table_schema):
        # assume no duplicate column names in the table
        table_schema_by_cname = {}

        for col_record in table_schema:
            # TODO clean up dictionary for compactness (e.g. remove redundant 'name' key)
            table_schema_by_cname[col_record["name"]] = col_record

        return table_schema_by_cname


class TableOperations:
    """
    Object to hold functions for various table operations specific to the Synapse Asset Store.

    Currently implement operations are:
    createTable: upload a manifest as a new table when none exist
    replaceTable: replace a metadata in a table from one manifest with metadata from another manifest
    updateTable: add a column to a table that already exists on synapse

    Operations currently in development are:
    upsertTable: add metadata from a manifest to an existing table that contains metadata from another manifest
    """

    def __init__(
        self,
        synStore: SynapseStorage,
        tableToLoad: pd.DataFrame = None,
        tableName: str = None,
        datasetId: str = None,
        existingTableId: str = None,
        restrict: bool = False,
        synapse_entity_tracker: SynapseEntiyTracker = None,
    ):
        """
        Class governing table operations (creation, replacement, upserts, updates) in schematic

        tableToLoad: manifest formatted appropriately for the table
        tableName: name of the table to be uploaded
        datasetId: synID of the dataset for the manifest
        existingTableId: synId of the table currently exising on synapse (if there is one)
        restrict: bool, whether or not the manifest contains sensitive data that will need additional access restrictions
        synapse_entity_tracker: Tracker for a pull-through cache of Synapse entities

        """
        self.synStore = synStore
        self.tableToLoad = tableToLoad
        self.tableName = tableName
        self.datasetId = datasetId
        self.existingTableId = existingTableId
        self.restrict = restrict
        self.synapse_entity_tracker = synapse_entity_tracker or SynapseEntiyTracker()

    @tracer.start_as_current_span("TableOperations::createTable")
    def createTable(
        self,
        columnTypeDict: dict = None,
        specifySchema: bool = True,
    ):
        """
        Method to create a table from a metadata manifest and upload it to synapse

        Args:
            columnTypeDict: dictionary schema for table columns: type, size, etc
            specifySchema: to specify a specific schema for the table format

        Returns:
            table.schema.id: synID of the newly created table
        """
        datasetEntity = self.synapse_entity_tracker.get(
            synapse_id=self.datasetId, syn=self.synStore.syn, download_file=False
        )
        datasetName = datasetEntity.name
        table_schema_by_cname = self.synStore._get_table_schema_by_cname(columnTypeDict)

        if not self.tableName:
            self.tableName = datasetName + "table"
        datasetParentProject = self.synStore.getDatasetProject(self.datasetId)
        if specifySchema:
            if columnTypeDict == {}:
                logger.error("Did not provide a columnTypeDict.")
            # create list of columns:
            cols = []
            for col in self.tableToLoad.columns:
                if col in table_schema_by_cname:
                    col_type = table_schema_by_cname[col]["columnType"]
                    max_size = (
                        table_schema_by_cname[col]["maximumSize"]
                        if "maximumSize" in table_schema_by_cname[col].keys()
                        else 100
                    )
                    max_list_len = 250
                    if max_size and max_list_len:
                        cols.append(
                            Column(
                                name=col,
                                columnType=col_type,
                                maximumSize=max_size,
                                maximumListLength=max_list_len,
                            )
                        )
                    elif max_size:
                        cols.append(
                            Column(name=col, columnType=col_type, maximumSize=max_size)
                        )
                    else:
                        cols.append(Column(name=col, columnType=col_type))
                else:
                    # TODO add warning that the given col was not found and it's max size is set to 100
                    cols.append(Column(name=col, columnType="STRING", maximumSize=100))
            schema = Schema(
                name=self.tableName, columns=cols, parent=datasetParentProject
            )
            table = Table(schema, self.tableToLoad)
            table = self.synStore.syn.store(table, isRestricted=self.restrict)
            # Commented out until https://sagebionetworks.jira.com/browse/PLFM-8605 is resolved
            # self.synapse_entity_tracker.add(synapse_id=table.schema.id, entity=table.schema)
            self.synapse_entity_tracker.remove(synapse_id=table.schema.id)
            return table.schema.id
        else:
            # For just uploading the tables to synapse using default
            # column types.
            table = build_table(self.tableName, datasetParentProject, self.tableToLoad)
            table = self.synStore.syn.store(table, isRestricted=self.restrict)
            # Commented out until https://sagebionetworks.jira.com/browse/PLFM-8605 is resolved
            # self.synapse_entity_tracker.add(synapse_id=table.schema.id, entity=table.schema)
            self.synapse_entity_tracker.remove(synapse_id=table.schema.id)
            return table.schema.id

    @tracer.start_as_current_span("TableOperations::replaceTable")
    def replaceTable(
        self,
        specifySchema: bool = True,
        columnTypeDict: dict = None,
    ):
        """
        Method to replace an existing table on synapse with metadata from a new manifest

        Args:
            specifySchema: to infer a schema for the table format
            columnTypeDict: dictionary schema for table columns: type, size, etc

        Returns:
           existingTableId: synID of the already existing table that had its metadata replaced
        """
        datasetEntity = self.synapse_entity_tracker.get(
            synapse_id=self.datasetId, syn=self.synStore.syn, download_file=False
        )

        datasetName = datasetEntity.name
        table_schema_by_cname = self.synStore._get_table_schema_by_cname(columnTypeDict)
        existing_table, existing_results = self.synStore.get_synapse_table(
            self.existingTableId
        )
        # remove rows
        self.synStore.syn.delete(existing_results)
        # wait for row deletion to finish on synapse before getting empty table
        sleep(10)

        # removes all current columns
        current_table = self.synapse_entity_tracker.get(
            synapse_id=self.existingTableId, syn=self.synStore.syn, download_file=False
        )

        current_columns = self.synStore.syn.getTableColumns(current_table)
        for col in current_columns:
            current_table.removeColumn(col)

        if not self.tableName:
            self.tableName = datasetName + "table"

        # Process columns according to manifest entries
        table_schema_by_cname = self.synStore._get_table_schema_by_cname(columnTypeDict)
        datasetParentProject = self.synStore.getDatasetProject(self.datasetId)
        if specifySchema:
            if columnTypeDict == {}:
                logger.error("Did not provide a columnTypeDict.")
            # create list of columns:
            cols = []

            for col in self.tableToLoad.columns:
                if col in table_schema_by_cname:
                    col_type = table_schema_by_cname[col]["columnType"]
                    max_size = (
                        table_schema_by_cname[col]["maximumSize"]
                        if "maximumSize" in table_schema_by_cname[col].keys()
                        else 100
                    )
                    max_list_len = 250
                    if max_size and max_list_len:
                        cols.append(
                            Column(
                                name=col,
                                columnType=col_type,
                                maximumSize=max_size,
                                maximumListLength=max_list_len,
                            )
                        )
                    elif max_size:
                        cols.append(
                            Column(name=col, columnType=col_type, maximumSize=max_size)
                        )
                    else:
                        cols.append(Column(name=col, columnType=col_type))
                else:
                    # TODO add warning that the given col was not found and it's max size is set to 100
                    cols.append(Column(name=col, columnType="STRING", maximumSize=100))

            # adds new columns to schema
            for col in cols:
                current_table.addColumn(col)
            table_result = self.synStore.syn.store(
                current_table, isRestricted=self.restrict
            )
            # Commented out until https://sagebionetworks.jira.com/browse/PLFM-8605 is resolved
            # self.synapse_entity_tracker.add(synapse_id=table_result.schema.id, entity=table_result.schema)
            self.synapse_entity_tracker.remove(synapse_id=table_result.id)

            # wait for synapse store to finish
            sleep(1)

            # build schema and table from columns and store with necessary restrictions
            schema = Schema(
                name=self.tableName, columns=cols, parent=datasetParentProject
            )
            schema.id = self.existingTableId
            table = Table(schema, self.tableToLoad, etag=existing_results.etag)
            table = self.synStore.syn.store(table, isRestricted=self.restrict)
            # Commented out until https://sagebionetworks.jira.com/browse/PLFM-8605 is resolved
            # self.synapse_entity_tracker.add(synapse_id=table.schema.id, entity=table.schema)
            self.synapse_entity_tracker.remove(synapse_id=table.schema.id)
        else:
            logging.error("Must specify a schema for table replacements")

        # remove system metadata from manifest
        existing_table.drop(columns=["ROW_ID", "ROW_VERSION"], inplace=True)
        return self.existingTableId

    @tracer.start_as_current_span("TableOperations::_get_auth_token")
    def _get_auth_token(
        self,
    ):
        authtoken = None

        # Get access token from environment variable if available
        # Primarily useful for testing environments, with other possible usefulness for containers
        env_access_token = os.getenv("SYNAPSE_ACCESS_TOKEN")
        if env_access_token:
            authtoken = env_access_token
            return authtoken

        # Get token from authorization header
        # Primarily useful for API endpoint functionality
        if "Authorization" in self.synStore.syn.default_headers:
            authtoken = self.synStore.syn.default_headers["Authorization"].split(
                "Bearer "
            )[-1]
            return authtoken

        # retrive credentials from synapse object
        # Primarily useful for local users, could only be stored here when a .synapseConfig file is used, but including to be safe
        synapse_object_creds = self.synStore.syn.credentials
        if hasattr(synapse_object_creds, "_token"):
            authtoken = synapse_object_creds.secret

        # Try getting creds from .synapseConfig file if it exists
        # Primarily useful for local users. Seems to correlate with credentials stored in synaspe object when logged in
        if os.path.exists(CONFIG.synapse_configuration_path):
            config = get_config_file(CONFIG.synapse_configuration_path)

            # check which credentials are provided in file
            if config.has_option("authentication", "authtoken"):
                authtoken = config.get("authentication", "authtoken")

        # raise error if required credentials are not found
        if not authtoken:
            raise NameError(
                "authtoken credentials could not be found in the environment, synapse object, or the .synapseConfig file"
            )

        return authtoken

    @tracer.start_as_current_span("TableOperations::upsertTable")
    def upsertTable(self, dmge: DataModelGraphExplorer):
        """
        Method to upsert rows from a new manifest into an existing table on synapse
        For upsert functionality to work, primary keys must follow the naming convention of <componenet>_id
        `-tm upsert` should be used for initial table uploads if users intend to upsert into them at a later time; using 'upsert' at creation will generate the metadata necessary for upsert functionality.
        Currently it is required to use -dl/--use_display_label with table upserts.


        Args:
            dmge: DataModelGraphExplorer instance

        Returns:
           existingTableId: synID of the already existing table that had its metadata replaced
        """

        authtoken = self._get_auth_token()

        synapseDB = SynapseDatabase(
            auth_token=authtoken,
            project_id=self.synStore.getDatasetProject(self.datasetId),
            syn=self.synStore.syn,
            synapse_entity_tracker=self.synapse_entity_tracker,
        )

        try:
            # Try performing upsert
            synapseDB.upsert_table_rows(
                table_name=self.tableName, data=self.tableToLoad
            )
        except SynapseHTTPError as ex:
            # If error is raised because Table has old `Uuid` column and not new `Id` column, then handle and re-attempt upload
            if "Id is not a valid column name or id" in str(ex):
                self._update_table_uuid_column(dmge)
                synapseDB.upsert_table_rows(
                    table_name=self.tableName, data=self.tableToLoad
                )
            # Raise if other error
            else:
                raise ex

        return self.existingTableId

    @tracer.start_as_current_span("TableOperations::_update_table_uuid_column")
    def _update_table_uuid_column(
        self,
        dmge: DataModelGraphExplorer,
    ) -> None:
        """Removes the `Uuid` column when present, and relpaces with an `Id` column
        Used to enable backwards compatability for manifests using the old `Uuid` convention

        Args:
            dmge: DataModelGraphExplorer instance

        Returns:
            None
        """

        # Get the columns of the schema
        schema = self.synapse_entity_tracker.get(
            synapse_id=self.existingTableId, syn=self.synStore.syn, download_file=False
        )

        cols = self.synStore.syn.getTableColumns(schema)

        # Iterate through columns until `Uuid` column is found
        for col in cols:
            if col.name.lower() == "uuid":
                # See if schema has `Uuid` column specified
                try:
                    uuid_col_in_schema = dmge.is_class_in_schema(col.name)
                except KeyError:
                    uuid_col_in_schema = False

                # If there is, then create a new `Id` column from scratch
                if uuid_col_in_schema:
                    new_col = Column(columnType="STRING", maximumSize=64, name="Id")
                    schema.addColumn(new_col)
                    schema = self.synStore.syn.store(schema)
                    # self.synapse_entity_tracker.add(synapse_id=schema.id, entity=schema)
                    # Commented out until https://sagebionetworks.jira.com/browse/PLFM-8605 is resolved
                    self.synapse_entity_tracker.remove(synapse_id=schema.id)
                # If there is not, then use the old `Uuid` column as a basis for the new `Id` column
                else:
                    # Build ColumnModel that will be used for new column
                    id_column = Column(
                        name="Id",
                        columnType="STRING",
                        maximumSize=64,
                        defaultValue=None,
                        maximumListLength=1,
                    )
                    new_col_response = self.synStore.syn.store(id_column)

                    # Define columnChange body
                    columnChangeDict = {
                        "concreteType": "org.sagebionetworks.repo.model.table.TableSchemaChangeRequest",
                        "entityId": self.existingTableId,
                        "changes": [
                            {
                                "oldColumnId": col["id"],
                                "newColumnId": new_col_response["id"],
                            }
                        ],
                    }

                    self.synStore.syn._async_table_update(
                        table=self.existingTableId,
                        changes=[columnChangeDict],
                        wait=False,
                    )
                break

        return

    @tracer.start_as_current_span("TableOperations::updateTable")
    def updateTable(
        self,
        update_col: str = "Id",
    ):
        """
        Method to update an existing table with a new column

        Args:
            updateCol: column to index the old and new tables on

        Returns:
           existingTableId: synID of the already existing table that had its metadata replaced
        """
        existing_table, existing_results = self.synStore.get_synapse_table(
            self.existingTableId
        )

        self.tableToLoad = update_df(existing_table, self.tableToLoad, update_col)
        # store table with existing etag data and impose restrictions as appropriate
        table_result = self.synStore.syn.store(
            Table(self.existingTableId, self.tableToLoad, etag=existing_results.etag),
            isRestricted=self.restrict,
        )
        # We cannot store the Table to the `synapse_entity_tracker` because there is
        # not `Schema` on the table object. The above `.store()` function call would
        # also update the ETag of the entity within Synapse. Remove it from the tracker
        # and re-retrieve it later on if needed again.
        self.synapse_entity_tracker.remove(synapse_id=table_result.tableId)

        return self.existingTableId


class DatasetFileView:
    """Helper class to create temporary dataset file views.
    This class can be used in conjunction with a 'with' statement.
    This will ensure that the file view is deleted automatically.
    See SynapseStorage.getDatasetAnnotationsBatch for example usage.
    """

    def __init__(
        self,
        datasetId: str,
        synapse: Synapse,
        name: str = None,
        temporary: bool = True,
        parentId: str = None,
    ) -> None:
        """Create a file view scoped to a dataset folder.

        Args:
            datasetId (str): Synapse ID for a dataset folder/project.
            synapse (Synapse): Used for Synapse requests.
            name (str): Name of the file view (temporary or not).
            temporary (bool): Whether to delete the file view on exit
                of either a 'with' statement or Python entirely.
            parentId (str, optional): Synapse ID specifying where to
                store the file view. Defaults to datasetId.
        """

        self.datasetId = datasetId
        self.synapse = synapse
        self.is_temporary = temporary

        if name is None:
            self.name = f"schematic annotation file view for {self.datasetId}"

        if self.is_temporary:
            uid = secrets.token_urlsafe(5)
            self.name = f"{self.name} - UID {uid}"

        # TODO: Allow a DCC admin to configure a "universal parent"
        #       Such as a Synapse project writeable by everyone.
        self.parentId = datasetId if parentId is None else parentId

        # TODO: Create local sharing setting to hide from everyone else
        view_schema = EntityViewSchema(
            name=self.name,
            parent=self.parentId,
            scopes=self.datasetId,
            includeEntityTypes=[EntityViewType.FILE, EntityViewType.FOLDER],
            addDefaultViewColumns=False,
            addAnnotationColumns=True,
        )

        # TODO: Handle failure due to insufficient permissions by
        #       creating a temporary new project to store view
        self.view_schema = self.synapse.store(view_schema)

        # These are filled in after calling `self.query()`
        self.results = None
        self.table = None

        # Ensure deletion of the file view (last resort)
        if self.is_temporary:
            atexit.register(self.delete)

    def __enter__(self):
        """Return file view when entering 'with' statement."""
        return self

    def __exit__(self, exc_type, exc_value, traceback):
        """Delete file view when exiting 'with' statement."""
        if self.is_temporary:
            self.delete()

    def delete(self):
        """Delete the file view on Synapse without deleting local table."""
        if self.view_schema is not None:
            self.synapse.delete(self.view_schema)
            self.view_schema = None

    def query(self, tidy=True, force=False):
        """Retrieve file view as a data frame (raw format sans index)."""
        if self.table is None or force:
            fileview_id = self.view_schema["id"]
            self.results = self.synapse.tableQuery(f"select * from {fileview_id}")
            self.table = self.results.asDataFrame(rowIdAndVersionInIndex=False)
        if tidy:
            self.tidy_table()
        return self.table

    def tidy_table(self):
        """Convert raw file view data frame into more usable format."""
        assert self.table is not None, "Must call `self.query()` first."
        self._fix_default_columns()
        self._fix_list_columns()
        self._fix_int_columns()
        return self.table

    def _fix_default_columns(self):
        """Rename default columns to match schematic expectations."""

        # Drop ROW_VERSION column if present
        if "ROW_VERSION" in self.table:
            del self.table["ROW_VERSION"]

        # Rename id column to entityId and set as data frame index
        if "ROW_ID" in self.table:
            self.table["entityId"] = "syn" + self.table["ROW_ID"].astype(str)
            self.table = self.table.set_index("entityId", drop=False)
            del self.table["ROW_ID"]

        # Rename ROW_ETAG column to eTag and place at end of data frame
        if "ROW_ETAG" in self.table:
            row_etags = self.table.pop("ROW_ETAG")
            self.table.insert(len(self.table.columns), "eTag", row_etags)

        return self.table

    def _get_columns_of_type(self, types):
        """Helper function to get list of columns of a given type(s)."""
        matching_columns = []
        for header in self.results.headers:
            if header.columnType in types:
                matching_columns.append(header.name)
        return matching_columns

    def _fix_list_columns(self):
        """Fix formatting of list-columns."""
        list_types = {"STRING_LIST", "INTEGER_LIST", "BOOLEAN_LIST"}
        list_columns = self._get_columns_of_type(list_types)
        for col in list_columns:
            self.table[col] = self.table[col].apply(lambda x: ", ".join(x))
        return self.table

    def _fix_int_columns(self):
        """Ensure that integer-columns are actually integers."""
        int_columns = self._get_columns_of_type({"INTEGER"})
        for col in int_columns:
            # Coercing to string because NaN is a floating point value
            # and cannot exist alongside integers in a column
            def to_int_fn(x):
                return "" if np.isnan(x) else str(int(x))

            self.table[col] = self.table[col].apply(to_int_fn)
        return self.table<|MERGE_RESOLUTION|>--- conflicted
+++ resolved
@@ -1766,12 +1766,14 @@
                 (isinstance(anno_v, str) and anno_v.strip() == "")
                 or (isinstance(anno_v, float) and np.isnan(anno_v))
             ):
-                annos.pop(anno_k) if anno_k in annos.keys() else annos
+                annos["annotations"]["annotations"].pop(anno_k) if anno_k in annos[
+                    "annotations"
+                ]["annotations"].keys() else annos["annotations"]["annotations"]
                 continue
 
             # Otherwise save annotation as approrpriate
             if isinstance(anno_v, float) and np.isnan(anno_v):
-                annos[anno_k] = ""
+                annos["annotations"]["annotations"][anno_k] = ""
                 continue
 
             # Handle strings that match the csv_list_regex and pass the validation rule
@@ -1785,10 +1787,10 @@
                 node_validation_rules = dmge.get_node_validation_rules(**param)
 
                 if rule_in_rule_list("list", node_validation_rules):
-                    annos[anno_k] = anno_v.split(",")
+                    annos["annotations"]["annotations"][anno_k] = anno_v.split(",")
                     continue
             # default: assign the original value
-            annos[anno_k] = anno_v
+            annos["annotations"]["annotations"][anno_k] = anno_v
         return annos
 
     @async_missing_entity_handler
@@ -1866,29 +1868,6 @@
 
         # set annotation(s) for the various objects/items in a dataset on Synapse
         csv_list_regex = comma_separated_list_regex()
-<<<<<<< HEAD
-        for anno_k, anno_v in metadataSyn.items():
-            # Remove keys with nan or empty string values from dict of annotations to be uploaded
-            # if present on current data annotation
-            if hideBlanks and (
-                anno_v == "" or (isinstance(anno_v, float) and np.isnan(anno_v))
-            ):
-                annos.pop(anno_k) if anno_k in annos.keys() else annos
-            # Otherwise save annotation as approrpriate
-            else:
-                if isinstance(anno_v, float) and np.isnan(anno_v):
-                    annos["annotations"]["annotations"][anno_k] = ""
-                elif (
-                    isinstance(anno_v, str)
-                    and re.fullmatch(csv_list_regex, anno_v)
-                    and rule_in_rule_list(
-                        "list", dmge.get_node_validation_rules(anno_k)
-                    )
-                ):
-                    annos["annotations"]["annotations"][anno_k] = anno_v.split(",")
-                else:
-                    annos["annotations"]["annotations"][anno_k] = anno_v
-=======
         annos = self.process_row_annotations(
             dmge=dmge,
             metadata_syn=metadataSyn,
@@ -1897,7 +1876,6 @@
             annos=annos,
             annotation_keys=annotation_keys,
         )
->>>>>>> 83208dec
 
         return annos
 
