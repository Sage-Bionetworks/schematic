import atexit
from collections import OrderedDict
from copy import deepcopy
from datetime import datetime, timedelta
from dataclasses import dataclass
import json
import logging
import numpy as np
import pandas as pd
import os
import re
import secrets
import shutil
import synapseclient
import uuid  # used to generate unique names for entities

from tenacity import (
    retry,
    stop_after_attempt,
    wait_chain,
    wait_fixed,
    retry_if_exception_type,
)
from time import sleep

# allows specifying explicit variable types
from typing import Dict, List, Tuple, Sequence, Union, Optional
<<<<<<< HEAD
from collections import OrderedDict
from tenacity import (
    retry,
    stop_after_attempt,
    wait_chain,
    wait_fixed,
    retry_if_exception_type,
)
=======
>>>>>>> 48d7f96c


from synapseclient import (
    Synapse,
    File,
    Folder,
    Table,
    Schema,
    EntityViewSchema,
    EntityViewType,
    Column,
    as_table_columns,
)
from synapseclient.entity import File
from synapseclient.table import CsvFileTable, build_table, Schema
from synapseclient.annotations import from_synapse_annotations
from synapseclient.core.exceptions import (
    SynapseHTTPError,
    SynapseAuthenticationError,
    SynapseUnmetAccessRestrictions,
)
import synapseutils
from synapseutils.copy_functions import changeFileMetaData

import uuid

from schematic_db.rdb.synapse_database import SynapseDatabase

from schematic.schemas.data_model_graph import DataModelGraphExplorer

from schematic.utils.df_utils import update_df, load_df, col_in_dataframe
from schematic.utils.validate_utils import comma_separated_list_regex, rule_in_rule_list
<<<<<<< HEAD
=======

# entity_type_mapping, get_dir_size, create_temp_folder, check_synapse_cache_size, and clear_synapse_cache functions are used for AWS deployment
# Please do not remove these import statements
>>>>>>> 48d7f96c
from schematic.utils.general import (
    entity_type_mapping,
    get_dir_size,
    convert_gb_to_bytes,
    create_temp_folder,
    check_synapse_cache_size,
    clear_synapse_cache,
<<<<<<< HEAD
)
from schematic.schemas.explorer import SchemaExplorer
from schematic.schemas.generator import SchemaGenerator
=======
    profile,
    calculate_datetime,
)
from schematic.utils.schema_utils import get_class_label_from_display_name

>>>>>>> 48d7f96c
from schematic.store.base import BaseStorage
from schematic.exceptions import MissingConfigValueError, AccessCredentialsError
from schematic.configuration.configuration import CONFIG

logger = logging.getLogger("Synapse storage")


@dataclass
class ManifestDownload(object):
    """
    syn: an object of type synapseclient.
    manifest_id: id of a manifest
    """

    syn: synapseclient.Synapse
    manifest_id: str

    def _download_manifest_to_folder(self) -> File:
        """
        try downloading a manifest to local cache or a given folder
        manifest
        Return:
            manifest_data: A Synapse file entity of the downloaded manifest
        """
        if "SECRETS_MANAGER_SECRETS" in os.environ:
            temporary_manifest_storage = "/var/tmp/temp_manifest_download"
            # clear out all the existing manifests
            if os.path.exists(temporary_manifest_storage):
                shutil.rmtree(temporary_manifest_storage)
            # create a new directory to store manifest
            if not os.path.exists(temporary_manifest_storage):
                os.mkdir(temporary_manifest_storage)
            # create temporary folders for storing manifests
            download_location = create_temp_folder(temporary_manifest_storage)
        else:
            download_location = CONFIG.manifest_folder
        manifest_data = self.syn.get(
            self.manifest_id,
            downloadLocation=download_location,
            ifcollision="overwrite.local",
        )
        return manifest_data

    def _entity_type_checking(self) -> str:
        """
        check the entity type of the id that needs to be downloaded
        Return:
             if the entity type is wrong, raise an error
        """
        # check the type of entity
        entity_type = entity_type_mapping(self.syn, self.manifest_id)
        if entity_type != "file":
            logger.error(
                f"You are using entity type: {entity_type}. Please provide a file ID"
            )

    @staticmethod
    def download_manifest(
        self, newManifestName: str = "", manifest_df: pd.DataFrame = pd.DataFrame()
    ) -> Union[str, File]:
        """
        Download a manifest based on a given manifest id.
        Args:
            newManifestName(optional): new name of a manifest that gets downloaded.
            manifest_df(optional): a dataframe containing name and id of manifests in a given asset view
        Return:
            manifest_data: synapse entity file object
        """

        # enables retrying if user does not have access to uncensored manifest
        # pass synID to synapseclient.Synapse.get() method to download (and overwrite) file to a location
        manifest_data = ""

        # check entity type
        self._entity_type_checking()

        # download a manifest
        try:
            manifest_data = self._download_manifest_to_folder()
        except (SynapseUnmetAccessRestrictions, SynapseAuthenticationError):
            # if there's an error getting an uncensored manifest, try getting the censored manifest
            if not manifest_df.empty:
                censored_regex = re.compile(".*censored.*")
                censored = manifest_df["name"].str.contains(censored_regex)
                new_manifest_id = manifest_df[censored]["id"][0]
                self.manifest_id = new_manifest_id
                try:
                    manifest_data = self._download_manifest_to_folder()
                except (
                    SynapseUnmetAccessRestrictions,
                    SynapseAuthenticationError,
                ) as e:
                    raise PermissionError(
                        "You don't have access to censored and uncensored manifests in this dataset."
                    ) from e
            else:
                logger.error(
                    f"You don't have access to the requested resource: {self.manifest_id}"
                )

        if newManifestName and os.path.exists(manifest_data.get("path")):
            # Rename the file we just made to the new name
            new_manifest_filename = newManifestName + ".csv"

            # get location of existing manifest. The manifest that will be renamed should live in the same folder as existing manifest.
            parent_folder = os.path.dirname(manifest_data.get("path"))

            new_manifest_path_name = os.path.join(parent_folder, new_manifest_filename)
            os.rename(manifest_data["path"], new_manifest_path_name)

            # Update file names/paths in manifest_data
            manifest_data["name"] = new_manifest_filename
            manifest_data["filename"] = new_manifest_filename
            manifest_data["path"] = new_manifest_path_name
        return manifest_data


class SynapseStorage(BaseStorage):
    """Implementation of Storage interface for datasets/files stored on Synapse.
    Provides utilities to list files in a specific project; update files annotations, create fileviews, etc.

    TODO: Need to define the interface and rename and/or refactor some of the methods below.
    """

    def __init__(
        self,
        token: Optional[str] = None,  # optional parameter retrieved from browser cookie
        access_token: Optional[str] = None,
        project_scope: Optional[list] = None,
    ) -> None:
        """Initializes a SynapseStorage object.
        Args:
            syn: an object of type synapseclient.
            token: optional token parameter (typically a 'str') as found in browser cookie upon login to synapse.
            access_token: optional access token (personal or oauth)
            TODO: move away from specific project setup and work with an interface that Synapse specifies (e.g. based on schemas).
        Exceptions:
            KeyError: when the 'storage' config object is missing values for essential keys.
            AttributeError: when the 'storageFileview' attribute (of class SynapseStorage) does not have a value associated with it.
            synapseclient.core.exceptions.SynapseHTTPError: check if the current user has permission to access the Synapse entity.
            ValueError: when Admin fileview cannot be found (describe further).
        Typical usage example:
            syn_store = SynapseStorage()
        """
        # TODO: turn root_synapse_cache to a parameter in init
        self.syn = self.login(token, access_token)
        self.project_scope = project_scope
        self.storageFileview = CONFIG.synapse_master_fileview_id
        self.manifest = CONFIG.synapse_manifest_basename
        self.root_synapse_cache = "/root/.synapseCache"
        self._query_fileview()

    def _purge_synapse_cache(self, maximum_storage_allowed_cache_gb=1):
        """
        Purge synapse cache if it exceeds a certain size. Default to 1GB.
        Args:
            maximum_storage_allowed_cache_gb: the maximum storage allowed before purging cache. Default is 1 GB.
        """
        # try clearing the cache
        # scan a directory and check size of files
        if os.path.exists(self.root_synapse_cache):
            maximum_storage_allowed_cache_bytes = convert_gb_to_bytes(
                maximum_storage_allowed_cache_gb
            )
            nbytes = get_dir_size(self.root_synapse_cache)
            dir_size_bytes = check_synapse_cache_size(directory=self.root_synapse_cache)
            # if 1 GB has already been taken, purge cache before 15 min
            if dir_size_bytes >= maximum_storage_allowed_cache_bytes:
                num_of_deleted_files = clear_synapse_cache(self.syn.cache, minutes=15)
                logger.info(
                    f"{num_of_deleted_files}  files have been deleted from {self.root_synapse_cache}"
                )
            else:
                # on AWS, OS takes around 14-17% of our ephemeral storage (20GiB)
                # instead of guessing how much space that we left, print out .synapseCache here
                logger.info(f"the total size of .synapseCache is: {nbytes} bytes")

    def _query_fileview(self):
        self._purge_synapse_cache()
        try:
            self.storageFileview = CONFIG.synapse_master_fileview_id
            self.manifest = CONFIG.synapse_manifest_basename
            if self.project_scope:
                self.storageFileviewTable = self.syn.tableQuery(
                    f"SELECT * FROM {self.storageFileview} WHERE projectId IN {tuple(self.project_scope + [''])}"
                ).asDataFrame()
            else:
                # get data in administrative fileview for this pipeline
                self.storageFileviewTable = self.syn.tableQuery(
                    "SELECT * FROM " + self.storageFileview
                ).asDataFrame()
        except SynapseHTTPError:
            raise AccessCredentialsError(self.storageFileview)

    @staticmethod
    def login(token=None, access_token=None):
        # If no token is provided, try retrieving access token from environment
        if not token and not access_token:
            access_token = os.getenv("SYNAPSE_ACCESS_TOKEN")

        # login using a token
        if token:
            syn = synapseclient.Synapse()

            try:
                syn.login(sessionToken=token, silent=True)
            except synapseclient.core.exceptions.SynapseHTTPError:
                raise ValueError("Please make sure you are logged into synapse.org.")
        elif access_token:
            try:
                syn = synapseclient.Synapse()
                syn.default_headers["Authorization"] = f"Bearer {access_token}"
            except synapseclient.core.exceptions.SynapseHTTPError:
                raise ValueError(
                    "No access to resources. Please make sure that your token is correct"
                )
        else:
            # login using synapse credentials provided by user in .synapseConfig (default) file
            syn = synapseclient.Synapse(configPath=CONFIG.synapse_configuration_path)
            syn.login(silent=True)
        return syn

    def missing_entity_handler(method):
        def wrapper(*args, **kwargs):
            try:
                return method(*args, **kwargs)
            except SynapseHTTPError as ex:
                str_message = str(ex).replace("\n", "")
                if "trash" in str_message or "does not exist" in str_message:
                    logging.warning(str_message)
                    return None
                else:
                    raise ex

        return wrapper

    def getStorageFileviewTable(self):
        """Returns the storageFileviewTable obtained during initialization."""
        return self.storageFileviewTable

    def getPaginatedRestResults(self, currentUserId: str) -> Dict[str, str]:
        """Gets the paginated results of the REST call to Synapse to check what projects the current user has access to.

        Args:
            currentUserId: synapse id for the user whose projects we want to get.

        Returns:
            A dictionary with a next page token and the results.
        """
        all_results = self.syn.restGET(
            "/projects/user/{principalId}".format(principalId=currentUserId)
        )

        while (
            "nextPageToken" in all_results
        ):  # iterate over next page token in results while there is any
            results_token = self.syn.restGET(
                "/projects/user/{principalId}?nextPageToken={nextPageToken}".format(
                    principalId=currentUserId,
                    nextPageToken=all_results["nextPageToken"],
                )
            )
            all_results["results"].extend(results_token["results"])

            if "nextPageToken" in results_token:
                all_results["nextPageToken"] = results_token["nextPageToken"]
            else:
                del all_results["nextPageToken"]

        return all_results

    def getStorageProjects(self, project_scope: List = None) -> list[tuple[str, str]]:
        """Gets all storage projects the current user has access to, within the scope of the 'storageFileview' attribute.

        Returns:
            A list of storage projects the current user has access to; the list consists of tuples (projectId, projectName).
        """

        # get the set of all storage Synapse project accessible for this pipeline
        storageProjects = self.storageFileviewTable["projectId"].unique()

        # get the set of storage Synapse project accessible for this user

        # get current user name and user ID
        currentUser = self.syn.getUserProfile()
        currentUserName = currentUser.userName
        currentUserId = currentUser.ownerId

        # get a list of projects from Synapse
        currentUserProjects = self.getPaginatedRestResults(currentUserId)

        # prune results json filtering project id
        currentUserProjects = [
            currentUserProject.get("id")
            for currentUserProject in currentUserProjects["results"]
        ]

        # find set of user projects that are also in this pipeline's storage projects set
        storageProjects = list(set(storageProjects) & set(currentUserProjects))

        # Limit projects to scope if specified
        if project_scope:
            storageProjects = list(set(storageProjects) & set(project_scope))

            if not storageProjects:
                raise Warning(
                    f"There are no projects that the user has access to that match the criteria of the specified project scope: {project_scope}"
                )

        # prepare a return list of project IDs and names
        projects = []
        for projectId in storageProjects:
            projectName = self.syn.get(projectId, downloadFile=False).name
            projects.append((projectId, projectName))

        sorted_projects_list = sorted(projects, key=lambda tup: tup[0])

        return sorted_projects_list

    def getStorageDatasetsInProject(self, projectId: str) -> list[tuple[str, str]]:
        """Gets all datasets in folder under a given storage project that the current user has access to.

        Args:
            projectId: synapse ID of a storage project.

        Returns:
            A list of datasets within the given storage project; the list consists of tuples (datasetId, datasetName).
            None: If the projectId cannot be found on Synapse.
        """

        # select all folders and fetch their names from within the storage project;
        # if folder content type is defined, only select folders that contain datasets
        areDatasets = False
        if "contentType" in self.storageFileviewTable.columns:
            foldersTable = self.storageFileviewTable[
                (self.storageFileviewTable["contentType"] == "dataset")
                & (self.storageFileviewTable["projectId"] == projectId)
            ]
            areDatasets = True
        else:
            foldersTable = self.storageFileviewTable[
                (self.storageFileviewTable["type"] == "folder")
                & (self.storageFileviewTable["parentId"] == projectId)
            ]

        # get an array of tuples (folderId, folderName)
        # some folders are part of datasets; others contain datasets
        # each dataset parent is the project; folders part of a dataset have another folder as a parent
        # to get folders if and only if they contain datasets for each folder
        # check if folder's parent is the project; if so that folder contains a dataset,
        # unless the folder list has already been filtered to dataset folders based on contentType attribute above

        datasetList = []
        folderProperties = ["id", "name"]
        for folder in list(
            foldersTable[folderProperties].itertuples(index=False, name=None)
        ):
            datasetList.append(folder)

        sorted_dataset_list = sorted(datasetList, key=lambda tup: tup[0])

        return sorted_dataset_list

    def getFilesInStorageDataset(
        self, datasetId: str, fileNames: List = None, fullpath: bool = True
    ) -> List[Tuple[str, str]]:
        """Gets all files in a given dataset folder.

        Args:
            datasetId: synapse ID of a storage dataset.
            fileNames: get a list of files with particular names; defaults to None in which case all dataset files are returned (except bookkeeping files, e.g.
            metadata manifests); if fileNames is not None, all files matching the names in the fileNames list are returned if present.
            fullpath: if True return the full path as part of this filename; otherwise return just base filename

        Returns:
            A list of files; the list consists of tuples (fileId, fileName).

        Raises:
            ValueError: Dataset ID not found.
        """
        # select all files within a given storage dataset folder (top level folder in a Synapse storage project or folder marked with contentType = 'dataset')
        walked_path = synapseutils.walk(
            self.syn, datasetId, includeTypes=["folder", "file"]
        )

        file_list = []

        # iterate over all results
        for dirpath, dirname, filenames in walked_path:
            # iterate over all files in a folder
            for filename in filenames:
                if (not "manifest" in filename[0] and not fileNames) or (
                    fileNames and filename[0] in fileNames
                ):
                    # don't add manifest to list of files unless it is specified in the list of specified fileNames; return all found files
                    # except the manifest if no fileNames have been specified
                    # TODO: refactor for clarity/maintainability

                    if fullpath:
                        # append directory path to filename
                        filename = (dirpath[0] + "/" + filename[0], filename[1])

                    # add file name file id tuple, rearranged so that id is first and name follows
                    file_list.append(filename[::-1])

        return file_list

    def _get_manifest_id(self, manifest: pd.DataFrame) -> str:
        """If both censored and uncensored manifests are present, return uncensored manifest; if only one manifest is present, return manifest id of that manifest; if more than two manifests are present, return the manifest id of the first one.
        Args:
        manifest: a dataframe contains name and id of manifests in a given asset view

        Return:
        manifest_syn_id: id of a given censored or uncensored manifest
        """
        censored_regex = re.compile(".*censored.*")
        censored = manifest["name"].str.contains(censored_regex)
        if any(censored):
            # Try to use uncensored manifest first
            not_censored = ~censored
            if any(not_censored):
                manifest_syn_id = manifest[not_censored]["id"][0]
            # if only censored manifests are available, just use the first censored manifest
            else:
                manifest_syn_id = manifest["id"][0]

        # otherwise, use the first (implied only) version that exists
        else:
            manifest_syn_id = manifest["id"][0]

        return manifest_syn_id

    def getDatasetManifest(
        self,
        datasetId: str,
        downloadFile: bool = False,
        newManifestName: str = "",
    ) -> Union[str, File]:
        """Gets the manifest associated with a given dataset.

        Args:
            datasetId: synapse ID of a storage dataset.
            downloadFile: boolean argument indicating if manifest file in dataset should be downloaded or not.
            newManifestName: new name of a manifest that gets downloaded

        Returns:
            manifest_syn_id (String): Synapse ID of exisiting manifest file.
            manifest_data (synapseclient.entity.File): Synapse entity if downloadFile is True.
            "" (String): No pre-exisiting manifest in dataset.
        """
        manifest_data = ""

        # get a list of files containing the manifest for this dataset (if any)
        all_files = self.storageFileviewTable

        # construct regex based on manifest basename in the config
        manifest_re = re.compile(os.path.basename(self.manifest) + ".*.[tc]sv")

        # search manifest based on given manifest basename regex above
        # and return a dataframe containing name and id of manifests in a given asset view
        manifest = all_files[
            (all_files["name"].str.contains(manifest_re, regex=True))
            & (all_files["parentId"] == datasetId)
        ]

        manifest = manifest[["id", "name"]]

        # if there is no pre-exisiting manifest in the specified dataset
        if manifest.empty:
            logger.warning(
                f"Could not find a manifest that fits basename {self.manifest} in asset view and dataset {datasetId}"
            )
            return ""

        # if there is an exisiting manifest
        else:
            manifest_syn_id = self._get_manifest_id(manifest)
            if downloadFile:
                md = ManifestDownload(self.syn, manifest_id=manifest_syn_id)
                manifest_data = ManifestDownload.download_manifest(
                    md, newManifestName=newManifestName, manifest_df=manifest
                )
                ## TO DO: revisit how downstream code handle manifest_data. If the downstream code would break when manifest_data is an empty string,
                ## then we should catch the error here without returning an empty string.
                if not manifest_data:
                    logger.debug(
                        f"No manifest data returned. Please check if you have successfully downloaded manifest: {manifest_syn_id}"
                    )
                return manifest_data
            return manifest_syn_id

    def getDataTypeFromManifest(self, manifestId: str):
        """Fetch a manifest and return data types of all columns
        Args:
            manifestId: synapse ID of a manifest
        """
        # get manifest file path
        manifest_filepath = self.syn.get(manifestId).path

        # load manifest dataframe
        manifest = load_df(
            manifest_filepath, preserve_raw_input=False, data_model=False
        )

        # convert the dataFrame to use best possible dtypes.
        manifest_new = manifest.convert_dtypes()

        # get data types of columns
        result = manifest_new.dtypes.to_frame("dtypes").reset_index()

        # return the result as a dictionary
        result_dict = result.set_index("index")["dtypes"].astype(str).to_dict()

        return result_dict

    def _get_files_metadata_from_dataset(
        self, datasetId: str, only_new_files: bool, manifest: pd.DataFrame = None
    ) -> Optional[dict]:
        """retrieve file ids under a particular datasetId

        Args:
            datasetId (str): a dataset id
            only_new_files (bool): if only adding new files that are not already exist
            manifest (pd.DataFrame): metadata manifest dataframe. Default to None.

        Returns:
            a dictionary that contains filename and entityid under a given datasetId or None if there is nothing under a given dataset id are not available
        """
        dataset_files = self.getFilesInStorageDataset(datasetId)
        if dataset_files:
            dataset_file_names_id_dict = self._get_file_entityIds(
                dataset_files, only_new_files=only_new_files, manifest=manifest
            )
            return dataset_file_names_id_dict
        else:
            return None

    def add_entity_id_and_filename(
        self, datasetId: str, manifest: pd.DataFrame
    ) -> pd.DataFrame:
        """add entityid and filename column to an existing manifest assuming entityId column is not already present

        Args:
            datasetId (str): dataset syn id
            manifest (pd.DataFrame): existing manifest dataframe, assuming this dataframe does not have an entityId column and Filename column is present but completely empty

        Returns:
            pd.DataFrame: returns a pandas dataframe
        """
        # get file names and entity ids of a given dataset
        dataset_files_dict = self._get_files_metadata_from_dataset(
            datasetId, only_new_files=False
        )

        if dataset_files_dict:
            # turn manifest dataframe back to a dictionary for operation
            manifest_dict = manifest.to_dict("list")

            # update Filename column
            # add entityId column to the end
            manifest_dict.update(dataset_files_dict)

            # if the component column exists in existing manifest, fill up that column
            if "Component" in manifest_dict.keys():
                manifest_dict["Component"] = manifest_dict["Component"] * max(
                    1, len(manifest_dict["Filename"])
                )

            # turn dictionary back to a dataframe
            manifest_df_index = pd.DataFrame.from_dict(manifest_dict, orient="index")
            manifest_df_updated = manifest_df_index.transpose()

            # fill na with empty string
            manifest_df_updated = manifest_df_updated.fillna("")

            # drop index
            manifest_df_updated = manifest_df_updated.reset_index(drop=True)

            return manifest_df_updated
        else:
            return manifest

    def fill_in_entity_id_filename(
        self, datasetId: str, manifest: pd.DataFrame
    ) -> Tuple[List, pd.DataFrame]:
        """fill in Filename column and EntityId column. EntityId column and Filename column will be created if not already present.

        Args:
            datasetId (str): dataset syn id
            manifest (pd.DataFrame): existing manifest dataframe.

        Returns:
            Tuple[List, pd.DataFrame]: a list of synIds that are under a given datasetId folder and updated manifest dataframe
        """
        # get dataset file names and entity id as a list of tuple
        dataset_files = self.getFilesInStorageDataset(datasetId)

        # update manifest with additional filenames, if any
        # note that if there is an existing manifest and there are files in the dataset
        # the columns Filename and entityId are assumed to be present in manifest schema
        # TODO: use idiomatic panda syntax
        if dataset_files:
            new_files = self._get_file_entityIds(
                dataset_files=dataset_files, only_new_files=True, manifest=manifest
            )

            # update manifest so that it contains new dataset files
            new_files = pd.DataFrame(new_files)
            manifest = (
                pd.concat([manifest, new_files], sort=False)
                .reset_index()
                .drop("index", axis=1)
            )

        manifest = manifest.fillna("")
        return dataset_files, manifest

    def updateDatasetManifestFiles(
<<<<<<< HEAD
        self, sg: SchemaGenerator, datasetId: str, store: bool = True
=======
        self, dmge: DataModelGraphExplorer, datasetId: str, store: bool = True
>>>>>>> 48d7f96c
    ) -> Union[Tuple[str, pd.DataFrame], None]:
        """Fetch the names and entity IDs of all current files in dataset in store, if any; update dataset's manifest with new files, if any.

        Args:
            dmge: DataModelGraphExplorer Instance
            datasetId: synapse ID of a storage dataset.
            store: if set to True store updated manifest in asset store; if set to False
            return a Pandas dataframe containing updated manifest but do not store to asset store


        Returns:
            Synapse ID of updated manifest and Pandas dataframe containing the updated manifest.
            If there is no existing manifest return None
        """

        # get existing manifest Synapse ID
        manifest_id = self.getDatasetManifest(datasetId)

        # if there is no manifest return None
        if not manifest_id:
            return None

        manifest_filepath = self.syn.get(manifest_id).path
        manifest = load_df(manifest_filepath)

        # update manifest with additional filenames, if any
        # note that if there is an existing manifest and there are files in the dataset
        # the columns Filename and entityId are assumed to be present in manifest schema
        # TODO: use idiomatic panda syntax

        dataset_files, manifest = self.fill_in_entity_id_filename(datasetId, manifest)
        if dataset_files:
            # update the manifest file, so that it contains the relevant entity IDs
            if store:
                manifest.to_csv(manifest_filepath, index=False)

                # store manifest and update associated metadata with manifest on Synapse
                manifest_id = self.associateMetadataWithFiles(
<<<<<<< HEAD
                    sg, manifest_filepath, datasetId
=======
                    dmge, manifest_filepath, datasetId
>>>>>>> 48d7f96c
                )

        return manifest_id, manifest

    def _get_file_entityIds(
        self,
        dataset_files: List,
        only_new_files: bool = False,
        manifest: pd.DataFrame = None,
    ):
        """
        Get a dictionary of files in a dataset. Either files that are not in the current manifest or all files

        Args:
            manifest: metadata manifest
            dataset_file: List of all files in a dataset
            only_new_files: boolean to control whether only new files are returned or all files in the dataset
        Returns:
            files: dictionary of file names and entityIDs, with scope as specified by `only_new_files`
        """
        files = {"Filename": [], "entityId": []}

        if only_new_files:
            if manifest is None:
                raise UnboundLocalError(
                    "No manifest was passed in, a manifest is required when `only_new_files` is True."
                )

            # find new files (that are not in the current manifest) if any
            for file_id, file_name in dataset_files:
                if not file_id in manifest["entityId"].values:
                    files["Filename"].append(file_name)
                    files["entityId"].append(file_id)
        else:
            # get all files
            for file_id, file_name in dataset_files:
                files["Filename"].append(file_name)
                files["entityId"].append(file_id)

        return files

    def getProjectManifests(
        self, projectId: str
    ) -> list[tuple[tuple[str, str], tuple[str, str], tuple[str, str]]]:
        """Gets all metadata manifest files across all datasets in a specified project.

        Returns: A list of datasets per project; metadata manifest Synapse ID for each dataset; and the corresponding schema component of the manifest
                 as a list of tuples, one for each manifest:
                    [
                        (
                            (datasetId, dataName),
                            (manifestId, manifestName),
                            (componentSchemaLabel, componentSchemaLabel) TODO: # get component name from schema
                        ),
                        ...
                    ]

        TODO: Return manifest URI instead of Synapse ID for interoperability with other implementations of a store interface
        """
        component = None
        entity = None
        manifests = []

        datasets = self.getStorageDatasetsInProject(projectId)

        for datasetId, datasetName in datasets:
            # encode information about the manifest in a simple list (so that R clients can unpack it)
            # eventually can serialize differently

            # Get synID of manifest for a dataset
            manifestId = self.getDatasetManifest(datasetId)

            # If a manifest exists, get the annotations for it, else return base 'manifest' tuple
            if manifestId:
                annotations = self.getFileAnnotations(manifestId)

                # If manifest has annotations specifying component, use that
                if annotations and "Component" in annotations:
                    component = annotations["Component"]
                    entity = self.syn.get(manifestId, downloadFile=False)
                    manifest_name = entity["properties"]["name"]

                # otherwise download the manifest and parse for information
                elif not annotations or "Component" not in annotations:
                    logging.debug(
                        f"No component annotations have been found for manifest {manifestId}. "
                        "The manifest will be downloaded and parsed instead. "
                        "For increased speed, add component annotations to manifest."
                    )

                    manifest_info = self.getDatasetManifest(
                        datasetId, downloadFile=True
                    )
                    manifest_name = manifest_info["properties"].get("name", "")

                    if not manifest_name:
                        logger.error(f"Failed to download manifests from {datasetId}")

                    manifest_path = manifest_info["path"]

                    manifest_df = load_df(manifest_path)

                    # Get component from component column if it exists
                    if (
                        "Component" in manifest_df
                        and not manifest_df["Component"].empty
                    ):
                        list(set(manifest_df["Component"]))
                        component = list(set(manifest_df["Component"]))

                        # Added to address issues raised during DCA testing
                        if "" in component:
                            component.remove("")

                        if len(component) == 1:
                            component = component[0]
                        elif len(component) > 1:
                            logging.warning(
                                f"Manifest {manifestId} is composed of multiple components. Schematic does not support mulit-component manifests at this time."
                                "Behavior of manifests with multiple components is undefined"
                            )
            else:
                manifest_name = ""
                component = None
            if component:
                manifest = (
                    (datasetId, datasetName),
                    (manifestId, manifest_name),
                    (component, component),
                )
            elif manifestId:
                logging.debug(
                    f"Manifest {manifestId} does not have an associated Component"
                )
                manifest = (
                    (datasetId, datasetName),
                    (manifestId, manifest_name),
                    ("", ""),
                )
            else:
                manifest = (
                    (datasetId, datasetName),
                    ("", ""),
                    ("", ""),
                )

            if manifest:
                manifests.append(manifest)

        return manifests

    def upload_project_manifests_to_synapse(
<<<<<<< HEAD
        self, sg: SchemaGenerator, projectId: str
=======
        self, dmge: DataModelGraphExplorer, projectId: str
>>>>>>> 48d7f96c
    ) -> List[str]:
        """Upload all metadata manifest files across all datasets in a specified project as tables in Synapse.

        Returns: String of all the manifest_table_ids of all the manifests that have been loaded.
        """

        manifests = []
        manifest_loaded = []
        datasets = self.getStorageDatasetsInProject(projectId)

        for datasetId, datasetName in datasets:
            # encode information about the manifest in a simple list (so that R clients can unpack it)
            # eventually can serialize differently

            manifest = ((datasetId, datasetName), ("", ""), ("", ""))

            manifest_info = self.getDatasetManifest(datasetId, downloadFile=True)
            if manifest_info:
                manifest_id = manifest_info["properties"]["id"]
                manifest_name = manifest_info["properties"]["name"]
                manifest_path = manifest_info["path"]
                manifest_df = load_df(manifest_path)
                manifest_table_id = uploadDB(
<<<<<<< HEAD
                    sg=sg,
=======
                    dmge=dmge,
>>>>>>> 48d7f96c
                    manifest=manifest,
                    datasetId=datasetId,
                    table_name=datasetName,
                )
                manifest_loaded.append(datasetName)
        return manifest_loaded

    def upload_annotated_project_manifests_to_synapse(
        self, projectId: str, path_to_json_ld: str, dry_run: bool = False
    ) -> List[str]:
        """
        Purpose:
            For all manifests in a project, upload them as a table and add annotations manifest csv.
            Assumes the manifest is already present as a CSV in a dataset in the project.

        """
<<<<<<< HEAD
=======
        # Instantiate DataModelParser
        data_model_parser = DataModelParser(path_to_data_model=path_to_json_ld)
        # Parse Model
        parsed_data_model = data_model_parser.parse_model()

        # Instantiate DataModelGraph
        data_model_grapher = DataModelGraph(parsed_data_model)

        # Generate graph
        graph_data_model = data_model_grapher.generate_data_model_graph()

        # Instantiate DataModelGraphExplorer
        dmge = DataModelGraphExplorer(graph_data_model)
>>>>>>> 48d7f96c

        manifests = []
        manifest_loaded = []
        datasets = self.getStorageDatasetsInProject(projectId)
        for datasetId, datasetName in datasets:
            # encode information about the manifest in a simple list (so that R clients can unpack it)
            # eventually can serialize differently

            manifest = ((datasetId, datasetName), ("", ""), ("", ""))
            manifests.append(manifest)

            manifest_info = self.getDatasetManifest(datasetId, downloadFile=True)

            if manifest_info:
                manifest_id = manifest_info["properties"]["id"]
                manifest_name = manifest_info["properties"]["name"]
                manifest_path = manifest_info["path"]
                manifest = (
                    (datasetId, datasetName),
                    (manifest_id, manifest_name),
                    ("", ""),
                )
                if not dry_run:
                    manifest_syn_id = self.associateMetadataWithFiles(
<<<<<<< HEAD
                        sg, manifest_path, datasetId, manifest_record_type="table"
=======
                        dmge, manifest_path, datasetId, manifest_record_type="table"
>>>>>>> 48d7f96c
                    )
                manifest_loaded.append(manifest)

        return manifests, manifest_loaded

    def move_entities_to_new_project(
        self,
        projectId: str,
        newProjectId: str,
        returnEntities: bool = False,
        dry_run: bool = False,
    ):
        """
        For each manifest csv in a project, look for all the entitiy ids that are associated.
        Look up the entitiy in the files, move the entity to new project.
        """

        manifests = []
        manifest_loaded = []
        datasets = self.getStorageDatasetsInProject(projectId)
        if datasets:
            for datasetId, datasetName in datasets:
                # encode information about the manifest in a simple list (so that R clients can unpack it)
                # eventually can serialize differently

                manifest = ((datasetId, datasetName), ("", ""), ("", ""))
                manifests.append(manifest)

                manifest_info = self.getDatasetManifest(datasetId, downloadFile=True)
                if manifest_info:
                    manifest_id = manifest_info["properties"]["id"]
                    manifest_name = manifest_info["properties"]["name"]
                    manifest_path = manifest_info["path"]
                    manifest_df = load_df(manifest_path)

                    manifest = (
                        (datasetId, datasetName),
                        (manifest_id, manifest_name),
                        ("", ""),
                    )
                    manifest_loaded.append(manifest)

                    annotation_entities = self.storageFileviewTable[
                        (self.storageFileviewTable["id"].isin(manifest_df["entityId"]))
                        & (self.storageFileviewTable["type"] == "folder")
                    ]["id"]

                    if returnEntities:
                        for entityId in annotation_entities:
                            if not dry_run:
                                self.syn.move(entityId, datasetId)
                            else:
                                logging.info(
                                    f"{entityId} will be moved to folder {datasetId}."
                                )
                    else:
                        # generate project folder
                        archive_project_folder = Folder(
                            projectId + "_archive", parent=newProjectId
                        )
                        archive_project_folder = self.syn.store(archive_project_folder)

                        # generate dataset folder
                        dataset_archive_folder = Folder(
                            "_".join([datasetId, datasetName, "archive"]),
                            parent=archive_project_folder.id,
                        )
                        dataset_archive_folder = self.syn.store(dataset_archive_folder)

                        for entityId in annotation_entities:
                            # move entities to folder
                            if not dry_run:
                                self.syn.move(entityId, dataset_archive_folder.id)
                            else:
                                logging.info(
                                    f"{entityId} will be moved to folder {dataset_archive_folder.id}."
                                )
        else:
            raise LookupError(
                f"No datasets were found in the specified project: {projectId}. Re-check specified master_fileview in CONFIG and retry."
            )
        return manifests, manifest_loaded

    def get_synapse_table(self, synapse_id: str) -> Tuple[pd.DataFrame, CsvFileTable]:
        """Download synapse table as a pd dataframe; return table schema and etags as results too

        Args:
            synapse_id: synapse ID of the table to query
        """

        results = self.syn.tableQuery("SELECT * FROM {}".format(synapse_id))
        df = results.asDataFrame(rowIdAndVersionInIndex=False)

        return df, results

    def _get_tables(self, datasetId: str = None, projectId: str = None) -> List[Table]:
        if projectId:
            project = projectId
        elif datasetId:
            project = self.syn.get(self.getDatasetProject(datasetId))

        return list(self.syn.getChildren(project, includeTypes=["table"]))

    def get_table_info(self, datasetId: str = None, projectId: str = None) -> List[str]:
        """Gets the names of the tables in the schema
        Can pass in a synID for a dataset or project
        Returns:
            list[str]: A list of table names
        """
        tables = self._get_tables(datasetId=datasetId, projectId=projectId)
        if tables:
            return {table["name"]: table["id"] for table in tables}
        else:
            return {None: None}

    @missing_entity_handler
    def uploadDB(
        self,
<<<<<<< HEAD
        sg: SchemaGenerator,
=======
        dmge: DataModelGraphExplorer,
>>>>>>> 48d7f96c
        manifest: pd.DataFrame,
        datasetId: str,
        table_name: str,
        restrict: bool = False,
<<<<<<< HEAD
        table_manipulation: str = "replace",
        table_column_names: str = "class_label",
=======
        useSchemaLabel: bool = True,
        table_manipulation: str = "replace",
>>>>>>> 48d7f96c
    ):
        """
        Method to upload a database to an asset store. In synapse, this will upload a metadata table

        Args:
            dmge: DataModelGraphExplorer object
            manifest: pd.Df manifest to upload
            datasetId: synID of the dataset for the manifest
            table_name: name of the table to be uploaded
            restrict: bool, whether or not the manifest contains sensitive data that will need additional access restrictions
<<<<<<< HEAD
=======
            useSchemaLabel: bool whether to use schemaLabel (True) or display label (False)
>>>>>>> 48d7f96c
            existingTableId: str of the synId of the existing table, if one already exists
            table_manipulation: str, 'replace' or 'upsert', in the case where a manifest already exists, should the new metadata replace the existing (replace) or be added to it (upsert)
            table_column_names: (str): display_name/display_label/class_label (default). Sets labeling style for table column names. display_name will use the raw display name as the column name. class_label will format the display
                name as upper camelcase, and strip blacklisted characters, display_label will strip blacklisted characters including spaces, to retain
                display label formatting.
        Returns:
            manifest_table_id: synID of the uploaded table
            manifest: the original manifset
            table_manifest: manifest formatted appropriately for the table

        """

        col_schema, table_manifest = self.formatDB(
<<<<<<< HEAD
            sg=sg, manifest=manifest, table_column_names=table_column_names
=======
            dmge=dmge, manifest=manifest, useSchemaLabel=useSchemaLabel
>>>>>>> 48d7f96c
        )

        manifest_table_id = self.buildDB(
            datasetId,
            table_name,
            col_schema,
            table_manifest,
            table_manipulation,
<<<<<<< HEAD
            sg,
=======
            dmge,
>>>>>>> 48d7f96c
            restrict,
        )

        return manifest_table_id, manifest, table_manifest

<<<<<<< HEAD
    def formatDB(self, sg, manifest, table_column_names):
=======
    def formatDB(self, dmge, manifest, useSchemaLabel):
>>>>>>> 48d7f96c
        """
        Method to format a manifest appropriatly for upload as table

        Args:
            dmge: DataModelGraphExplorer object
            manifest: pd.Df manifest to upload
            table_column_names: (str): display_name/display_label/class_label (default). Sets labeling style for table column names. display_name will use the raw display name as the column name. class_label will format the display
                name as upper camelcase, and strip blacklisted characters, display_label will strip blacklisted characters including spaces, to retain
                display label formatting.
        Returns:
            col_schema: schema for table columns: type, size, etc
            table_manifest: formatted manifest

        """
        # Rename the manifest columns to display names to match fileview

        blacklist_chars = ["(", ")", ".", " ", "-"]
        manifest_columns = manifest.columns.tolist()

        table_manifest = deepcopy(manifest)
<<<<<<< HEAD

=======
>>>>>>> 48d7f96c

        if table_column_names == "display_name":
            cols = table_manifest.columns

        elif table_column_names == "display_label":
            cols = [
<<<<<<< HEAD
                str(col).translate({ord(x): "" for x in blacklist_chars})
                for col in manifest_columns
            ]

        elif table_column_names == "class_label":
            cols = [
                sg.se.get_class_label_from_display_name(str(col)).translate(
                    {ord(x): "" for x in blacklist_chars}
                )
                for col in manifest_columns
            ]
        else:
            ValueError(f"The provided table_column_name: {table_column_names} is not valid, please resubmit with an allowed value only.")

        cols = list(map(lambda x: x.replace("EntityId", "entityId"), cols))
=======
                get_class_label_from_display_name(str(col)).translate(
                    {ord(x): "" for x in blacklist_chars}
                )
                for col in manifest_columns
            ]

            cols = list(map(lambda x: x.replace("EntityId", "entityId"), cols))
>>>>>>> 48d7f96c

        # Reset column names in table manifest
        table_manifest.columns = cols

        # move entity id to end of df
        entity_col = table_manifest.pop("entityId")
        table_manifest.insert(len(table_manifest.columns), "entityId", entity_col)

        # Get the column schema
        col_schema = as_table_columns(table_manifest)

        # Set Id column length to 64 (for some reason not being auto set.)
        for i, col in enumerate(col_schema):
            if col["name"].lower() == "id":
                col_schema[i]["maximumSize"] = 64

        return col_schema, table_manifest

    def buildDB(
        self,
        datasetId: str,
        table_name: str,
        col_schema: List,
        table_manifest: pd.DataFrame,
        table_manipulation: str,
<<<<<<< HEAD
        sg: SchemaGenerator,
=======
        dmge: DataModelGraphExplorer,
>>>>>>> 48d7f96c
        restrict: bool = False,
    ):
        """
        Method to construct the table appropriately: create new table, replace existing, or upsert new into existing
        Calls TableOperations class to execute

        Args:
            datasetId: synID of the dataset for the manifest
            table_name: name of the table to be uploaded
            col_schema: schema for table columns: type, size, etc from `formatDB`
            table_manifest: formatted manifest that can be uploaded as a table
            table_manipulation: str, 'replace' or 'upsert', in the case where a manifest already exists, should the new metadata replace the existing (replace) or be added to it (upsert)
            restrict: bool, whether or not the manifest contains sensitive data that will need additional access restrictions

        Returns:
            manifest_table_id: synID of the uploaded table

        """
        table_info = self.get_table_info(datasetId=datasetId)
        # Put table manifest onto synapse
        schema = Schema(
            name=table_name,
            columns=col_schema,
            parent=self.getDatasetProject(datasetId),
        )

        if table_name in table_info:
            existingTableId = table_info[table_name]
        else:
            existingTableId = None

        tableOps = TableOperations(
            synStore=self,
            tableToLoad=table_manifest,
            tableName=table_name,
            datasetId=datasetId,
            existingTableId=existingTableId,
            restrict=restrict,
        )

        if not table_manipulation or table_name not in table_info.keys():
            manifest_table_id = tableOps.createTable(
                columnTypeDict=col_schema,
                specifySchema=True,
            )
        elif table_name in table_info.keys() and table_info[table_name]:
            if table_manipulation.lower() == "replace":
                manifest_table_id = tableOps.replaceTable(
                    specifySchema=True,
                    columnTypeDict=col_schema,
                )
            elif table_manipulation.lower() == "upsert":
                manifest_table_id = tableOps.upsertTable(
<<<<<<< HEAD
                    sg=sg,
=======
                    dmge=dmge,
>>>>>>> 48d7f96c
                )
            elif table_manipulation.lower() == "update":
                manifest_table_id = tableOps.updateTable()

        if table_manipulation and table_manipulation.lower() == "upsert":
            existing_tables = self.get_table_info(datasetId=datasetId)
            tableId = existing_tables[table_name]
            annos = self.syn.get_annotations(tableId)
            annos["primary_key"] = table_manifest["Component"][0] + "_id"
            annos = self.syn.set_annotations(annos)

        return manifest_table_id

    def upload_manifest_file(
        self,
        manifest,
        metadataManifestPath,
        datasetId,
        restrict_manifest,
        component_name="",
    ):
        # Update manifest to have the new entityId column
        manifest.to_csv(metadataManifestPath, index=False)

        # store manifest to Synapse as a CSV
        # update file name
        file_name_full = metadataManifestPath.split("/")[-1]
        file_extension = file_name_full.split(".")[-1]

        # Differentiate "censored" and "uncensored" manifest
        if "censored" in file_name_full:
            file_name_new = (
                os.path.basename(CONFIG.synapse_manifest_basename)
                + "_"
                + component_name
                + "_censored"
                + "."
                + file_extension
            )
        else:
            file_name_new = (
                os.path.basename(CONFIG.synapse_manifest_basename)
                + "_"
                + component_name
                + "."
                + file_extension
            )

        manifestSynapseFile = File(
            metadataManifestPath,
            description="Manifest for dataset " + datasetId,
            parent=datasetId,
            name=file_name_new,
        )

        manifest_synapse_file_id = self.syn.store(
            manifestSynapseFile, isRestricted=restrict_manifest
        ).id
        changeFileMetaData(
            syn=self.syn, entity=manifest_synapse_file_id, downloadAs=file_name_new
        )

        return manifest_synapse_file_id

    @missing_entity_handler
<<<<<<< HEAD
    def format_row_annotations(
        self, se, sg, row, entityId, hideBlanks, annotation_keys
    ):
=======
    def format_row_annotations(self, dmge, row, entityId, hideBlanks):
>>>>>>> 48d7f96c
        # prepare metadata for Synapse storage (resolve display name into a name that Synapse annotations support (e.g no spaces, parenthesis)
        # note: the removal of special characters, will apply only to annotation keys; we are not altering the manifest
        # this could create a divergence between manifest column and annotations. this should be ok for most use cases.
        # columns with special characters are outside of the schema
        metadataSyn = {}
        blacklist_chars = ["(", ")", ".", " ", "-"]

        for k, v in row.to_dict().items():
<<<<<<< HEAD
            if annotation_keys == "display_label":
                keySyn = str(k).translate({ord(x): "" for x in blacklist_chars})
            elif annotation_keys == "class_label":
                keySyn = se.get_class_label_from_display_name(str(k)).translate(
                    {ord(x): "" for x in blacklist_chars}
                )
=======
            keySyn = get_class_label_from_display_name(str(k)).translate(
                {ord(x): "" for x in blacklist_chars}
            )
>>>>>>> 48d7f96c

            # Skip `Filename` and `ETag` columns when setting annotations
            if keySyn in ["Filename", "ETag", "eTag"]:
                continue

            # truncate annotation values to 500 characters if the
            # size of values is greater than equal to 500 characters
            # add an explicit [truncatedByDataCuratorApp] message at the end
            # of every truncated message to indicate that the cell value
            # has been truncated
            if isinstance(v, str) and len(v) >= 500:
                v = v[0:472] + "[truncatedByDataCuratorApp]"

            metadataSyn[keySyn] = v
        # set annotation(s) for the various objects/items in a dataset on Synapse
        annos = self.syn.get_annotations(entityId)
        csv_list_regex = comma_separated_list_regex()
        for anno_k, anno_v in metadataSyn.items():
            # Remove keys with nan or empty string values from dict of annotations to be uploaded
            # if present on current data annotation
            if hideBlanks and (
                anno_v == "" or (isinstance(anno_v, float) and np.isnan(anno_v))
            ):
                annos.pop(anno_k) if anno_k in annos.keys() else annos
            # Otherwise save annotation as approrpriate
            else:
                if isinstance(anno_v, float) and np.isnan(anno_v):
                    annos[anno_k] = ""
                elif (
                    isinstance(anno_v, str)
                    and re.fullmatch(csv_list_regex, anno_v)
<<<<<<< HEAD
                    and rule_in_rule_list("list", sg.get_node_validation_rules(anno_k))
=======
                    and rule_in_rule_list(
                        "list", dmge.get_node_validation_rules(anno_k)
                    )
>>>>>>> 48d7f96c
                ):
                    annos[anno_k] = anno_v.split(",")
                else:
                    annos[anno_k] = anno_v

        return annos

    @missing_entity_handler
    def format_manifest_annotations(self, manifest, manifest_synapse_id):
        """
        Set annotations for the manifest (as a whole) so they can be applied to the manifest table or csv.
        For now just getting the Component.
        """

        entity = self.syn.get(manifest_synapse_id, downloadFile=False)
        is_file = entity.concreteType.endswith(".FileEntity")
        is_table = entity.concreteType.endswith(".TableEntity")

        if is_file:
            # Get file metadata
            metadata = self.getFileAnnotations(manifest_synapse_id)

            # If there is a defined component add it to the metadata.
            if "Component" in manifest.columns:
                # Gather component information
                component = manifest["Component"].unique()

                # Double check that only a single component is listed, else raise an error.
                try:
                    len(component) == 1
                except ValueError as err:
                    raise ValueError(
                        f"Manifest has more than one component. Please check manifest and resubmit."
                    ) from err

                # Add component to metadata
                metadata["Component"] = component[0]

        elif is_table:
            # Get table metadata
            metadata = self.getTableAnnotations(manifest_synapse_id)

        # Get annotations
        annos = self.syn.get_annotations(manifest_synapse_id)

        # Add metadata to the annotations
        for annos_k, annos_v in metadata.items():
            annos[annos_k] = annos_v

        return annos

    '''
    def annotate_upload_manifest_table(self, manifest, datasetId, metadataManifestPath,
        useSchemaLabel: bool = True, hideBlanks: bool = False, restrict_manifest = False):
        """
        Purpose:
            Works very similarly to associateMetadataWithFiles except takes in the manifest
            rather than the manifest path

        """
        
        # Add uuid for table updates and fill.
        if not "Uuid" in manifest.columns:
            manifest["Uuid"] = ''

        for idx,row in manifest.iterrows():
            if not row["Uuid"]:
                gen_uuid = uuid.uuid4()
                row["Uuid"] = gen_uuid
                manifest.loc[idx, 'Uuid'] = gen_uuid

        # add entityId as a column if not already there or
        # fill any blanks with an empty string.
        if not "entityId" in manifest.columns:
            manifest["entityId"] = ""
        else:
            manifest["entityId"].fillna("", inplace=True)

        # get a DataModelGraphExplorer object to ensure schema attribute names used in manifest are translated to schema labels for synapse annotations
        dmge = DataModelGraphExplorer()

        # Create table name here.
        if 'Component' in manifest.columns:
            table_name = manifest['Component'][0].lower() + '_synapse_storage_manifest_table'
        else:
            table_name = 'synapse_storage_manifest_table'

        # Upload manifest as a table and get the SynID and manifest
        manifest_synapse_table_id, manifest, table_manifest = self.upload_format_manifest_table(
                                                    dmge, manifest, datasetId, table_name, restrict = restrict_manifest, useSchemaLabel=useSchemaLabel,)
            
        # Iterate over manifest rows, create Synapse entities and store corresponding entity IDs in manifest if needed
        # also set metadata for each synapse entity as Synapse annotations
        for idx, row in manifest.iterrows():
            if not row["entityId"]:
                # If not using entityIds, fill with manifest_table_id so 
                row["entityId"] = manifest_synapse_table_id
                entityId = ''
            else:
                # get the entity id corresponding to this row
                entityId = row["entityId"]

        # Load manifest to synapse as a CSV File
        manifest_synapse_file_id = self.upload_manifest_file(manifest, metadataManifestPath, datasetId, restrict_manifest)
        
        # Get annotations for the file manifest.
        manifest_annotations = self.format_manifest_annotations(manifest, manifest_synapse_file_id)
        
        self.syn.set_annotations(manifest_annotations)

        logger.info("Associated manifest file with dataset on Synapse.")
        
        # Update manifest Synapse table with new entity id column.
        self.make_synapse_table(
            table_to_load = table_manifest,
            dataset_id = datasetId,
            existingTableId = manifest_synapse_table_id,
            table_name = table_name,
            update_col = 'Uuid',
            specify_schema = False,
            )
        
        # Get annotations for the table manifest
        manifest_annotations = self.format_manifest_annotations(manifest, manifest_synapse_table_id)
        self.syn.set_annotations(manifest_annotations)
        return manifest_synapse_table_id
    '''

    def _read_manifest(self, metadataManifestPath: str) -> pd.DataFrame:
        """Helper function to read in provided manifest as a pandas DataFrame for subsequent downstream processing.
        Args:
            metadataManifestPath (str): path where manifest is stored
        Returns:
            manifest(pd.DataFrame): Manifest loaded as a pandas dataframe
        Raises:
            FileNotFoundError: Manifest file does not exist at provided path.
        """
        # read new manifest csv
        try:
            load_args = {
                "dtype": "string",
            }
            manifest = load_df(
                metadataManifestPath, preserve_raw_input=False, **load_args
            )
        except FileNotFoundError as err:
            raise FileNotFoundError(
                f"No manifest file was found at this path: {metadataManifestPath}"
            ) from err
        return manifest

    def _add_id_columns_to_manifest(
        self, manifest: pd.DataFrame, dmge: DataModelGraphExplorer
    ):
        """Helper function to add id and entityId columns to the manifest if they do not already exist, Fill id values per row.
        Args:
            Manifest loaded as a pd.Dataframe
        Returns (pd.DataFrame):
            Manifest df with new Id and EntityId columns (and UUID values) if they were not already present.
        """

        # Add Id for table updates and fill.
        if not col_in_dataframe("Id", manifest):
            # See if schema has `Uuid` column specified
            try:
<<<<<<< HEAD
                uuid_col_in_schema = sg.se.is_class_in_schema(
                    "Uuid"
                ) or sg.se.is_class_in_schema("uuid")
=======
                uuid_col_in_schema = dmge.is_class_in_schema(
                    "Uuid"
                ) or dmge.is_class_in_schema("uuid")
>>>>>>> 48d7f96c
            except KeyError:
                uuid_col_in_schema = False

            # Rename `Uuid` column if it wasn't specified in the schema
            if col_in_dataframe("Uuid", manifest) and not uuid_col_in_schema:
                manifest.rename(columns={"Uuid": "Id"}, inplace=True)
            # If no `Uuid` column exists or it is specified in the schema, create a new `Id` column
            else:
                manifest["Id"] = ""

        for idx, row in manifest.iterrows():
            if not row["Id"]:
                gen_uuid = str(uuid.uuid4())
                row["Id"] = gen_uuid
                manifest.loc[idx, "Id"] = gen_uuid

        # add entityId as a column if not already there or
        # fill any blanks with an empty string.
        if not col_in_dataframe("entityId", manifest):
            manifest["entityId"] = ""
        else:
            manifest["entityId"].fillna("", inplace=True)

        return manifest

    def _generate_table_name(self, manifest):
        """Helper function to generate a table name for upload to synapse.
        Args:
            Manifest loaded as a pd.Dataframe
        Returns:
            table_name (str): Name of the table to load
            component_name (str): Name of the manifest component (if applicable)
        """
        # Create table name here.
        if "Component" in manifest.columns:
            component_name = manifest["Component"][0].lower()
            table_name = component_name + "_synapse_storage_manifest_table"
        else:
            component_name = ""
            table_name = "synapse_storage_manifest_table"
        return table_name, component_name

<<<<<<< HEAD
    def _add_annotations(
        self,
        se,
        schemaGenerator,
        row,
        entityId: str,
        hideBlanks: bool,
        annotation_keys: str,
    ):
=======
    def _add_annotations(self, dmge, row, entityId, hideBlanks):
>>>>>>> 48d7f96c
        """Helper function to format and add annotations to entities in Synapse.
        Args:
            dmge: DataModelGraphExplorer object,
            row: current row of manifest being processed
            entityId (str): synapseId of entity to add annotations to
            hideBlanks: Boolean flag that does not upload annotation keys with blank values when true. Uploads Annotation keys with empty string values when false.
            annotation_keys:  (str) display_label/class_label(default), Determines labeling syle for annotation keys. class_label will format the display
                name as upper camelcase, and strip blacklisted characters, display_label will strip blacklisted characters including spaces, to retain
                display label formatting while ensuring the label is formatted properly for Synapse annotations.
        Returns:
            Annotations are added to entities in Synapse, no return.
        """
        # Format annotations for Synapse
<<<<<<< HEAD
        annos = self.format_row_annotations(
            se, schemaGenerator, row, entityId, hideBlanks, annotation_keys
        )
=======
        annos = self.format_row_annotations(dmge, row, entityId, hideBlanks)
>>>>>>> 48d7f96c

        if annos:
            # Store annotations for an entity folder
            self.syn.set_annotations(annos)
        return

    def _create_entity_id(self, idx, row, manifest, datasetId):
        """Helper function to generate an entityId and add it to the appropriate row in the manifest.
        Args:
            row: current row of manifest being processed
            manifest (pd.DataFrame): loaded df containing user supplied data.
            datasetId (str): synapse ID of folder containing the dataset

        Returns:
            manifest (pd.DataFrame): manifest with entityId added to the appropriate row
            entityId (str): Generated Entity Id.

        """
        rowEntity = Folder(str(uuid.uuid4()), parent=datasetId)
        rowEntity = self.syn.store(rowEntity)
        entityId = rowEntity["id"]
        row["entityId"] = entityId
        manifest.loc[idx, "entityId"] = entityId
        return manifest, entityId

    def add_annotations_to_entities_files(
        self,
<<<<<<< HEAD
        se,
        schemaGenerator,
=======
        dmge,
>>>>>>> 48d7f96c
        manifest,
        manifest_record_type,
        datasetId,
        hideBlanks,
        manifest_synapse_table_id="",
<<<<<<< HEAD
        annotation_keys: str = "class_label",
=======
>>>>>>> 48d7f96c
    ):
        """Depending on upload type add Ids to entityId row. Add anotations to connected files.
        Args:
            dmge: DataModelGraphExplorer Object
            manifest (pd.DataFrame): loaded df containing user supplied data.
            manifest_record_type: valid values are 'entity', 'table' or 'both'. Specifies whether to create entity ids and folders for each row in a manifest, a Synapse table to house the entire manifest or do both.
            datasetId (str): synapse ID of folder containing the dataset
            hideBlanks (bool): Default is false -Boolean flag that does not upload annotation keys with blank values when true. Uploads Annotation keys with empty string values when false.
            manifest_synapse_table_id (str): Default is an empty string ''.
            annotation_keys: (str) display_label/class_label(default), Determines labeling syle for annotation keys. class_label will format the display
                name as upper camelcase, and strip blacklisted characters, display_label will strip blacklisted characters including spaces, to retain
                display label formatting while ensuring the label is formatted properly for Synapse annotations.
        Returns:
            manifest (pd.DataFrame): modified to add entitiyId as appropriate.

        """

        # Expected behavior is to annotate files if `Filename` is present regardless of `-mrt` setting
        if "filename" in [col.lower() for col in manifest.columns]:
            # get current list of files and store as dataframe
            dataset_files = self.getFilesInStorageDataset(datasetId)
            files_and_entityIds = self._get_file_entityIds(
                dataset_files=dataset_files, only_new_files=False
            )
            file_df = pd.DataFrame(files_and_entityIds)

            # Merge dataframes to add entityIds
            manifest = manifest.merge(
                file_df, how="left", on="Filename", suffixes=["_x", None]
            ).drop("entityId_x", axis=1)

        # Fill `entityId` for each row if missing and annotate entity as appropriate
        for idx, row in manifest.iterrows():
            if not row["entityId"] and (
                manifest_record_type == "file_and_entities"
                or manifest_record_type == "table_file_and_entities"
            ):
                manifest, entityId = self._create_entity_id(
                    idx, row, manifest, datasetId
                )
            elif not row["entityId"] and manifest_record_type == "table_and_file":
                # If not using entityIds, fill with manifest_table_id so
                row["entityId"] = manifest_synapse_table_id
                manifest.loc[idx, "entityId"] = manifest_synapse_table_id
                entityId = ""
            else:
                # get the file id of the file to annotate, collected in above step.
                entityId = row["entityId"]

            # Adding annotations to connected files.
            if entityId:
<<<<<<< HEAD
                self._add_annotations(
                    se, schemaGenerator, row, entityId, hideBlanks, annotation_keys
                )
=======
                self._add_annotations(dmge, row, entityId, hideBlanks)
>>>>>>> 48d7f96c
                logger.info(f"Added annotations to entity: {entityId}")
        return manifest

    def upload_manifest_as_table(
        self,
<<<<<<< HEAD
        se,
        schemaGenerator,
=======
        dmge,
>>>>>>> 48d7f96c
        manifest,
        metadataManifestPath,
        datasetId,
        table_name,
        component_name,
        restrict,
        manifest_record_type,
<<<<<<< HEAD
        hideBlanks,
        table_manipulation,
        table_column_names: str,
        annotation_keys: str,
=======
        useSchemaLabel,
        hideBlanks,
        table_manipulation,
>>>>>>> 48d7f96c
    ):
        """Upload manifest to Synapse as a table and csv.
        Args:
            dmge: DataModelGraphExplorer object
            manifest (pd.DataFrame): loaded df containing user supplied data.
            metadataManifestPath: path to csv containing a validated metadata manifest.
            datasetId (str): synapse ID of folder containing the dataset
            table_name (str): Generated to name the table being uploaded.
            component_name (str): Name of the component manifest that is currently being uploaded.
            restrict (bool): Flag for censored data.
            manifest_record_type (str): valid values are 'entity', 'table' or 'both'. Specifies whether to create entity ids and folders for each row in a manifest, a Synapse table to house the entire manifest or do both.
            hideBlanks (bool): Default is False -Boolean flag that does not upload annotation keys with blank values when true. Uploads Annotation keys with empty string values when false.
            table_malnipulation (str): Specify the way the manifest tables should be store as on Synapse when one with the same name already exists. Options are 'replace' and 'upsert'.
            table_column_names: (str): display_name/display_label/class_label (default). Sets labeling style for table column names. display_name will use the raw display name as the column name. class_label will format the display
                name as upper camelcase, and strip blacklisted characters, display_label will strip blacklisted characters including spaces, to retain
                display label formatting.
            annotation_keys: (str) display_label/class_label (default), Sets labeling syle for annotation keys. class_label will format the display
                name as upper camelcase, and strip blacklisted characters, display_label will strip blacklisted characters including spaces, to retain
                display label formatting while ensuring the label is formatted properly for Synapse annotations.
        Return:
            manifest_synapse_file_id: SynID of manifest csv uploaded to synapse.
        """
        # Upload manifest as a table, get the ID and updated manifest.
        manifest_synapse_table_id, manifest, table_manifest = self.uploadDB(
<<<<<<< HEAD
            sg=schemaGenerator,
=======
            dmge=dmge,
>>>>>>> 48d7f96c
            manifest=manifest,
            datasetId=datasetId,
            table_name=table_name,
            restrict=restrict,
<<<<<<< HEAD
            table_manipulation=table_manipulation,
            table_column_names=table_column_names,
        )

        manifest = self.add_annotations_to_entities_files(
            se,
            schemaGenerator,
=======
            useSchemaLabel=useSchemaLabel,
            table_manipulation=table_manipulation,
        )

        manifest = self.add_annotations_to_entities_files(
            dmge,
>>>>>>> 48d7f96c
            manifest,
            manifest_record_type,
            datasetId,
            hideBlanks,
            manifest_synapse_table_id,
<<<<<<< HEAD
            annotation_keys,
=======
>>>>>>> 48d7f96c
        )
        # Load manifest to synapse as a CSV File
        manifest_synapse_file_id = self.upload_manifest_file(
            manifest,
            metadataManifestPath,
            datasetId,
            restrict,
            component_name=component_name,
        )

        # Set annotations for the file manifest.
        manifest_annotations = self.format_manifest_annotations(
            manifest, manifest_synapse_file_id
        )
        self.syn.set_annotations(manifest_annotations)
        logger.info("Associated manifest file with dataset on Synapse.")

        # Update manifest Synapse table with new entity id column.
        manifest_synapse_table_id, manifest, table_manifest = self.uploadDB(
<<<<<<< HEAD
            sg=schemaGenerator,
=======
            dmge=dmge,
>>>>>>> 48d7f96c
            manifest=manifest,
            datasetId=datasetId,
            table_name=table_name,
            restrict=restrict,
<<<<<<< HEAD
            table_manipulation="update",
            table_column_names=table_column_names,
=======
            useSchemaLabel=useSchemaLabel,
            table_manipulation="update",
>>>>>>> 48d7f96c
        )

        # Set annotations for the table manifest
        manifest_annotations = self.format_manifest_annotations(
            manifest, manifest_synapse_table_id
        )
        self.syn.set_annotations(manifest_annotations)
        return manifest_synapse_file_id

    def upload_manifest_as_csv(
        self,
<<<<<<< HEAD
        se,
        schemaGenerator,
=======
        dmge,
>>>>>>> 48d7f96c
        manifest,
        metadataManifestPath,
        datasetId,
        restrict,
        manifest_record_type,
        hideBlanks,
        component_name,
<<<<<<< HEAD
        annotation_keys: str,
=======
>>>>>>> 48d7f96c
    ):
        """Upload manifest to Synapse as a csv only.
        Args:
            dmge: DataModelGraphExplorer object
            manifest (pd.DataFrame): loaded df containing user supplied data.
            metadataManifestPath: path to csv containing a validated metadata manifest.
            datasetId (str): synapse ID of folder containing the dataset
            restrict (bool): Flag for censored data.
            manifest_record_type: valid values are 'entity', 'table' or 'both'. Specifies whether to create entity ids and folders for each row in a manifest, a Synapse table to house the entire manifest or do both.
            hideBlanks (bool): Default is False -Boolean flag that does not upload annotation keys with blank values when true. Uploads Annotation keys with empty string values when false.
            annotation_keys: (str) display_label/class_label (default), Sets labeling syle for annotation keys. class_label will format the display
                name as upper camelcase, and strip blacklisted characters, display_label will strip blacklisted characters including spaces, to retain
                display label formatting while ensuring the label is formatted properly for Synapse annotations.
        Return:
            manifest_synapse_file_id (str): SynID of manifest csv uploaded to synapse.
        """
<<<<<<< HEAD
        manifest = self.add_annotations_to_entities_files(
            se,
            schemaGenerator,
            manifest,
            manifest_record_type,
            datasetId,
            hideBlanks,
            annotation_keys=annotation_keys,
=======

        manifest = self.add_annotations_to_entities_files(
            dmge, manifest, manifest_record_type, datasetId, hideBlanks
>>>>>>> 48d7f96c
        )

        # Load manifest to synapse as a CSV File
        manifest_synapse_file_id = self.upload_manifest_file(
            manifest,
            metadataManifestPath,
            datasetId,
            restrict,
            component_name=component_name,
        )

        # Set annotations for the file manifest.
        manifest_annotations = self.format_manifest_annotations(
            manifest, manifest_synapse_file_id
        )
        self.syn.set_annotations(manifest_annotations)

        logger.info("Associated manifest file with dataset on Synapse.")

        return manifest_synapse_file_id

    def upload_manifest_combo(
        self,
<<<<<<< HEAD
        se,
        schemaGenerator,
=======
        dmge,
>>>>>>> 48d7f96c
        manifest,
        metadataManifestPath,
        datasetId,
        table_name,
        component_name,
        restrict,
        manifest_record_type,
<<<<<<< HEAD
        hideBlanks,
        table_manipulation,
        table_column_names: str,
        annotation_keys: str,
=======
        useSchemaLabel,
        hideBlanks,
        table_manipulation,
>>>>>>> 48d7f96c
    ):
        """Upload manifest to Synapse as a table and CSV with entities.
        Args:
            dmge: DataModelGraphExplorer object
            manifest (pd.DataFrame): loaded df containing user supplied data.
            metadataManifestPath: path to csv containing a validated metadata manifest.
            datasetId (str): synapse ID of folder containing the dataset
            table_name (str): Generated to name the table being uploaded.
            component_name (str): Name of the component manifest that is currently being uploaded.
            restrict (bool): Flag for censored data.
            manifest_record_type: valid values are 'entity', 'table' or 'both'. Specifies whether to create entity ids and folders for each row in a manifest, a Synapse table to house the entire manifest or do both.
            hideBlanks (bool): Default is False -Boolean flag that does not upload annotation keys with blank values when true. Uploads Annotation keys with empty string values when false.
            table_malnipulation (str): Specify the way the manifest tables should be store as on Synapse when one with the same name already exists. Options are 'replace' and 'upsert'.
            table_column_names: (str): display_name/display_label/class_label (default). Sets labeling style for table column names. display_name will use the raw display name as the column name. class_label will format the display
                name as upper camelcase, and strip blacklisted characters, display_label will strip blacklisted characters including spaces, to retain
                display label formatting.
            annotation_keys: (str) display_label/class_label (default), Sets labeling syle for annotation keys. class_label will format the display
                name as upper camelcase, and strip blacklisted characters, display_label will strip blacklisted characters including spaces, to retain
                display label formatting while ensuring the label is formatted properly for Synapse annotations.
        Return:
            manifest_synapse_file_id (str): SynID of manifest csv uploaded to synapse.
        """
        manifest_synapse_table_id, manifest, table_manifest = self.uploadDB(
<<<<<<< HEAD
            sg=schemaGenerator,
=======
            dmge=dmge,
>>>>>>> 48d7f96c
            manifest=manifest,
            datasetId=datasetId,
            table_name=table_name,
            restrict=restrict,
<<<<<<< HEAD
            table_manipulation=table_manipulation,
            table_column_names=table_column_names,
        )

        manifest = self.add_annotations_to_entities_files(
            se,
            schemaGenerator,
=======
            useSchemaLabel=useSchemaLabel,
            table_manipulation=table_manipulation,
        )

        manifest = self.add_annotations_to_entities_files(
            dmge,
>>>>>>> 48d7f96c
            manifest,
            manifest_record_type,
            datasetId,
            hideBlanks,
            manifest_synapse_table_id,
<<<<<<< HEAD
            annotation_keys=annotation_keys,
=======
>>>>>>> 48d7f96c
        )

        # Load manifest to synapse as a CSV File
        manifest_synapse_file_id = self.upload_manifest_file(
            manifest, metadataManifestPath, datasetId, restrict, component_name
        )

        # Set annotations for the file manifest.
        manifest_annotations = self.format_manifest_annotations(
            manifest, manifest_synapse_file_id
        )
        self.syn.set_annotations(manifest_annotations)
        logger.info("Associated manifest file with dataset on Synapse.")

        # Update manifest Synapse table with new entity id column.
        manifest_synapse_table_id, manifest, table_manifest = self.uploadDB(
<<<<<<< HEAD
            sg=schemaGenerator,
=======
            dmge=dmge,
>>>>>>> 48d7f96c
            manifest=manifest,
            datasetId=datasetId,
            table_name=table_name,
            restrict=restrict,
<<<<<<< HEAD
            table_manipulation="update",
            table_column_names=table_column_names,
=======
            useSchemaLabel=useSchemaLabel,
            table_manipulation="update",
>>>>>>> 48d7f96c
        )

        # Set annotations for the table manifest
        manifest_annotations = self.format_manifest_annotations(
            manifest, manifest_synapse_table_id
        )
        self.syn.set_annotations(manifest_annotations)
        return manifest_synapse_file_id

    def associateMetadataWithFiles(
        self,
<<<<<<< HEAD
        schemaGenerator: SchemaGenerator,
        metadataManifestPath: str,
        datasetId: str,
        manifest_record_type: str = "table_file_and_entities",
        hideBlanks: bool = False,
        restrict_manifest=False,
        table_manipulation: str = "replace",
        table_column_names: str = "class_label",
        annotation_keys: str = "class_label",
=======
        dmge: DataModelGraphExplorer,
        metadataManifestPath: str,
        datasetId: str,
        manifest_record_type: str = "table_file_and_entities",
        useSchemaLabel: bool = True,
        hideBlanks: bool = False,
        restrict_manifest=False,
        table_manipulation: str = "replace",
>>>>>>> 48d7f96c
    ) -> str:
        """Associate metadata with files in a storage dataset already on Synapse.
        Upload metadataManifest in the storage dataset folder on Synapse as well. Return synapseId of the uploaded manifest file.

        If this is a new manifest there could be no Synapse entities associated with the rows of this manifest
        this may be due to data type (e.g. clinical data) being tabular
        and not requiring files; to utilize uniform interfaces downstream
        (i.e. fileviews), a Synapse entity (a folder) is created for each row
        and an entity column is added to the manifest containing the resulting
        entity IDs; a table is also created at present as an additional interface
        for downstream query and interaction with the data.

        Args:
            dmge: DataModelGraphExplorer Object
            metadataManifestPath: path to csv containing a validated metadata manifest.
            The manifest should include a column entityId containing synapse IDs of files/entities to be associated with metadata, if that is applicable to the dataset type.
            Some datasets, e.g. clinical data, do not contain file id's, but data is stored in a table: one row per item.
            In this case, the system creates a file on Synapse for each row in the table (e.g. patient, biospecimen) and associates the columnset data as metadata/annotations to his file.
            datasetId: synapse ID of folder containing the dataset
            manifest_record_type: Default value is 'table_file_and_entities'. valid values are 'file_only', 'file_and_entities', 'table_and_file' or 'table_file_and_entities'. 'file_and_entities' will store the manifest as a csv and create Synapse files for each row in the manifest.'table_and_file' will store the manifest as a table and a csv on Synapse. 'file_only' will store the manifest as a csv only on Synapse. 'table_file_and_entities' will perform the options file_with_entites and table in combination.
            hideBlanks: Default is false. Boolean flag that does not upload annotation keys with blank values when true. Uploads Annotation keys with empty string values when false.
            restrict_manifest (bool): Default is false. Flag for censored data.
            table_malnipulation (str): Default is 'replace'. Specify the way the manifest tables should be store as on Synapse when one with the same name already exists. Options are 'replace' and 'upsert'.
            table_column_names: (str): display_name/display_label/class_label (default). Sets labeling style for table column names. display_name will use the raw display name as the column name. class_label will format the display
                name as upper camelcase, and strip blacklisted characters, display_label will strip blacklisted characters including spaces, to retain
                display label formatting.
            annotation_keys: (str) display_label/class_label (default), Sets labeling syle for annotation keys. class_label will format the display
                name as upper camelcase, and strip blacklisted characters, display_label will strip blacklisted characters including spaces, to retain
                display label formatting while ensuring the label is formatted properly for Synapse annotations.
        Returns:
            manifest_synapse_file_id: SynID of manifest csv uploaded to synapse.
        """
        # Read new manifest CSV:
        manifest = self._read_manifest(metadataManifestPath)
        manifest = self._add_id_columns_to_manifest(manifest, dmge)

        table_name, component_name = self._generate_table_name(manifest)

        # Upload manifest to synapse based on user input (manifest_record_type)

        if manifest_record_type == "file_only":
            manifest_synapse_file_id = self.upload_manifest_as_csv(
<<<<<<< HEAD
                se,
                schemaGenerator,
=======
                dmge,
>>>>>>> 48d7f96c
                manifest,
                metadataManifestPath,
                datasetId=datasetId,
                restrict=restrict_manifest,
                hideBlanks=hideBlanks,
                manifest_record_type=manifest_record_type,
                component_name=component_name,
<<<<<<< HEAD
                annotation_keys=annotation_keys,
            )
        elif manifest_record_type == "table_and_file":
            manifest_synapse_file_id = self.upload_manifest_as_table(
                se,
                schemaGenerator,
=======
            )
        elif manifest_record_type == "table_and_file":
            manifest_synapse_file_id = self.upload_manifest_as_table(
                dmge,
>>>>>>> 48d7f96c
                manifest,
                metadataManifestPath,
                datasetId=datasetId,
                table_name=table_name,
                component_name=component_name,
                restrict=restrict_manifest,
<<<<<<< HEAD
                hideBlanks=hideBlanks,
                manifest_record_type=manifest_record_type,
                table_manipulation=table_manipulation,
                table_column_names=table_column_names,
                annotation_keys=annotation_keys,
            )
        elif manifest_record_type == "file_and_entities":
            manifest_synapse_file_id = self.upload_manifest_as_csv(
                se,
                schemaGenerator,
=======
                useSchemaLabel=useSchemaLabel,
                hideBlanks=hideBlanks,
                manifest_record_type=manifest_record_type,
                table_manipulation=table_manipulation,
            )
        elif manifest_record_type == "file_and_entities":
            manifest_synapse_file_id = self.upload_manifest_as_csv(
                dmge,
>>>>>>> 48d7f96c
                manifest,
                metadataManifestPath,
                datasetId=datasetId,
                restrict=restrict_manifest,
                hideBlanks=hideBlanks,
                manifest_record_type=manifest_record_type,
                component_name=component_name,
<<<<<<< HEAD
                annotation_keys=annotation_keys,
            )
        elif manifest_record_type == "table_file_and_entities":
            manifest_synapse_file_id = self.upload_manifest_combo(
                se,
                schemaGenerator,
=======
            )
        elif manifest_record_type == "table_file_and_entities":
            manifest_synapse_file_id = self.upload_manifest_combo(
                dmge,
>>>>>>> 48d7f96c
                manifest,
                metadataManifestPath,
                datasetId=datasetId,
                table_name=table_name,
                component_name=component_name,
                restrict=restrict_manifest,
<<<<<<< HEAD
                hideBlanks=hideBlanks,
                manifest_record_type=manifest_record_type,
                table_manipulation=table_manipulation,
                table_column_names=table_column_names,
                annotation_keys=annotation_keys,
=======
                useSchemaLabel=useSchemaLabel,
                hideBlanks=hideBlanks,
                manifest_record_type=manifest_record_type,
                table_manipulation=table_manipulation,
>>>>>>> 48d7f96c
            )
        else:
            raise ValueError("Please enter a valid manifest_record_type.")
        return manifest_synapse_file_id

    def getTableAnnotations(self, table_id: str):
        """Generate dictionary of annotations for the given Synapse file.
        Synapse returns all custom annotations as lists since they
        can contain multiple values. In all cases, the values will
        be converted into strings and concatenated with ", ".

        Args:
            fileId (str): Synapse ID for dataset file.

        Returns:
            dict: Annotations as comma-separated strings.
        """
        try:
            entity = self.syn.get(table_id, downloadFile=False)
            is_table = entity.concreteType.endswith(".TableEntity")
            annotations_raw = entity.annotations
        except SynapseHTTPError:
            # If an error occurs with retrieving entity, skip it
            # This could be caused by a temporary file view that
            # was deleted since its ID was retrieved
            is_file, is_table = False, False

        # Skip anything that isn't a file or folder
        if not (is_table):
            return None

        annotations = self.getEntityAnnotations(table_id, entity, annotations_raw)

        return annotations

    def getFileAnnotations(self, fileId: str) -> Dict[str, str]:
        """Generate dictionary of annotations for the given Synapse file.
        Synapse returns all custom annotations as lists since they
        can contain multiple values. In all cases, the values will
        be converted into strings and concatenated with ", ".

        Args:
            fileId (str): Synapse ID for dataset file.

        Returns:
            dict: Annotations as comma-separated strings.
        """

        # Get entity metadata, including annotations
        try:
            entity = self.syn.get(fileId, downloadFile=False)
            is_file = entity.concreteType.endswith(".FileEntity")
            is_folder = entity.concreteType.endswith(".Folder")
            annotations_raw = entity.annotations
        except SynapseHTTPError:
            # If an error occurs with retrieving entity, skip it
            # This could be caused by a temporary file view that
            # was deleted since its ID was retrieved
            is_file, is_folder = False, False

        # Skip anything that isn't a file or folder
        if not (is_file or is_folder):
            return None

        annotations = self.getEntityAnnotations(fileId, entity, annotations_raw)

        return annotations

    def getEntityAnnotations(self, fileId, entity, annotations_raw):
        # Extract annotations from their lists and stringify. For example:
        # {'YearofBirth': [1980], 'author': ['bruno', 'milen', 'sujay']}
        annotations = dict()
        for key, vals in annotations_raw.items():
            if isinstance(vals, list) and len(vals) == 1:
                annotations[key] = str(vals[0])
            else:
                annotations[key] = ", ".join(str(v) for v in vals)

        # Add the file entity ID and eTag, which weren't lists
        assert fileId == entity.id, (
            "For some reason, the Synapse ID in the response doesn't match"
            "the Synapse ID sent in the request (via synapseclient)."
        )
        annotations["entityId"] = fileId
        annotations["eTag"] = entity.etag

        return annotations

    def getDatasetAnnotations(
        self, datasetId: str, fill_na: bool = True, force_batch: bool = False
    ) -> pd.DataFrame:
        """Generate table for annotations across all files in given dataset.

        Args:
            datasetId (str): Synapse ID for dataset folder.
            fill_na (bool): Whether to replace missing values with
                blank strings.
            force_batch (bool): Whether to force the function to use
                the batch mode, which uses a file view to retrieve
                annotations for a given dataset. Default to False
                unless there are more than 50 files in the dataset.

        Returns:
            pd.DataFrame: Table of annotations.
        """
        # Get all files in given dataset
        dataset_files = self.getFilesInStorageDataset(datasetId)

        # if there are no dataset files, there are no annotations
        # return None
        if not dataset_files:
            return pd.DataFrame()

        dataset_files_map = dict(dataset_files)
        dataset_file_ids, _ = list(zip(*dataset_files))

        # Get annotations for each file from Step 1
        # Batch mode
        try_batch = len(dataset_files) >= 50 or force_batch
        if try_batch:
            try:
                logger.info("Trying batch mode for retrieving Synapse annotations")
                table = self.getDatasetAnnotationsBatch(datasetId, dataset_file_ids)
            except (SynapseAuthenticationError, SynapseHTTPError):
                logger.info(
                    f"Unable to create a temporary file view bound to {datasetId}. "
                    "Defaulting to slower iterative retrieval of annotations."
                )
                # Default to the slower non-batch method
                logger.info("Batch mode failed (probably due to permission error)")
                try_batch = False

        # Non-batch mode
        if not try_batch:
            logger.info("Using slower (non-batch) sequential mode")
            records = [self.getFileAnnotations(i) for i in dataset_file_ids]
            # Remove any annotations for non-file/folders (stored as None)
            records = filter(None, records)
            table = pd.DataFrame.from_records(records)

        # Add filenames for the files that "survived" annotation retrieval
        filenames = [dataset_files_map[i] for i in table["entityId"]]

        if "Filename" not in table.columns:
            table.insert(0, "Filename", filenames)

        # Ensure that entityId and eTag are at the end
        entity_ids = table.pop("entityId")
        etags = table.pop("eTag")
        table.insert(len(table.columns), "entityId", entity_ids)
        table.insert(len(table.columns), "eTag", etags)

        # Missing values are filled in with empty strings for Google Sheets
        if fill_na:
            table.fillna("", inplace=True)

        # Force all values as strings
        return table.astype(str)

    def raise_final_error(retry_state):
        return retry_state.outcome.result()

<<<<<<< HEAD
    @retry(
        stop=stop_after_attempt(5),
        wait=wait_chain(
            *[wait_fixed(10) for i in range(2)]
            + [wait_fixed(15) for i in range(2)]
            + [wait_fixed(20)]
        ),
        retry=retry_if_exception_type(LookupError),
        retry_error_callback=raise_final_error,
    )
=======
>>>>>>> 48d7f96c
    def checkIfinAssetView(self, syn_id) -> str:
        # get data in administrative fileview for this pipeline
        assetViewTable = self.getStorageFileviewTable()
        all_files = list(assetViewTable["id"])
        if syn_id in all_files:
            return True
        else:
            return False

    @retry(
        stop=stop_after_attempt(5),
        wait=wait_chain(
            *[wait_fixed(10) for i in range(2)]
            + [wait_fixed(15) for i in range(2)]
            + [wait_fixed(20)]
        ),
        retry=retry_if_exception_type(LookupError),
        retry_error_callback=raise_final_error,
    )
    def getDatasetProject(self, datasetId: str) -> str:
        """Get parent project for a given dataset ID.

        Args:
            datasetId (str): Synapse entity ID (folder or project).

        Raises:
            ValueError: Raised if Synapse ID cannot be retrieved
            by the user or if it doesn't appear in the file view.

        Returns:
            str: The Synapse ID for the parent project.
        """

        # Subset main file view
        dataset_index = self.storageFileviewTable["id"] == datasetId
        dataset_row = self.storageFileviewTable[dataset_index]

        # re-query if no datasets found
        if dataset_row.empty:
            sleep(5)
            self._query_fileview()
            # Subset main file view
            dataset_index = self.storageFileviewTable["id"] == datasetId
            dataset_row = self.storageFileviewTable[dataset_index]

        # Return `projectId` for given row if only one found
        if len(dataset_row) == 1:
            dataset_project = dataset_row["projectId"].values[0]
            return dataset_project

        # Otherwise, check if already project itself
        try:
            syn_object = self.syn.get(datasetId)
            if syn_object.properties["concreteType"].endswith("Project"):
                return datasetId
        except SynapseHTTPError:
            raise PermissionError(
                f"The given dataset ({datasetId}) isn't accessible with this "
                "user. This might be caused by a typo in the dataset Synapse ID."
            )

        # If not, then assume dataset not in file view
        raise LookupError(
            f"The given dataset ({datasetId}) doesn't appear in the "
            f"configured file view ({self.storageFileview}). This might "
            "mean that the file view's scope needs to be updated."
        )

    def getDatasetAnnotationsBatch(
        self, datasetId: str, dataset_file_ids: Sequence[str] = None
    ) -> pd.DataFrame:
        """Generate table for annotations across all files in given dataset.
        This function uses a temporary file view to generate a table
        instead of iteratively querying for individual entity annotations.
        This function is expected to run much faster than
        `self.getDatasetAnnotationsBatch` on large datasets.

        Args:
            datasetId (str): Synapse ID for dataset folder.
            dataset_file_ids (Sequence[str]): List of Synapse IDs
                for dataset files/folders used to subset the table.

        Returns:
            pd.DataFrame: Table of annotations.
        """
        # Create data frame from annotations file view
        with DatasetFileView(datasetId, self.syn) as fileview:
            table = fileview.query()

        if dataset_file_ids:
            table = table.loc[table.index.intersection(dataset_file_ids)]

        table = table.reset_index(drop=True)

        return table

    def _get_table_schema_by_cname(self, table_schema):
        # assume no duplicate column names in the table
        table_schema_by_cname = {}

        for col_record in table_schema:
            # TODO clean up dictionary for compactness (e.g. remove redundant 'name' key)
            table_schema_by_cname[col_record["name"]] = col_record

        return table_schema_by_cname


class TableOperations:
    """
    Object to hold functions for various table operations specific to the Synapse Asset Store.

    Currently implement operations are:
    createTable: upload a manifest as a new table when none exist
    replaceTable: replace a metadata in a table from one manifest with metadata from another manifest
    updateTable: add a column to a table that already exists on synapse

    Operations currently in development are:
    upsertTable: add metadata from a manifest to an existing table that contains metadata from another manifest
    """

    def __init__(
        self,
        synStore: SynapseStorage,
        tableToLoad: pd.DataFrame = None,
        tableName: str = None,
        datasetId: str = None,
        existingTableId: str = None,
        restrict: bool = False,
    ):
        """
        Class governing table operations (creation, replacement, upserts, updates) in schematic

        tableToLoad: manifest formatted appropriately for the table
        tableName: name of the table to be uploaded
        datasetId: synID of the dataset for the manifest
        existingTableId: synId of the table currently exising on synapse (if there is one)
        restrict: bool, whether or not the manifest contains sensitive data that will need additional access restrictions

        """
        self.synStore = synStore
        self.tableToLoad = tableToLoad
        self.tableName = tableName
        self.datasetId = datasetId
        self.existingTableId = existingTableId
        self.restrict = restrict

    def createTable(
        self,
        columnTypeDict: dict = None,
        specifySchema: bool = True,
    ):
        """
        Method to create a table from a metadata manifest and upload it to synapse

        Args:
            columnTypeDict: dictionary schema for table columns: type, size, etc
            specifySchema: to specify a specific schema for the table format

        Returns:
            table.schema.id: synID of the newly created table
        """

        datasetEntity = self.synStore.syn.get(self.datasetId, downloadFile=False)
        datasetName = datasetEntity.name
        table_schema_by_cname = self.synStore._get_table_schema_by_cname(columnTypeDict)

        if not self.tableName:
            self.tableName = datasetName + "table"
        datasetParentProject = self.synStore.getDatasetProject(self.datasetId)
        if specifySchema:
            if columnTypeDict == {}:
                logger.error("Did not provide a columnTypeDict.")
            # create list of columns:
            cols = []
            for col in self.tableToLoad.columns:
                if col in table_schema_by_cname:
                    col_type = table_schema_by_cname[col]["columnType"]
                    max_size = (
                        table_schema_by_cname[col]["maximumSize"]
                        if "maximumSize" in table_schema_by_cname[col].keys()
                        else 100
                    )
                    max_list_len = 250
                    if max_size and max_list_len:
                        cols.append(
                            Column(
                                name=col,
                                columnType=col_type,
                                maximumSize=max_size,
                                maximumListLength=max_list_len,
                            )
                        )
                    elif max_size:
                        cols.append(
                            Column(name=col, columnType=col_type, maximumSize=max_size)
                        )
                    else:
                        cols.append(Column(name=col, columnType=col_type))
                else:
                    # TODO add warning that the given col was not found and it's max size is set to 100
                    cols.append(Column(name=col, columnType="STRING", maximumSize=100))
            schema = Schema(
                name=self.tableName, columns=cols, parent=datasetParentProject
            )
            table = Table(schema, self.tableToLoad)
            table = self.synStore.syn.store(table, isRestricted=self.restrict)
            return table.schema.id
        else:
            # For just uploading the tables to synapse using default
            # column types.
            table = build_table(self.tableName, datasetParentProject, self.tableToLoad)
            table = self.synStore.syn.store(table, isRestricted=self.restrict)
            return table.schema.id

    def replaceTable(
        self,
        specifySchema: bool = True,
        columnTypeDict: dict = None,
    ):
        """
        Method to replace an existing table on synapse with metadata from a new manifest

        Args:
            specifySchema: to infer a schema for the table format
            columnTypeDict: dictionary schema for table columns: type, size, etc

        Returns:
           existingTableId: synID of the already existing table that had its metadata replaced
        """
        datasetEntity = self.synStore.syn.get(self.datasetId, downloadFile=False)
        datasetName = datasetEntity.name
        table_schema_by_cname = self.synStore._get_table_schema_by_cname(columnTypeDict)
        existing_table, existing_results = self.synStore.get_synapse_table(
            self.existingTableId
        )
        # remove rows
        self.synStore.syn.delete(existing_results)
        # wait for row deletion to finish on synapse before getting empty table
        sleep(10)

        # removes all current columns
        current_table = self.synStore.syn.get(self.existingTableId)
        current_columns = self.synStore.syn.getTableColumns(current_table)
        for col in current_columns:
            current_table.removeColumn(col)

        if not self.tableName:
            self.tableName = datasetName + "table"

        # Process columns according to manifest entries
        table_schema_by_cname = self.synStore._get_table_schema_by_cname(columnTypeDict)
        datasetParentProject = self.synStore.getDatasetProject(self.datasetId)
        if specifySchema:
            if columnTypeDict == {}:
                logger.error("Did not provide a columnTypeDict.")
            # create list of columns:
            cols = []

            for col in self.tableToLoad.columns:
                if col in table_schema_by_cname:
                    col_type = table_schema_by_cname[col]["columnType"]
                    max_size = (
                        table_schema_by_cname[col]["maximumSize"]
                        if "maximumSize" in table_schema_by_cname[col].keys()
                        else 100
                    )
                    max_list_len = 250
                    if max_size and max_list_len:
                        cols.append(
                            Column(
                                name=col,
                                columnType=col_type,
                                maximumSize=max_size,
                                maximumListLength=max_list_len,
                            )
                        )
                    elif max_size:
                        cols.append(
                            Column(name=col, columnType=col_type, maximumSize=max_size)
                        )
                    else:
                        cols.append(Column(name=col, columnType=col_type))
                else:
                    # TODO add warning that the given col was not found and it's max size is set to 100
                    cols.append(Column(name=col, columnType="STRING", maximumSize=100))

            # adds new columns to schema
            for col in cols:
                current_table.addColumn(col)
            self.synStore.syn.store(current_table, isRestricted=self.restrict)

            # wait for synapse store to finish
            sleep(1)

            # build schema and table from columns and store with necessary restrictions
            schema = Schema(
                name=self.tableName, columns=cols, parent=datasetParentProject
            )
            schema.id = self.existingTableId
            table = Table(schema, self.tableToLoad, etag=existing_results.etag)
            table = self.synStore.syn.store(table, isRestricted=self.restrict)
        else:
            logging.error("Must specify a schema for table replacements")

        # remove system metadata from manifest
        existing_table.drop(columns=["ROW_ID", "ROW_VERSION"], inplace=True)
        return self.existingTableId

    def _get_auth_token(
        self,
    ):
        authtoken = None

        # Get access token from environment variable if available
        # Primarily useful for testing environments, with other possible usefulness for containers
        env_access_token = os.getenv("SYNAPSE_ACCESS_TOKEN")
        if env_access_token:
            authtoken = env_access_token
            return authtoken

        # Get token from authorization header
        # Primarily useful for API endpoint functionality
        if "Authorization" in self.synStore.syn.default_headers:
            authtoken = self.synStore.syn.default_headers["Authorization"].split(
                "Bearer "
            )[-1]
            return authtoken

        # retrive credentials from synapse object
        # Primarily useful for local users, could only be stored here when a .synapseConfig file is used, but including to be safe
        synapse_object_creds = self.synStore.syn.credentials
        if hasattr(synapse_object_creds, "_token"):
            authtoken = synapse_object_creds.secret

        # Try getting creds from .synapseConfig file if it exists
        # Primarily useful for local users. Seems to correlate with credentials stored in synaspe object when logged in
        if os.path.exists(CONFIG.synapse_configuration_path):
            config = self.synStore.syn.getConfigFile(CONFIG.synapse_configuration_path)

            # check which credentials are provided in file
            if config.has_option("authentication", "authtoken"):
                authtoken = config.get("authentication", "authtoken")

        # raise error if required credentials are not found
        if not authtoken:
            raise NameError(
                "authtoken credentials could not be found in the environment, synapse object, or the .synapseConfig file"
            )

        return authtoken

<<<<<<< HEAD
    def upsertTable(
        self,
        sg: SchemaGenerator,
    ):
=======
    def upsertTable(self, dmge: DataModelGraphExplorer):
>>>>>>> 48d7f96c
        """
        Method to upsert rows from a new manifest into an existing table on synapse
        For upsert functionality to work, primary keys must follow the naming convention of <componenet>_id
        `-tm upsert` should be used for initial table uploads if users intend to upsert into them at a later time; using 'upsert' at creation will generate the metadata necessary for upsert functionality.
        Currently it is required to use -dl/--use_display_label with table upserts.


        Args:
<<<<<<< HEAD
            sg: SchemaGenerator instance
=======
            dmge: DataModelGraphExplorer instance
>>>>>>> 48d7f96c

        Returns:
           existingTableId: synID of the already existing table that had its metadata replaced
        """

        authtoken = self._get_auth_token()

        synapseDB = SynapseDatabase(
            auth_token=authtoken,
            project_id=self.synStore.getDatasetProject(self.datasetId),
        )

        try:
            # Try performing upsert
            synapseDB.upsert_table_rows(
                table_name=self.tableName, data=self.tableToLoad
            )
        except SynapseHTTPError as ex:
            # If error is raised because Table has old `Uuid` column and not new `Id` column, then handle and re-attempt upload
            if "Id is not a valid column name or id" in str(ex):
<<<<<<< HEAD
                self._update_table_uuid_column(sg)
=======
                self._update_table_uuid_column(dmge)
>>>>>>> 48d7f96c
                synapseDB.upsert_table_rows(
                    table_name=self.tableName, data=self.tableToLoad
                )
            # Raise if other error
            else:
                raise ex

        return self.existingTableId

    def _update_table_uuid_column(
        self,
<<<<<<< HEAD
        sg: SchemaGenerator,
=======
        dmge: DataModelGraphExplorer,
>>>>>>> 48d7f96c
    ) -> None:
        """Removes the `Uuid` column when present, and relpaces with an `Id` column
        Used to enable backwards compatability for manifests using the old `Uuid` convention

        Args:
            dmge: DataModelGraphExplorer instance

        Returns:
            None
        """

        # Get the columns of the schema
        schema = self.synStore.syn.get(self.existingTableId)
        cols = self.synStore.syn.getTableColumns(schema)

        # Iterate through columns until `Uuid` column is found
        for col in cols:
            if col.name.lower() == "uuid":
                # See if schema has `Uuid` column specified
                try:
<<<<<<< HEAD
                    uuid_col_in_schema = sg.se.is_class_in_schema(col.name)
=======
                    uuid_col_in_schema = dmge.is_class_in_schema(col.name)
>>>>>>> 48d7f96c
                except KeyError:
                    uuid_col_in_schema = False

                # If there is, then create a new `Id` column from scratch
                if uuid_col_in_schema:
                    new_col = Column(columnType="STRING", maximumSize=64, name="Id")
                    schema.addColumn(new_col)
                    schema = self.synStore.syn.store(schema)
                # If there is not, then use the old `Uuid` column as a basis for the new `Id` column
                else:
                    # Build ColumnModel that will be used for new column
                    id_column = Column(
                        name="Id",
                        columnType="STRING",
                        maximumSize=64,
                        defaultValue=None,
                        maximumListLength=1,
                    )
                    new_col_response = self.synStore.syn.store(id_column)

                    # Define columnChange body
                    columnChangeDict = {
                        "concreteType": "org.sagebionetworks.repo.model.table.TableSchemaChangeRequest",
                        "entityId": self.existingTableId,
                        "changes": [
                            {
                                "oldColumnId": col["id"],
                                "newColumnId": new_col_response["id"],
                            }
                        ],
                    }

                    self.synStore.syn._async_table_update(
                        table=self.existingTableId,
                        changes=[columnChangeDict],
                        wait=False,
                    )
                break

        return

    def updateTable(
        self,
        update_col: str = "Id",
    ):
        """
        Method to update an existing table with a new column

        Args:
            updateCol: column to index the old and new tables on

        Returns:
           existingTableId: synID of the already existing table that had its metadata replaced
        """
        existing_table, existing_results = self.synStore.get_synapse_table(
            self.existingTableId
        )

        self.tableToLoad = update_df(existing_table, self.tableToLoad, update_col)
        # store table with existing etag data and impose restrictions as appropriate
        self.synStore.syn.store(
            Table(self.existingTableId, self.tableToLoad, etag=existing_results.etag),
            isRestricted=self.restrict,
        )

        return self.existingTableId


class DatasetFileView:
    """Helper class to create temporary dataset file views.
    This class can be used in conjunction with a 'with' statement.
    This will ensure that the file view is deleted automatically.
    See SynapseStorage.getDatasetAnnotationsBatch for example usage.
    """

    def __init__(
        self,
        datasetId: str,
        synapse: Synapse,
        name: str = None,
        temporary: bool = True,
        parentId: str = None,
    ) -> None:
        """Create a file view scoped to a dataset folder.

        Args:
            datasetId (str): Synapse ID for a dataset folder/project.
            synapse (Synapse): Used for Synapse requests.
            name (str): Name of the file view (temporary or not).
            temporary (bool): Whether to delete the file view on exit
                of either a 'with' statement or Python entirely.
            parentId (str, optional): Synapse ID specifying where to
                store the file view. Defaults to datasetId.
        """

        self.datasetId = datasetId
        self.synapse = synapse
        self.is_temporary = temporary

        if name is None:
            self.name = f"schematic annotation file view for {self.datasetId}"

        if self.is_temporary:
            uid = secrets.token_urlsafe(5)
            self.name = f"{self.name} - UID {uid}"

        # TODO: Allow a DCC admin to configure a "universal parent"
        #       Such as a Synapse project writeable by everyone.
        self.parentId = datasetId if parentId is None else parentId

        # TODO: Create local sharing setting to hide from everyone else
        view_schema = EntityViewSchema(
            name=self.name,
            parent=self.parentId,
            scopes=self.datasetId,
            includeEntityTypes=[EntityViewType.FILE, EntityViewType.FOLDER],
            addDefaultViewColumns=False,
            addAnnotationColumns=True,
        )

        # TODO: Handle failure due to insufficient permissions by
        #       creating a temporary new project to store view
        self.view_schema = self.synapse.store(view_schema)

        # These are filled in after calling `self.query()`
        self.results = None
        self.table = None

        # Ensure deletion of the file view (last resort)
        if self.is_temporary:
            atexit.register(self.delete)

    def __enter__(self):
        """Return file view when entering 'with' statement."""
        return self

    def __exit__(self, exc_type, exc_value, traceback):
        """Delete file view when exiting 'with' statement."""
        if self.is_temporary:
            self.delete()

    def delete(self):
        """Delete the file view on Synapse without deleting local table."""
        if self.view_schema is not None:
            self.synapse.delete(self.view_schema)
            self.view_schema = None

    def query(self, tidy=True, force=False):
        """Retrieve file view as a data frame (raw format sans index)."""
        if self.table is None or force:
            fileview_id = self.view_schema["id"]
            self.results = self.synapse.tableQuery(f"select * from {fileview_id}")
            self.table = self.results.asDataFrame(rowIdAndVersionInIndex=False)
        if tidy:
            self.tidy_table()
        return self.table

    def tidy_table(self):
        """Convert raw file view data frame into more usable format."""
        assert self.table is not None, "Must call `self.query()` first."
        self._fix_default_columns()
        self._fix_list_columns()
        self._fix_int_columns()
        return self.table

    def _fix_default_columns(self):
        """Rename default columns to match schematic expectations."""

        # Drop ROW_VERSION column if present
        if "ROW_VERSION" in self.table:
            del self.table["ROW_VERSION"]

        # Rename id column to entityId and set as data frame index
        if "ROW_ID" in self.table:
            self.table["entityId"] = "syn" + self.table["ROW_ID"].astype(str)
            self.table = self.table.set_index("entityId", drop=False)
            del self.table["ROW_ID"]

        # Rename ROW_ETAG column to eTag and place at end of data frame
        if "ROW_ETAG" in self.table:
            row_etags = self.table.pop("ROW_ETAG")
            self.table.insert(len(self.table.columns), "eTag", row_etags)

        return self.table

    def _get_columns_of_type(self, types):
        """Helper function to get list of columns of a given type(s)."""
        matching_columns = []
        for header in self.results.headers:
            if header.columnType in types:
                matching_columns.append(header.name)
        return matching_columns

    def _fix_list_columns(self):
        """Fix formatting of list-columns."""
        list_types = {"STRING_LIST", "INTEGER_LIST", "BOOLEAN_LIST"}
        list_columns = self._get_columns_of_type(list_types)
        for col in list_columns:
            self.table[col] = self.table[col].apply(lambda x: ", ".join(x))
        return self.table

    def _fix_int_columns(self):
        """Ensure that integer-columns are actually integers."""
        int_columns = self._get_columns_of_type({"INTEGER"})
        for col in int_columns:
            # Coercing to string because NaN is a floating point value
            # and cannot exist alongside integers in a column
            to_int_fn = lambda x: "" if np.isnan(x) else str(int(x))
            self.table[col] = self.table[col].apply(to_int_fn)
        return self.table<|MERGE_RESOLUTION|>--- conflicted
+++ resolved
@@ -25,17 +25,6 @@
 
 # allows specifying explicit variable types
 from typing import Dict, List, Tuple, Sequence, Union, Optional
-<<<<<<< HEAD
-from collections import OrderedDict
-from tenacity import (
-    retry,
-    stop_after_attempt,
-    wait_chain,
-    wait_fixed,
-    retry_if_exception_type,
-)
-=======
->>>>>>> 48d7f96c
 
 
 from synapseclient import (
@@ -68,12 +57,9 @@
 
 from schematic.utils.df_utils import update_df, load_df, col_in_dataframe
 from schematic.utils.validate_utils import comma_separated_list_regex, rule_in_rule_list
-<<<<<<< HEAD
-=======
 
 # entity_type_mapping, get_dir_size, create_temp_folder, check_synapse_cache_size, and clear_synapse_cache functions are used for AWS deployment
 # Please do not remove these import statements
->>>>>>> 48d7f96c
 from schematic.utils.general import (
     entity_type_mapping,
     get_dir_size,
@@ -81,17 +67,12 @@
     create_temp_folder,
     check_synapse_cache_size,
     clear_synapse_cache,
-<<<<<<< HEAD
-)
-from schematic.schemas.explorer import SchemaExplorer
-from schematic.schemas.generator import SchemaGenerator
-=======
     profile,
     calculate_datetime,
 )
+
 from schematic.utils.schema_utils import get_class_label_from_display_name
 
->>>>>>> 48d7f96c
 from schematic.store.base import BaseStorage
 from schematic.exceptions import MissingConfigValueError, AccessCredentialsError
 from schematic.configuration.configuration import CONFIG
@@ -710,11 +691,7 @@
         return dataset_files, manifest
 
     def updateDatasetManifestFiles(
-<<<<<<< HEAD
-        self, sg: SchemaGenerator, datasetId: str, store: bool = True
-=======
         self, dmge: DataModelGraphExplorer, datasetId: str, store: bool = True
->>>>>>> 48d7f96c
     ) -> Union[Tuple[str, pd.DataFrame], None]:
         """Fetch the names and entity IDs of all current files in dataset in store, if any; update dataset's manifest with new files, if any.
 
@@ -753,11 +730,7 @@
 
                 # store manifest and update associated metadata with manifest on Synapse
                 manifest_id = self.associateMetadataWithFiles(
-<<<<<<< HEAD
-                    sg, manifest_filepath, datasetId
-=======
                     dmge, manifest_filepath, datasetId
->>>>>>> 48d7f96c
                 )
 
         return manifest_id, manifest
@@ -910,11 +883,7 @@
         return manifests
 
     def upload_project_manifests_to_synapse(
-<<<<<<< HEAD
-        self, sg: SchemaGenerator, projectId: str
-=======
         self, dmge: DataModelGraphExplorer, projectId: str
->>>>>>> 48d7f96c
     ) -> List[str]:
         """Upload all metadata manifest files across all datasets in a specified project as tables in Synapse.
 
@@ -938,11 +907,7 @@
                 manifest_path = manifest_info["path"]
                 manifest_df = load_df(manifest_path)
                 manifest_table_id = uploadDB(
-<<<<<<< HEAD
-                    sg=sg,
-=======
                     dmge=dmge,
->>>>>>> 48d7f96c
                     manifest=manifest,
                     datasetId=datasetId,
                     table_name=datasetName,
@@ -959,8 +924,6 @@
             Assumes the manifest is already present as a CSV in a dataset in the project.
 
         """
-<<<<<<< HEAD
-=======
         # Instantiate DataModelParser
         data_model_parser = DataModelParser(path_to_data_model=path_to_json_ld)
         # Parse Model
@@ -974,7 +937,6 @@
 
         # Instantiate DataModelGraphExplorer
         dmge = DataModelGraphExplorer(graph_data_model)
->>>>>>> 48d7f96c
 
         manifests = []
         manifest_loaded = []
@@ -999,11 +961,7 @@
                 )
                 if not dry_run:
                     manifest_syn_id = self.associateMetadataWithFiles(
-<<<<<<< HEAD
-                        sg, manifest_path, datasetId, manifest_record_type="table"
-=======
                         dmge, manifest_path, datasetId, manifest_record_type="table"
->>>>>>> 48d7f96c
                     )
                 manifest_loaded.append(manifest)
 
@@ -1122,22 +1080,13 @@
     @missing_entity_handler
     def uploadDB(
         self,
-<<<<<<< HEAD
-        sg: SchemaGenerator,
-=======
         dmge: DataModelGraphExplorer,
->>>>>>> 48d7f96c
         manifest: pd.DataFrame,
         datasetId: str,
         table_name: str,
         restrict: bool = False,
-<<<<<<< HEAD
         table_manipulation: str = "replace",
         table_column_names: str = "class_label",
-=======
-        useSchemaLabel: bool = True,
-        table_manipulation: str = "replace",
->>>>>>> 48d7f96c
     ):
         """
         Method to upload a database to an asset store. In synapse, this will upload a metadata table
@@ -1148,10 +1097,6 @@
             datasetId: synID of the dataset for the manifest
             table_name: name of the table to be uploaded
             restrict: bool, whether or not the manifest contains sensitive data that will need additional access restrictions
-<<<<<<< HEAD
-=======
-            useSchemaLabel: bool whether to use schemaLabel (True) or display label (False)
->>>>>>> 48d7f96c
             existingTableId: str of the synId of the existing table, if one already exists
             table_manipulation: str, 'replace' or 'upsert', in the case where a manifest already exists, should the new metadata replace the existing (replace) or be added to it (upsert)
             table_column_names: (str): display_name/display_label/class_label (default). Sets labeling style for table column names. display_name will use the raw display name as the column name. class_label will format the display
@@ -1165,11 +1110,7 @@
         """
 
         col_schema, table_manifest = self.formatDB(
-<<<<<<< HEAD
-            sg=sg, manifest=manifest, table_column_names=table_column_names
-=======
-            dmge=dmge, manifest=manifest, useSchemaLabel=useSchemaLabel
->>>>>>> 48d7f96c
+            dmge=dmge, manifest=manifest, table_column_names=table_column_names
         )
 
         manifest_table_id = self.buildDB(
@@ -1178,21 +1119,13 @@
             col_schema,
             table_manifest,
             table_manipulation,
-<<<<<<< HEAD
-            sg,
-=======
             dmge,
->>>>>>> 48d7f96c
             restrict,
         )
 
         return manifest_table_id, manifest, table_manifest
 
-<<<<<<< HEAD
-    def formatDB(self, sg, manifest, table_column_names):
-=======
-    def formatDB(self, dmge, manifest, useSchemaLabel):
->>>>>>> 48d7f96c
+    def formatDB(self, dmge, manifest, table_column_names):
         """
         Method to format a manifest appropriatly for upload as table
 
@@ -1213,24 +1146,19 @@
         manifest_columns = manifest.columns.tolist()
 
         table_manifest = deepcopy(manifest)
-<<<<<<< HEAD
-
-=======
->>>>>>> 48d7f96c
 
         if table_column_names == "display_name":
             cols = table_manifest.columns
 
         elif table_column_names == "display_label":
             cols = [
-<<<<<<< HEAD
                 str(col).translate({ord(x): "" for x in blacklist_chars})
                 for col in manifest_columns
             ]
 
         elif table_column_names == "class_label":
             cols = [
-                sg.se.get_class_label_from_display_name(str(col)).translate(
+                get_class_label_from_display_name(str(col)).translate(
                     {ord(x): "" for x in blacklist_chars}
                 )
                 for col in manifest_columns
@@ -1239,15 +1167,6 @@
             ValueError(f"The provided table_column_name: {table_column_names} is not valid, please resubmit with an allowed value only.")
 
         cols = list(map(lambda x: x.replace("EntityId", "entityId"), cols))
-=======
-                get_class_label_from_display_name(str(col)).translate(
-                    {ord(x): "" for x in blacklist_chars}
-                )
-                for col in manifest_columns
-            ]
-
-            cols = list(map(lambda x: x.replace("EntityId", "entityId"), cols))
->>>>>>> 48d7f96c
 
         # Reset column names in table manifest
         table_manifest.columns = cols
@@ -1273,11 +1192,7 @@
         col_schema: List,
         table_manifest: pd.DataFrame,
         table_manipulation: str,
-<<<<<<< HEAD
-        sg: SchemaGenerator,
-=======
         dmge: DataModelGraphExplorer,
->>>>>>> 48d7f96c
         restrict: bool = False,
     ):
         """
@@ -1331,11 +1246,7 @@
                 )
             elif table_manipulation.lower() == "upsert":
                 manifest_table_id = tableOps.upsertTable(
-<<<<<<< HEAD
-                    sg=sg,
-=======
                     dmge=dmge,
->>>>>>> 48d7f96c
                 )
             elif table_manipulation.lower() == "update":
                 manifest_table_id = tableOps.updateTable()
@@ -1401,13 +1312,7 @@
         return manifest_synapse_file_id
 
     @missing_entity_handler
-<<<<<<< HEAD
-    def format_row_annotations(
-        self, se, sg, row, entityId, hideBlanks, annotation_keys
-    ):
-=======
-    def format_row_annotations(self, dmge, row, entityId, hideBlanks):
->>>>>>> 48d7f96c
+    def format_row_annotations(self, dmge, row, entityId:str, hideBlanks:bool, annotation_keys:str):
         # prepare metadata for Synapse storage (resolve display name into a name that Synapse annotations support (e.g no spaces, parenthesis)
         # note: the removal of special characters, will apply only to annotation keys; we are not altering the manifest
         # this could create a divergence between manifest column and annotations. this should be ok for most use cases.
@@ -1416,18 +1321,12 @@
         blacklist_chars = ["(", ")", ".", " ", "-"]
 
         for k, v in row.to_dict().items():
-<<<<<<< HEAD
             if annotation_keys == "display_label":
                 keySyn = str(k).translate({ord(x): "" for x in blacklist_chars})
             elif annotation_keys == "class_label":
-                keySyn = se.get_class_label_from_display_name(str(k)).translate(
+                keySyn = get_class_label_from_display_name(str(k)).translate(
                     {ord(x): "" for x in blacklist_chars}
                 )
-=======
-            keySyn = get_class_label_from_display_name(str(k)).translate(
-                {ord(x): "" for x in blacklist_chars}
-            )
->>>>>>> 48d7f96c
 
             # Skip `Filename` and `ETag` columns when setting annotations
             if keySyn in ["Filename", "ETag", "eTag"]:
@@ -1459,13 +1358,9 @@
                 elif (
                     isinstance(anno_v, str)
                     and re.fullmatch(csv_list_regex, anno_v)
-<<<<<<< HEAD
-                    and rule_in_rule_list("list", sg.get_node_validation_rules(anno_k))
-=======
                     and rule_in_rule_list(
                         "list", dmge.get_node_validation_rules(anno_k)
                     )
->>>>>>> 48d7f96c
                 ):
                     annos[anno_k] = anno_v.split(",")
                 else:
@@ -1631,15 +1526,9 @@
         if not col_in_dataframe("Id", manifest):
             # See if schema has `Uuid` column specified
             try:
-<<<<<<< HEAD
-                uuid_col_in_schema = sg.se.is_class_in_schema(
-                    "Uuid"
-                ) or sg.se.is_class_in_schema("uuid")
-=======
                 uuid_col_in_schema = dmge.is_class_in_schema(
                     "Uuid"
                 ) or dmge.is_class_in_schema("uuid")
->>>>>>> 48d7f96c
             except KeyError:
                 uuid_col_in_schema = False
 
@@ -1682,19 +1571,8 @@
             table_name = "synapse_storage_manifest_table"
         return table_name, component_name
 
-<<<<<<< HEAD
-    def _add_annotations(
-        self,
-        se,
-        schemaGenerator,
-        row,
-        entityId: str,
-        hideBlanks: bool,
-        annotation_keys: str,
-    ):
-=======
-    def _add_annotations(self, dmge, row, entityId, hideBlanks):
->>>>>>> 48d7f96c
+
+    def _add_annotations(self, dmge, row, entityId: str, hideBlanks: bool, annotation_keys: str,):
         """Helper function to format and add annotations to entities in Synapse.
         Args:
             dmge: DataModelGraphExplorer object,
@@ -1708,13 +1586,7 @@
             Annotations are added to entities in Synapse, no return.
         """
         # Format annotations for Synapse
-<<<<<<< HEAD
-        annos = self.format_row_annotations(
-            se, schemaGenerator, row, entityId, hideBlanks, annotation_keys
-        )
-=======
-        annos = self.format_row_annotations(dmge, row, entityId, hideBlanks)
->>>>>>> 48d7f96c
+        annos = self.format_row_annotations(dmge, row, entityId, hideBlanks, annotation_keys)
 
         if annos:
             # Store annotations for an entity folder
@@ -1742,21 +1614,13 @@
 
     def add_annotations_to_entities_files(
         self,
-<<<<<<< HEAD
-        se,
-        schemaGenerator,
-=======
         dmge,
->>>>>>> 48d7f96c
         manifest,
-        manifest_record_type,
-        datasetId,
-        hideBlanks,
+        manifest_record_type: str,
+        datasetId: str,
+        hideBlanks: bool,
         manifest_synapse_table_id="",
-<<<<<<< HEAD
         annotation_keys: str = "class_label",
-=======
->>>>>>> 48d7f96c
     ):
         """Depending on upload type add Ids to entityId row. Add anotations to connected files.
         Args:
@@ -1808,41 +1672,24 @@
 
             # Adding annotations to connected files.
             if entityId:
-<<<<<<< HEAD
-                self._add_annotations(
-                    se, schemaGenerator, row, entityId, hideBlanks, annotation_keys
-                )
-=======
-                self._add_annotations(dmge, row, entityId, hideBlanks)
->>>>>>> 48d7f96c
+                self._add_annotations(dmge, row, entityId, hideBlanks, annotation_keys)
                 logger.info(f"Added annotations to entity: {entityId}")
         return manifest
 
     def upload_manifest_as_table(
         self,
-<<<<<<< HEAD
-        se,
-        schemaGenerator,
-=======
-        dmge,
->>>>>>> 48d7f96c
-        manifest,
-        metadataManifestPath,
-        datasetId,
-        table_name,
-        component_name,
-        restrict,
-        manifest_record_type,
-<<<<<<< HEAD
-        hideBlanks,
-        table_manipulation,
+        dmge:DataModelGraphExplorer,
+        manifest:pd.DataFrame,
+        metadataManifestPath:str,
+        datasetId:str,
+        table_name:str,
+        component_name:str,
+        restrict:bool,
+        manifest_record_type:str,
+        hideBlanks:bool,
+        table_manipulation:str,
         table_column_names: str,
         annotation_keys: str,
-=======
-        useSchemaLabel,
-        hideBlanks,
-        table_manipulation,
->>>>>>> 48d7f96c
     ):
         """Upload manifest to Synapse as a table and csv.
         Args:
@@ -1867,40 +1714,23 @@
         """
         # Upload manifest as a table, get the ID and updated manifest.
         manifest_synapse_table_id, manifest, table_manifest = self.uploadDB(
-<<<<<<< HEAD
-            sg=schemaGenerator,
-=======
             dmge=dmge,
->>>>>>> 48d7f96c
             manifest=manifest,
             datasetId=datasetId,
             table_name=table_name,
             restrict=restrict,
-<<<<<<< HEAD
             table_manipulation=table_manipulation,
             table_column_names=table_column_names,
         )
 
         manifest = self.add_annotations_to_entities_files(
-            se,
-            schemaGenerator,
-=======
-            useSchemaLabel=useSchemaLabel,
-            table_manipulation=table_manipulation,
-        )
-
-        manifest = self.add_annotations_to_entities_files(
             dmge,
->>>>>>> 48d7f96c
             manifest,
             manifest_record_type,
             datasetId,
             hideBlanks,
             manifest_synapse_table_id,
-<<<<<<< HEAD
             annotation_keys,
-=======
->>>>>>> 48d7f96c
         )
         # Load manifest to synapse as a CSV File
         manifest_synapse_file_id = self.upload_manifest_file(
@@ -1920,22 +1750,13 @@
 
         # Update manifest Synapse table with new entity id column.
         manifest_synapse_table_id, manifest, table_manifest = self.uploadDB(
-<<<<<<< HEAD
-            sg=schemaGenerator,
-=======
             dmge=dmge,
->>>>>>> 48d7f96c
             manifest=manifest,
             datasetId=datasetId,
             table_name=table_name,
             restrict=restrict,
-<<<<<<< HEAD
             table_manipulation="update",
             table_column_names=table_column_names,
-=======
-            useSchemaLabel=useSchemaLabel,
-            table_manipulation="update",
->>>>>>> 48d7f96c
         )
 
         # Set annotations for the table manifest
@@ -1947,12 +1768,7 @@
 
     def upload_manifest_as_csv(
         self,
-<<<<<<< HEAD
-        se,
-        schemaGenerator,
-=======
         dmge,
->>>>>>> 48d7f96c
         manifest,
         metadataManifestPath,
         datasetId,
@@ -1960,10 +1776,7 @@
         manifest_record_type,
         hideBlanks,
         component_name,
-<<<<<<< HEAD
         annotation_keys: str,
-=======
->>>>>>> 48d7f96c
     ):
         """Upload manifest to Synapse as a csv only.
         Args:
@@ -1980,20 +1793,8 @@
         Return:
             manifest_synapse_file_id (str): SynID of manifest csv uploaded to synapse.
         """
-<<<<<<< HEAD
         manifest = self.add_annotations_to_entities_files(
-            se,
-            schemaGenerator,
-            manifest,
-            manifest_record_type,
-            datasetId,
-            hideBlanks,
-            annotation_keys=annotation_keys,
-=======
-
-        manifest = self.add_annotations_to_entities_files(
-            dmge, manifest, manifest_record_type, datasetId, hideBlanks
->>>>>>> 48d7f96c
+            dmge, manifest, manifest_record_type, datasetId, hideBlanks, annotation_keys=annotation_keys
         )
 
         # Load manifest to synapse as a CSV File
@@ -2017,12 +1818,7 @@
 
     def upload_manifest_combo(
         self,
-<<<<<<< HEAD
-        se,
-        schemaGenerator,
-=======
         dmge,
->>>>>>> 48d7f96c
         manifest,
         metadataManifestPath,
         datasetId,
@@ -2030,16 +1826,10 @@
         component_name,
         restrict,
         manifest_record_type,
-<<<<<<< HEAD
         hideBlanks,
         table_manipulation,
         table_column_names: str,
         annotation_keys: str,
-=======
-        useSchemaLabel,
-        hideBlanks,
-        table_manipulation,
->>>>>>> 48d7f96c
     ):
         """Upload manifest to Synapse as a table and CSV with entities.
         Args:
@@ -2063,40 +1853,24 @@
             manifest_synapse_file_id (str): SynID of manifest csv uploaded to synapse.
         """
         manifest_synapse_table_id, manifest, table_manifest = self.uploadDB(
-<<<<<<< HEAD
-            sg=schemaGenerator,
-=======
             dmge=dmge,
->>>>>>> 48d7f96c
             manifest=manifest,
             datasetId=datasetId,
             table_name=table_name,
             restrict=restrict,
-<<<<<<< HEAD
             table_manipulation=table_manipulation,
             table_column_names=table_column_names,
         )
 
-        manifest = self.add_annotations_to_entities_files(
-            se,
-            schemaGenerator,
-=======
-            useSchemaLabel=useSchemaLabel,
-            table_manipulation=table_manipulation,
-        )
 
         manifest = self.add_annotations_to_entities_files(
             dmge,
->>>>>>> 48d7f96c
             manifest,
             manifest_record_type,
             datasetId,
             hideBlanks,
             manifest_synapse_table_id,
-<<<<<<< HEAD
             annotation_keys=annotation_keys,
-=======
->>>>>>> 48d7f96c
         )
 
         # Load manifest to synapse as a CSV File
@@ -2113,22 +1887,13 @@
 
         # Update manifest Synapse table with new entity id column.
         manifest_synapse_table_id, manifest, table_manifest = self.uploadDB(
-<<<<<<< HEAD
-            sg=schemaGenerator,
-=======
             dmge=dmge,
->>>>>>> 48d7f96c
             manifest=manifest,
             datasetId=datasetId,
             table_name=table_name,
             restrict=restrict,
-<<<<<<< HEAD
             table_manipulation="update",
             table_column_names=table_column_names,
-=======
-            useSchemaLabel=useSchemaLabel,
-            table_manipulation="update",
->>>>>>> 48d7f96c
         )
 
         # Set annotations for the table manifest
@@ -2140,8 +1905,7 @@
 
     def associateMetadataWithFiles(
         self,
-<<<<<<< HEAD
-        schemaGenerator: SchemaGenerator,
+        dmge: DataModelGraphExplorer,
         metadataManifestPath: str,
         datasetId: str,
         manifest_record_type: str = "table_file_and_entities",
@@ -2150,16 +1914,6 @@
         table_manipulation: str = "replace",
         table_column_names: str = "class_label",
         annotation_keys: str = "class_label",
-=======
-        dmge: DataModelGraphExplorer,
-        metadataManifestPath: str,
-        datasetId: str,
-        manifest_record_type: str = "table_file_and_entities",
-        useSchemaLabel: bool = True,
-        hideBlanks: bool = False,
-        restrict_manifest=False,
-        table_manipulation: str = "replace",
->>>>>>> 48d7f96c
     ) -> str:
         """Associate metadata with files in a storage dataset already on Synapse.
         Upload metadataManifest in the storage dataset folder on Synapse as well. Return synapseId of the uploaded manifest file.
@@ -2202,12 +1956,7 @@
 
         if manifest_record_type == "file_only":
             manifest_synapse_file_id = self.upload_manifest_as_csv(
-<<<<<<< HEAD
-                se,
-                schemaGenerator,
-=======
                 dmge,
->>>>>>> 48d7f96c
                 manifest,
                 metadataManifestPath,
                 datasetId=datasetId,
@@ -2215,26 +1964,17 @@
                 hideBlanks=hideBlanks,
                 manifest_record_type=manifest_record_type,
                 component_name=component_name,
-<<<<<<< HEAD
                 annotation_keys=annotation_keys,
             )
         elif manifest_record_type == "table_and_file":
             manifest_synapse_file_id = self.upload_manifest_as_table(
-                se,
-                schemaGenerator,
-=======
-            )
-        elif manifest_record_type == "table_and_file":
-            manifest_synapse_file_id = self.upload_manifest_as_table(
                 dmge,
->>>>>>> 48d7f96c
                 manifest,
                 metadataManifestPath,
                 datasetId=datasetId,
                 table_name=table_name,
                 component_name=component_name,
                 restrict=restrict_manifest,
-<<<<<<< HEAD
                 hideBlanks=hideBlanks,
                 manifest_record_type=manifest_record_type,
                 table_manipulation=table_manipulation,
@@ -2243,18 +1983,7 @@
             )
         elif manifest_record_type == "file_and_entities":
             manifest_synapse_file_id = self.upload_manifest_as_csv(
-                se,
-                schemaGenerator,
-=======
-                useSchemaLabel=useSchemaLabel,
-                hideBlanks=hideBlanks,
-                manifest_record_type=manifest_record_type,
-                table_manipulation=table_manipulation,
-            )
-        elif manifest_record_type == "file_and_entities":
-            manifest_synapse_file_id = self.upload_manifest_as_csv(
                 dmge,
->>>>>>> 48d7f96c
                 manifest,
                 metadataManifestPath,
                 datasetId=datasetId,
@@ -2262,37 +1991,22 @@
                 hideBlanks=hideBlanks,
                 manifest_record_type=manifest_record_type,
                 component_name=component_name,
-<<<<<<< HEAD
                 annotation_keys=annotation_keys,
             )
         elif manifest_record_type == "table_file_and_entities":
             manifest_synapse_file_id = self.upload_manifest_combo(
-                se,
-                schemaGenerator,
-=======
-            )
-        elif manifest_record_type == "table_file_and_entities":
-            manifest_synapse_file_id = self.upload_manifest_combo(
                 dmge,
->>>>>>> 48d7f96c
                 manifest,
                 metadataManifestPath,
                 datasetId=datasetId,
                 table_name=table_name,
                 component_name=component_name,
                 restrict=restrict_manifest,
-<<<<<<< HEAD
                 hideBlanks=hideBlanks,
                 manifest_record_type=manifest_record_type,
                 table_manipulation=table_manipulation,
                 table_column_names=table_column_names,
                 annotation_keys=annotation_keys,
-=======
-                useSchemaLabel=useSchemaLabel,
-                hideBlanks=hideBlanks,
-                manifest_record_type=manifest_record_type,
-                table_manipulation=table_manipulation,
->>>>>>> 48d7f96c
             )
         else:
             raise ValueError("Please enter a valid manifest_record_type.")
@@ -2455,19 +2169,7 @@
     def raise_final_error(retry_state):
         return retry_state.outcome.result()
 
-<<<<<<< HEAD
-    @retry(
-        stop=stop_after_attempt(5),
-        wait=wait_chain(
-            *[wait_fixed(10) for i in range(2)]
-            + [wait_fixed(15) for i in range(2)]
-            + [wait_fixed(20)]
-        ),
-        retry=retry_if_exception_type(LookupError),
-        retry_error_callback=raise_final_error,
-    )
-=======
->>>>>>> 48d7f96c
+
     def checkIfinAssetView(self, syn_id) -> str:
         # get data in administrative fileview for this pipeline
         assetViewTable = self.getStorageFileviewTable()
@@ -2819,14 +2521,7 @@
 
         return authtoken
 
-<<<<<<< HEAD
-    def upsertTable(
-        self,
-        sg: SchemaGenerator,
-    ):
-=======
     def upsertTable(self, dmge: DataModelGraphExplorer):
->>>>>>> 48d7f96c
         """
         Method to upsert rows from a new manifest into an existing table on synapse
         For upsert functionality to work, primary keys must follow the naming convention of <componenet>_id
@@ -2835,11 +2530,7 @@
 
 
         Args:
-<<<<<<< HEAD
-            sg: SchemaGenerator instance
-=======
             dmge: DataModelGraphExplorer instance
->>>>>>> 48d7f96c
 
         Returns:
            existingTableId: synID of the already existing table that had its metadata replaced
@@ -2860,11 +2551,7 @@
         except SynapseHTTPError as ex:
             # If error is raised because Table has old `Uuid` column and not new `Id` column, then handle and re-attempt upload
             if "Id is not a valid column name or id" in str(ex):
-<<<<<<< HEAD
-                self._update_table_uuid_column(sg)
-=======
                 self._update_table_uuid_column(dmge)
->>>>>>> 48d7f96c
                 synapseDB.upsert_table_rows(
                     table_name=self.tableName, data=self.tableToLoad
                 )
@@ -2876,11 +2563,7 @@
 
     def _update_table_uuid_column(
         self,
-<<<<<<< HEAD
-        sg: SchemaGenerator,
-=======
         dmge: DataModelGraphExplorer,
->>>>>>> 48d7f96c
     ) -> None:
         """Removes the `Uuid` column when present, and relpaces with an `Id` column
         Used to enable backwards compatability for manifests using the old `Uuid` convention
@@ -2901,11 +2584,7 @@
             if col.name.lower() == "uuid":
                 # See if schema has `Uuid` column specified
                 try:
-<<<<<<< HEAD
-                    uuid_col_in_schema = sg.se.is_class_in_schema(col.name)
-=======
                     uuid_col_in_schema = dmge.is_class_in_schema(col.name)
->>>>>>> 48d7f96c
                 except KeyError:
                     uuid_col_in_schema = False
 
