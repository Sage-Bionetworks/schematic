"""Synapse storage class"""

import asyncio
import atexit
import logging
import os
import re
import secrets
import shutil
import time
import uuid  # used to generate unique names for entities
from copy import deepcopy
from dataclasses import dataclass, field
from time import sleep

# allows specifying explicit variable types
from typing import Any, Dict, List, Optional, Sequence, Set, Tuple, Union

import numpy as np
import pandas as pd
import synapseclient
import synapseutils
from opentelemetry import trace
from synapseclient import Annotations as OldAnnotations
from synapseclient import (
    Column,
    EntityViewSchema,
    EntityViewType,
    File,
    Folder,
    Schema,
    Synapse,
    Table,
    as_table_columns,
)
from synapseclient.annotations import _convert_to_annotations_list
from synapseclient.api import get_config_file, get_entity_id_bundle2
from synapseclient.core.exceptions import (
    SynapseAuthenticationError,
    SynapseHTTPError,
    SynapseUnmetAccessRestrictions,
)
from synapseclient.models.annotations import Annotations
from synapseclient.table import CsvFileTable, Schema, build_table
from tenacity import (
    retry,
    retry_if_exception_type,
    stop_after_attempt,
    wait_chain,
    wait_fixed,
)

from schematic.configuration.configuration import CONFIG
from schematic.exceptions import AccessCredentialsError
from schematic.schemas.data_model_graph import DataModelGraphExplorer
from schematic.store.base import BaseStorage
from schematic.store.database.synapse_database import SynapseDatabase
from schematic.store.synapse_tracker import SynapseEntiyTracker
from schematic.utils.df_utils import col_in_dataframe, load_df, update_df

# entity_type_mapping, get_dir_size, create_temp_folder, check_synapse_cache_size, and clear_synapse_cache functions are used for AWS deployment
# Please do not remove these import statements
from schematic.utils.general import (
    check_synapse_cache_size,
    clear_synapse_cache,
    create_temp_folder,
    entity_type_mapping,
    get_dir_size,
)
from schematic.utils.io_utils import cleanup_temporary_storage
from schematic.utils.schema_utils import get_class_label_from_display_name
from schematic.utils.validate_utils import comma_separated_list_regex, rule_in_rule_list

logger = logging.getLogger("Synapse storage")

tracer = trace.get_tracer("Schematic")


@dataclass
class ManifestDownload(object):
    """
    syn: an object of type synapseclient.
    manifest_id: id of a manifest
    synapse_entity_tracker: Tracker for a pull-through cache of Synapse entities
    """

    syn: synapseclient.Synapse
    manifest_id: str
    synapse_entity_tracker: SynapseEntiyTracker = field(
        default_factory=SynapseEntiyTracker
    )

    def _download_manifest_to_folder(self, use_temporary_folder: bool = True) -> File:
        """
        Try downloading a manifest to a specific folder (temporary or not). When the
        `use_temporary_folder` is set to True, the manifest will be downloaded to a
        temporary folder. This is useful for when the code is running as an API server
        where multiple requests are being made at the same time. This will prevent
        multiple requests from overwriting the same manifest file. When the
        `use_temporary_folder` is set to False, the manifest will be downloaded to the
        default manifest folder.

        Args:
            use_temporary_folder: boolean argument indicating if a temporary folder
                should be used to store the manifest file. This is useful when running
                this code as an API server where multiple requests could be made at the
                same time. This is set to False when the code is being used from the
                CLI. Defaults to True.

        Return:
            manifest_data: A Synapse file entity of the downloaded manifest
        """
        manifest_data = self.synapse_entity_tracker.get(
            synapse_id=self.manifest_id,
            syn=self.syn,
            download_file=False,
            retrieve_if_not_present=False,
        )

        if manifest_data and manifest_data.path:
            return manifest_data

        if "SECRETS_MANAGER_SECRETS" in os.environ:
            temporary_manifest_storage = "/var/tmp/temp_manifest_download"
            cleanup_temporary_storage(
                temporary_manifest_storage, time_delta_seconds=3600
            )
            # create a new directory to store manifest
            if not os.path.exists(temporary_manifest_storage):
                os.mkdir(temporary_manifest_storage)
            # create temporary folders for storing manifests
            download_location = create_temp_folder(
                path=temporary_manifest_storage,
                prefix=f"{self.manifest_id}-{time.time()}-",
            )
        else:
            if use_temporary_folder:
                download_location = create_temp_folder(
                    path=CONFIG.manifest_folder,
                    prefix=f"{self.manifest_id}-{time.time()}-",
                )
            else:
                download_location = CONFIG.manifest_folder

        manifest_data = self.synapse_entity_tracker.get(
            synapse_id=self.manifest_id,
            syn=self.syn,
            download_file=True,
            retrieve_if_not_present=True,
            download_location=download_location,
        )

        # This is doing a rename of the downloaded file. The reason this is important
        # is that if we are re-using a file that was previously downloaded, but the
        # file had been renamed. The file downloaded from the Synapse client is just
        # a direct copy of that renamed file. This code will set the name of the file
        # to the original name that was used to download the file. Note: An MD5 checksum
        # of the file will still be performed so if the file has changed, it will be
        # downloaded again.
        filename = manifest_data._file_handle.fileName
        if filename != os.path.basename(manifest_data.path):
            parent_folder = os.path.dirname(manifest_data.path)
            manifest_original_name_and_path = os.path.join(parent_folder, filename)

            self.syn.cache.remove(
                file_handle_id=manifest_data.dataFileHandleId, path=manifest_data.path
            )
            os.rename(manifest_data.path, manifest_original_name_and_path)
            manifest_data.path = manifest_original_name_and_path
            self.syn.cache.add(
                file_handle_id=manifest_data.dataFileHandleId,
                path=manifest_original_name_and_path,
                md5=manifest_data._file_handle.contentMd5,
            )

        return manifest_data

    def _entity_type_checking(self) -> str:
        """
        check the entity type of the id that needs to be downloaded
        Return:
             if the entity type is wrong, raise an error
        """
        # check the type of entity
        entity_type = entity_type_mapping(
            syn=self.syn,
            entity_id=self.manifest_id,
            synapse_entity_tracker=self.synapse_entity_tracker,
        )
        if entity_type != "file":
            logger.error(
                f"You are using entity type: {entity_type}. Please provide a file ID"
            )

    def download_manifest(
        self,
        newManifestName: str = "",
        manifest_df: pd.DataFrame = pd.DataFrame(),
        use_temporary_folder: bool = True,
    ) -> Union[str, File]:
        """
        Download a manifest based on a given manifest id.
        Args:
            newManifestName(optional): new name of a manifest that gets downloaded.
            manifest_df(optional): a dataframe containing name and id of manifests in a given asset view
        Return:
            manifest_data: synapse entity file object
        """

        # enables retrying if user does not have access to uncensored manifest
        # pass synID to synapseclient.Synapse.get() method to download (and overwrite) file to a location
        manifest_data = ""

        # check entity type
        self._entity_type_checking()

        # download a manifest
        try:
            manifest_data = self._download_manifest_to_folder(
                use_temporary_folder=use_temporary_folder
            )
        except (SynapseUnmetAccessRestrictions, SynapseAuthenticationError):
            # if there's an error getting an uncensored manifest, try getting the censored manifest
            if not manifest_df.empty:
                censored_regex = re.compile(".*censored.*")
                censored = manifest_df["name"].str.contains(censored_regex)
                new_manifest_id = manifest_df[censored]["id"][0]
                self.manifest_id = new_manifest_id
                try:
                    manifest_data = self._download_manifest_to_folder(
                        use_temporary_folder=use_temporary_folder
                    )
                except (
                    SynapseUnmetAccessRestrictions,
                    SynapseAuthenticationError,
                ) as e:
                    raise PermissionError(
                        "You don't have access to censored and uncensored manifests in this dataset."
                    ) from e
            else:
                logger.error(
                    f"You don't have access to the requested resource: {self.manifest_id}"
                )

        if newManifestName and os.path.exists(manifest_data.get("path")):
            # Rename the file we just made to the new name
            new_manifest_filename = newManifestName + ".csv"

            # get location of existing manifest. The manifest that will be renamed should live in the same folder as existing manifest.
            parent_folder = os.path.dirname(manifest_data.get("path"))

            new_manifest_path_name = os.path.join(parent_folder, new_manifest_filename)

            # Copy file to new location. The purpose of using a copy instead of a rename
            # is to avoid any potential issues with the file being used in another
            # process. This avoids any potential race or code cocurrency conditions.
            shutil.copyfile(src=manifest_data["path"], dst=new_manifest_path_name)

            # Adding this to cache will allow us to re-use the already downloaded
            # manifest file for up to 1 hour.
            self.syn.cache.add(
                file_handle_id=manifest_data.dataFileHandleId,
                path=new_manifest_path_name,
                md5=manifest_data._file_handle.contentMd5,
            )

            # Update file names/paths in manifest_data
            manifest_data["name"] = new_manifest_filename
            manifest_data["filename"] = new_manifest_filename
            manifest_data["path"] = new_manifest_path_name

        return manifest_data


class SynapseStorage(BaseStorage):
    """Implementation of Storage interface for datasets/files stored on Synapse.
    Provides utilities to list files in a specific project; update files annotations, create fileviews, etc.

    TODO: Need to define the interface and rename and/or refactor some of the methods below.
    """

    @tracer.start_as_current_span("SynapseStorage::__init__")
    def __init__(
        self,
        token: Optional[str] = None,  # optional parameter retrieved from browser cookie
        access_token: Optional[str] = None,
        project_scope: Optional[list] = None,
        synapse_cache_path: Optional[str] = None,
        perform_query: Optional[bool] = True,
        columns: Optional[list] = None,
        where_clauses: Optional[list] = None,
    ) -> None:
        """Initializes a SynapseStorage object.

        Args:
            token (Optional[str], optional):
              Optional token parameter as found in browser cookie upon login to synapse.
              Defaults to None.
            access_token (Optional[list], optional):
              Optional access token (personal or oauth).
              Defaults to None.
            project_scope (Optional[list], optional): Defaults to None.
            synapse_cache_path (Optional[str], optional):
              Location of synapse cache.
              Defaults to None.
        TODO:
            Consider necessity of adding "columns" and "where_clauses" params to the constructor. Currently with how `query_fileview` is implemented, these params are not needed at this step but could be useful in the future if the need for more scoped querys expands.
        """
        self.syn = self.login(synapse_cache_path, access_token)
        self.project_scope = project_scope
        self.storageFileview = CONFIG.synapse_master_fileview_id
        self.manifest = CONFIG.synapse_manifest_basename
        self.root_synapse_cache = self.syn.cache.cache_root_dir
        self.synapse_entity_tracker = SynapseEntiyTracker()
        if perform_query:
            self.query_fileview(columns=columns, where_clauses=where_clauses)

    # TODO: When moving this over to a regular cron-job the following logic should be
    # out of `manifest_download`:
    # if "SECRETS_MANAGER_SECRETS" in os.environ:
    #     temporary_manifest_storage = "/var/tmp/temp_manifest_download"
    #     cleanup_temporary_storage(temporary_manifest_storage, time_delta_seconds=3600)
    @tracer.start_as_current_span("SynapseStorage::_purge_synapse_cache")
    def _purge_synapse_cache(
        self, maximum_storage_allowed_cache_gb: int = 1, minute_buffer: int = 15
    ) -> None:
        """
        Purge synapse cache if it exceeds a certain size. Default to 1GB.
        Args:
            maximum_storage_allowed_cache_gb (int): the maximum storage allowed
              before purging cache. Default is 1 GB.
            minute_buffer (int): All files created this amount of time or older will be deleted
        """
        # try clearing the cache
        # scan a directory and check size of files
        if os.path.exists(self.root_synapse_cache):
            maximum_storage_allowed_cache_bytes = maximum_storage_allowed_cache_gb * (
                1024**3
            )
            nbytes = get_dir_size(self.root_synapse_cache)
            dir_size_bytes = check_synapse_cache_size(directory=self.root_synapse_cache)
            # if 1 GB has already been taken, purge cache before 15 min
            if dir_size_bytes >= maximum_storage_allowed_cache_bytes:
                num_of_deleted_files = clear_synapse_cache(
                    self.syn.cache, minutes=minute_buffer
                )
                logger.info(
                    f"{num_of_deleted_files}  files have been deleted from {self.root_synapse_cache}"
                )
            else:
                # on AWS, OS takes around 14-17% of our ephemeral storage (20GiB)
                # instead of guessing how much space that we left, print out .synapseCache here
                logger.info(f"the total size of .synapseCache is: {nbytes} bytes")

    @tracer.start_as_current_span("SynapseStorage::query_fileview")
    def query_fileview(
        self,
        columns: Optional[list] = None,
        where_clauses: Optional[list] = None,
    ) -> None:
        """
        Method to query the Synapse FileView and store the results in a pandas DataFrame. The results are stored in the storageFileviewTable attribute.
        Is called once during initialization of the SynapseStorage object and can be called again later to specify a specific, more limited scope for validation purposes.
        Args:
            columns (Optional[list], optional): List of columns to be selected from the table. Defaults behavior is to request all columns.
            where_clauses (Optional[list], optional): List of where clauses to be used to scope the query. Defaults to None.
        """
        self._purge_synapse_cache()

        # Initialize to assume that the new fileview query will be different from what may already be stored. Initializes to True because generally one will not have already been performed
        self.new_query_different = True

        # If a query has already been performed, store the query
        previous_query_built = hasattr(self, "fileview_query")
        if previous_query_built:
            previous_query = self.fileview_query

        # Build a query with the current given parameters and check to see if it is different from the previous
        self._build_query(columns=columns, where_clauses=where_clauses)
        if previous_query_built:
            self.new_query_different = self.fileview_query != previous_query

        # Only perform the query if it is different from the previous query
        if self.new_query_different:
            try:
                self.storageFileviewTable = self.syn.tableQuery(
                    query=self.fileview_query,
                ).asDataFrame()
            except SynapseHTTPError as exc:
                exception_text = str(exc)
                if "Unknown column path" in exception_text:
                    raise ValueError(
                        "The path column has not been added to the fileview. Please make sure that the fileview is up to date. You can add the path column to the fileview by follwing the instructions in the validation rules documentation."
                    )
                elif "Unknown column" in exception_text:
                    missing_column = exception_text.split("Unknown column ")[-1]
                    raise ValueError(
                        f"The columns {missing_column} specified in the query do not exist in the fileview. Please make sure that the column names are correct and that all expected columns have been added to the fileview."
                    )
                else:
                    raise AccessCredentialsError(self.storageFileview)

    def _build_query(
        self, columns: Optional[list] = None, where_clauses: Optional[list] = None
    ):
        """
        Method to build a query for Synapse FileViews
        Args:
            columns (Optional[list], optional): List of columns to be selected from the table. Defaults behavior is to request all columns.
            where_clauses (Optional[list], optional): List of where clauses to be used to scope the query. Defaults to None.
            self.storageFileview (str): Synapse FileView ID
            self.project_scope (Optional[list], optional): List of project IDs to be used to scope the query. Defaults to None.
                Gets added to where_clauses, more included for backwards compatability and as a more user friendly way of subsetting the view in a simple way.
        """
        if columns is None:
            columns = []
        if where_clauses is None:
            where_clauses = []

        if self.project_scope:
            project_scope_clause = f"projectId IN {tuple(self.project_scope + [''])}"
            where_clauses.append(project_scope_clause)

        if where_clauses:
            where_clauses = " AND ".join(where_clauses)
            where_clauses = f"WHERE {where_clauses} ;"
        else:
            where_clauses = ";"

        if columns:
            columns = ",".join(columns)
        else:
            columns = "*"

        self.fileview_query = (
            f"SELECT {columns} FROM {self.storageFileview} {where_clauses}"
        )

        return

    @staticmethod
    @tracer.start_as_current_span("SynapseStorage::login")
    def login(
        synapse_cache_path: Optional[str] = None,
        access_token: Optional[str] = None,
    ) -> synapseclient.Synapse:
        """Login to Synapse

        Args:
            access_token (Optional[str], optional): A synapse access token. Defaults to None.
            synapse_cache_path (Optional[str]): location of synapse cache

        Raises:
            ValueError: If unable to loging with access token

        Returns:
            synapseclient.Synapse: A Synapse object that is logged in
        """
        # If no token is provided, try retrieving access token from environment
        if not access_token:
            access_token = os.getenv("SYNAPSE_ACCESS_TOKEN")

        # login using a token
        if access_token:
            try:
                syn = synapseclient.Synapse(
                    cache_root_dir=synapse_cache_path,
                    debug=False,
                    skip_checks=True,
                    cache_client=False,
                )
                syn.login(authToken=access_token, silent=True)
            except SynapseHTTPError as exc:
                raise ValueError(
                    "No access to resources. Please make sure that your token is correct"
                ) from exc
        else:
            # login using synapse credentials provided by user in .synapseConfig (default) file
            syn = synapseclient.Synapse(
                configPath=CONFIG.synapse_configuration_path,
                cache_root_dir=synapse_cache_path,
                debug=False,
                skip_checks=True,
                cache_client=False,
            )
            syn.login(silent=True)
        return syn

    def missing_entity_handler(method):
        def wrapper(*args, **kwargs):
            try:
                return method(*args, **kwargs)
            except SynapseHTTPError as ex:
                str_message = str(ex).replace("\n", "")
                if "trash" in str_message or "does not exist" in str_message:
                    logging.warning(str_message)
                    return None
                else:
                    raise ex

        return wrapper

    def async_missing_entity_handler(method):
        """Decorator to handle missing entities in async methods."""

        async def wrapper(*args: Any, **kwargs: Any) -> Any:
            try:
                return await method(*args, **kwargs)
            except SynapseHTTPError as ex:
                str_message = str(ex).replace("\n", "")
                if "trash" in str_message or "does not exist" in str_message:
                    logging.warning(str_message)
                    return None
                else:
                    raise ex

        return wrapper

    def getStorageFileviewTable(self):
        """Returns the storageFileviewTable obtained during initialization."""
        return self.storageFileviewTable

    def getPaginatedRestResults(self, currentUserId: str) -> Dict[str, str]:
        """Gets the paginated results of the REST call to Synapse to check what projects the current user has access to.

        Args:
            currentUserId: synapse id for the user whose projects we want to get.

        Returns:
            A dictionary with a next page token and the results.
        """
        all_results = self.syn.restGET(
            "/projects/user/{principalId}".format(principalId=currentUserId)
        )

        while (
            "nextPageToken" in all_results
        ):  # iterate over next page token in results while there is any
            results_token = self.syn.restGET(
                "/projects/user/{principalId}?nextPageToken={nextPageToken}".format(
                    principalId=currentUserId,
                    nextPageToken=all_results["nextPageToken"],
                )
            )
            all_results["results"].extend(results_token["results"])

            if "nextPageToken" in results_token:
                all_results["nextPageToken"] = results_token["nextPageToken"]
            else:
                del all_results["nextPageToken"]

        return all_results

    def getStorageProjects(self, project_scope: List = None) -> list[tuple[str, str]]:
        """Gets all storage projects the current user has access to, within the scope of the 'storageFileview' attribute.

        Returns:
            A list of storage projects the current user has access to; the list consists of tuples (projectId, projectName).
        """

        # get the set of all storage Synapse project accessible for this pipeline
        storageProjects = self.storageFileviewTable["projectId"].unique()

        # get the set of storage Synapse project accessible for this user
        # get a list of projects from Synapse
        current_user_project_headers = self.synapse_entity_tracker.get_project_headers(
            current_user_id=self.syn.credentials.owner_id, syn=self.syn
        )
        project_id_to_name_dict = {}
        current_user_projects = []
        for project_header in current_user_project_headers:
            project_id_to_name_dict[project_header.get("id")] = project_header.get(
                "name"
            )
            current_user_projects.append(project_header.get("id"))

        # find set of user projects that are also in this pipeline's storage projects set
        storageProjects = list(set(storageProjects) & set(current_user_projects))

        # Limit projects to scope if specified
        if project_scope:
            storageProjects = list(set(storageProjects) & set(project_scope))

            if not storageProjects:
                raise Warning(
                    f"There are no projects that the user has access to that match the criteria of the specified project scope: {project_scope}"
                )

        # prepare a return list of project IDs and names
        projects = []
        for projectId in storageProjects:
            project_name_from_project_header = project_id_to_name_dict.get(projectId)
            projects.append((projectId, project_name_from_project_header))

        sorted_projects_list = sorted(projects, key=lambda tup: tup[0])

        return sorted_projects_list

    @tracer.start_as_current_span("SynapseStorage::getStorageDatasetsInProject")
    def getStorageDatasetsInProject(self, projectId: str) -> list[tuple[str, str]]:
        """Gets all datasets in folder under a given storage project that the current user has access to.

        Args:
            projectId: synapse ID of a storage project.

        Returns:
            A list of datasets within the given storage project; the list consists of tuples (datasetId, datasetName).
            None: If the projectId cannot be found on Synapse.
        """

        # select all folders and fetch their names from within the storage project;
        # if folder content type is defined, only select folders that contain datasets
        if "contentType" in self.storageFileviewTable.columns:
            foldersTable = self.storageFileviewTable[
                (self.storageFileviewTable["contentType"] == "dataset")
                & (self.storageFileviewTable["projectId"] == projectId)
            ]
        else:
            foldersTable = self.storageFileviewTable[
                (self.storageFileviewTable["type"] == "folder")
                & (self.storageFileviewTable["parentId"] == projectId)
            ]

        # get an array of tuples (folderId, folderName)
        # some folders are part of datasets; others contain datasets
        # each dataset parent is the project; folders part of a dataset have another folder as a parent
        # to get folders if and only if they contain datasets for each folder
        # check if folder's parent is the project; if so that folder contains a dataset,
        # unless the folder list has already been filtered to dataset folders based on contentType attribute above

        datasetList = []
        folderProperties = ["id", "name"]
        for folder in list(
            foldersTable[folderProperties].itertuples(index=False, name=None)
        ):
            datasetList.append(folder)

        sorted_dataset_list = sorted(datasetList, key=lambda tup: tup[0])

        return sorted_dataset_list

    @tracer.start_as_current_span("SynapseStorage::getFilesInStorageDataset")
    def getFilesInStorageDataset(
        self, datasetId: str, fileNames: List = None, fullpath: bool = True
    ) -> List[Tuple[str, str]]:
        """Gets all files in a given dataset folder.

        Args:
            datasetId: synapse ID of a storage dataset.
            fileNames: get a list of files with particular names; defaults to None in which case all dataset files are returned (except bookkeeping files, e.g.
            metadata manifests); if fileNames is not None, all files matching the names in the fileNames list are returned if present.
            fullpath: if True return the full path as part of this filename; otherwise return just base filename

        Returns:
            A list of files; the list consists of tuples (fileId, fileName).

        Raises:
            ValueError: Dataset ID not found.
        """
        # select all files within a given storage dataset folder (top level folder in
        # a Synapse storage project or folder marked with contentType = 'dataset')
        walked_path = synapseutils.walk(
            self.syn, datasetId, includeTypes=["folder", "file"]
        )

        project_id = self.getDatasetProject(datasetId)
        project = self.synapse_entity_tracker.get(
            synapse_id=project_id, syn=self.syn, download_file=False
        )
        project_name = project.name
        file_list = []

        # iterate over all results
        for dirpath, _, path_filenames in walked_path:
            # iterate over all files in a folder
            for path_filename in path_filenames:
                if ("manifest" not in path_filename[0] and not fileNames) or (
                    fileNames and path_filename[0] in fileNames
                ):
                    # don't add manifest to list of files unless it is specified in the
                    # list of specified fileNames; return all found files
                    # except the manifest if no fileNames have been specified
                    # TODO: refactor for clarity/maintainability

                    if fullpath:
                        # append directory path to filename
                        if dirpath[0].startswith(f"{project_name}/"):
                            path_filename = (
                                dirpath[0] + "/" + path_filename[0],
                                path_filename[1],
                            )
                        else:
                            path_filename = (
                                project_name
                                + "/"
                                + dirpath[0]
                                + "/"
                                + path_filename[0],
                                path_filename[1],
                            )

                    # add file name file id tuple, rearranged so that id is first and name follows
                    file_list.append(path_filename[::-1])

        return file_list

    def _get_manifest_id(self, manifest: pd.DataFrame) -> str:
        """If both censored and uncensored manifests are present, return uncensored manifest; if only one manifest is present, return manifest id of that manifest; if more than two manifests are present, return the manifest id of the first one.
        Args:
        manifest: a dataframe contains name and id of manifests in a given asset view

        Return:
        manifest_syn_id: id of a given censored or uncensored manifest
        """
        censored_regex = re.compile(".*censored.*")
        censored = manifest["name"].str.contains(censored_regex)
        if any(censored):
            # Try to use uncensored manifest first
            not_censored = ~censored
            if any(not_censored):
                manifest_syn_id = manifest[not_censored]["id"].iloc[0]
            # if only censored manifests are available, just use the first censored manifest
            else:
                manifest_syn_id = manifest["id"].iloc[0]

        # otherwise, use the first (implied only) version that exists
        else:
            manifest_syn_id = manifest["id"].iloc[0]

        return manifest_syn_id

    @tracer.start_as_current_span("SynapseStorage::getDatasetManifest")
    def getDatasetManifest(
        self,
        datasetId: str,
        downloadFile: bool = False,
        newManifestName: str = "",
        use_temporary_folder: bool = True,
    ) -> Union[str, File]:
        """Gets the manifest associated with a given dataset.

        Args:
            datasetId: synapse ID of a storage dataset.
            downloadFile: boolean argument indicating if manifest file in dataset should be downloaded or not.
            newManifestName: new name of a manifest that gets downloaded
            use_temporary_folder: boolean argument indicating if a temporary folder
                should be used to store the manifest file. This is useful when running
                this code as an API server where multiple requests could be made at the
                same time. This is set to False when the code is being used from the
                CLI. Defaults to True.

        Returns:
            manifest_syn_id (String): Synapse ID of exisiting manifest file.
            manifest_data (synapseclient.entity.File): Synapse entity if downloadFile is True.
            "" (String): No pre-exisiting manifest in dataset.
        """
        manifest_data = ""

        # get a list of files containing the manifest for this dataset (if any)
        all_files = self.storageFileviewTable

        # construct regex based on manifest basename in the config
        manifest_re = re.compile(os.path.basename(self.manifest) + ".*.[tc]sv")

        # search manifest based on given manifest basename regex above
        # and return a dataframe containing name and id of manifests in a given asset view
        manifest = all_files[
            (all_files["name"].str.contains(manifest_re, regex=True))
            & (all_files["parentId"] == datasetId)
        ]

        manifest = manifest[["id", "name"]]

        # if there is no pre-exisiting manifest in the specified dataset
        if manifest.empty:
            logger.warning(
                f"Could not find a manifest that fits basename {self.manifest} in asset view and dataset {datasetId}"
            )
            return ""

        # if there is an exisiting manifest
        else:
            manifest_syn_id = self._get_manifest_id(manifest)
            if downloadFile:
                md = ManifestDownload(
                    self.syn,
                    manifest_id=manifest_syn_id,
                    synapse_entity_tracker=self.synapse_entity_tracker,
                )
                manifest_data = md.download_manifest(
                    newManifestName=newManifestName,
                    manifest_df=manifest,
                    use_temporary_folder=use_temporary_folder,
                )
                # TO DO: revisit how downstream code handle manifest_data. If the downstream code would break when manifest_data is an empty string,
                # then we should catch the error here without returning an empty string.
                if not manifest_data:
                    logger.debug(
                        f"No manifest data returned. Please check if you have successfully downloaded manifest: {manifest_syn_id}"
                    )
                return manifest_data
            return manifest_syn_id

    def getDataTypeFromManifest(self, manifestId: str):
        """Fetch a manifest and return data types of all columns
        Args:
            manifestId: synapse ID of a manifest
        """
        # get manifest file path
        manifest_entity = self.synapse_entity_tracker.get(
            synapse_id=manifestId, syn=self.syn, download_file=True
        )
        manifest_filepath = manifest_entity.path

        # load manifest dataframe
        manifest = load_df(
            manifest_filepath,
            preserve_raw_input=False,
            data_model=False,
        )

        # convert the dataFrame to use best possible dtypes.
        manifest_new = manifest.convert_dtypes()

        # get data types of columns
        result = manifest_new.dtypes.to_frame("dtypes").reset_index()

        # return the result as a dictionary
        result_dict = result.set_index("index")["dtypes"].astype(str).to_dict()

        return result_dict

    def _get_files_metadata_from_dataset(
        self, datasetId: str, only_new_files: bool, manifest: pd.DataFrame = None
    ) -> Optional[dict]:
        """retrieve file ids under a particular datasetId

        Args:
            datasetId (str): a dataset id
            only_new_files (bool): if only adding new files that are not already exist
            manifest (pd.DataFrame): metadata manifest dataframe. Default to None.

        Returns:
            a dictionary that contains filename and entityid under a given datasetId or None if there is nothing under a given dataset id are not available
        """
        dataset_files = self.getFilesInStorageDataset(datasetId)
        if dataset_files:
            dataset_file_names_id_dict = self._get_file_entityIds(
                dataset_files, only_new_files=only_new_files, manifest=manifest
            )
            return dataset_file_names_id_dict
        else:
            return None

    def add_entity_id_and_filename(
        self, datasetId: str, manifest: pd.DataFrame
    ) -> pd.DataFrame:
        """add entityid and filename column to an existing manifest assuming entityId column is not already present

        Args:
            datasetId (str): dataset syn id
            manifest (pd.DataFrame): existing manifest dataframe, assuming this dataframe does not have an entityId column and Filename column is present but completely empty

        Returns:
            pd.DataFrame: returns a pandas dataframe
        """
        # get file names and entity ids of a given dataset
        dataset_files_dict = self._get_files_metadata_from_dataset(
            datasetId, only_new_files=False
        )

        if dataset_files_dict:
            # turn manifest dataframe back to a dictionary for operation
            manifest_dict = manifest.to_dict("list")

            # update Filename column
            # add entityId column to the end
            manifest_dict.update(dataset_files_dict)

            # if the component column exists in existing manifest, fill up that column
            if "Component" in manifest_dict.keys():
                manifest_dict["Component"] = manifest_dict["Component"] * max(
                    1, len(manifest_dict["Filename"])
                )

            # turn dictionary back to a dataframe
            manifest_df_index = pd.DataFrame.from_dict(manifest_dict, orient="index")
            manifest_df_updated = manifest_df_index.transpose()

            # fill na with empty string
            manifest_df_updated = manifest_df_updated.fillna("")

            # drop index
            manifest_df_updated = manifest_df_updated.reset_index(drop=True)

            return manifest_df_updated
        else:
            return manifest

    def fill_in_entity_id_filename(
        self, datasetId: str, manifest: pd.DataFrame
    ) -> Tuple[List, pd.DataFrame]:
        """fill in Filename column and EntityId column. EntityId column and Filename column will be created if not already present.

        Args:
            datasetId (str): dataset syn id
            manifest (pd.DataFrame): existing manifest dataframe.

        Returns:
            Tuple[List, pd.DataFrame]: a list of synIds that are under a given datasetId folder and updated manifest dataframe
        """
        # get dataset file names and entity id as a list of tuple
        dataset_files = self.getFilesInStorageDataset(datasetId)

        # update manifest with additional filenames, if any
        # note that if there is an existing manifest and there are files in the dataset
        # the columns Filename and entityId are assumed to be present in manifest schema
        # TODO: use idiomatic panda syntax
        if not dataset_files:
            manifest = manifest.fillna("")
            return dataset_files, manifest

        all_files = self._get_file_entityIds(
            dataset_files=dataset_files, only_new_files=False, manifest=manifest
        )
        new_files = self._get_file_entityIds(
            dataset_files=dataset_files, only_new_files=True, manifest=manifest
        )

        all_files = pd.DataFrame(all_files)
        new_files = pd.DataFrame(new_files)

        # update manifest so that it contains new dataset files
        manifest = (
            pd.concat([manifest, new_files], sort=False)
            .reset_index()
            .drop("index", axis=1)
        )

        # Reindex manifest and new files dataframes according to entityIds to align file paths and metadata
        manifest_reindex = manifest.set_index("entityId")
        all_files_reindex = all_files.set_index("entityId")
        all_files_reindex_like_manifest = all_files_reindex.reindex_like(
            manifest_reindex
        )

        # Check if individual file paths in manifest and from synapse match
        file_paths_match = (
            manifest_reindex["Filename"] == all_files_reindex_like_manifest["Filename"]
        )

        # If all the paths do not match, update the manifest with the filepaths from synapse
        if not file_paths_match.all():
            manifest_reindex.loc[
                ~file_paths_match, "Filename"
            ] = all_files_reindex_like_manifest.loc[~file_paths_match, "Filename"]

            # reformat manifest for further use
            manifest = manifest_reindex.reset_index()
            entityIdCol = manifest.pop("entityId")
            manifest.insert(len(manifest.columns), "entityId", entityIdCol)

        manifest = manifest.fillna("")
        return dataset_files, manifest

    @tracer.start_as_current_span("SynapseStorage::updateDatasetManifestFiles")
    def updateDatasetManifestFiles(
        self, dmge: DataModelGraphExplorer, datasetId: str, store: bool = True
    ) -> Union[Tuple[str, pd.DataFrame], None]:
        """Fetch the names and entity IDs of all current files in dataset in store, if any; update dataset's manifest with new files, if any.

        Args:
            dmge: DataModelGraphExplorer Instance
            datasetId: synapse ID of a storage dataset.
            store: if set to True store updated manifest in asset store; if set to False
            return a Pandas dataframe containing updated manifest but do not store to asset store


        Returns:
            Synapse ID of updated manifest and Pandas dataframe containing the updated manifest.
            If there is no existing manifest return None
        """

        # get existing manifest Synapse ID
        manifest_id = self.getDatasetManifest(datasetId)

        # if there is no manifest return None
        if not manifest_id:
            return None

        manifest_entity = self.synapse_entity_tracker.get(
            synapse_id=manifest_id, syn=self.syn, download_file=True
        )
        manifest_filepath = manifest_entity.path

        manifest = load_df(manifest_filepath)
        manifest_is_file_based = "Filename" in manifest.columns

        if manifest_is_file_based:
            # update manifest with additional filenames, if any
            # note that if there is an existing manifest and there are files in the dataset
            # the columns Filename and entityId are assumed to be present in manifest schema
            # TODO: use idiomatic panda syntax

            dataset_files, manifest = self.fill_in_entity_id_filename(
                datasetId, manifest
            )
            if dataset_files:
                # update the manifest file, so that it contains the relevant entity IDs
                if store:
                    manifest.to_csv(manifest_filepath, index=False)

                    # store manifest and update associated metadata with manifest on Synapse
                    manifest_id = self.associateMetadataWithFiles(
                        dmge, manifest_filepath, datasetId
                    )

        return manifest_id, manifest

    def _get_file_entityIds(
        self,
        dataset_files: List,
        only_new_files: bool = False,
        manifest: pd.DataFrame = None,
    ):
        """
        Get a dictionary of files in a dataset. Either files that are not in the current manifest or all files

        Args:
            manifest: metadata manifest
            dataset_file: List of all files in a dataset
            only_new_files: boolean to control whether only new files are returned or all files in the dataset
        Returns:
            files: dictionary of file names and entityIDs, with scope as specified by `only_new_files`
        """
        files = {"Filename": [], "entityId": []}

        if only_new_files:
            if manifest is None:
                raise UnboundLocalError(
                    "No manifest was passed in, a manifest is required when `only_new_files` is True."
                )

            # find new files (that are not in the current manifest) if any
            for file_id, file_name in dataset_files:
                if not file_id in manifest["entityId"].values:
                    files["Filename"].append(file_name)
                    files["entityId"].append(file_id)
        else:
            # get all files
            for file_id, file_name in dataset_files:
                files["Filename"].append(file_name)
                files["entityId"].append(file_id)

        return files

    @tracer.start_as_current_span("SynapseStorage::getProjectManifests")
    def getProjectManifests(
        self, projectId: str
    ) -> list[tuple[tuple[str, str], tuple[str, str], tuple[str, str]]]:
        """Gets all metadata manifest files across all datasets in a specified project.

        Returns: A list of datasets per project; metadata manifest Synapse ID for each dataset; and the corresponding schema component of the manifest
                 as a list of tuples, one for each manifest:
                    [
                        (
                            (datasetId, dataName),
                            (manifestId, manifestName),
                            (componentSchemaLabel, componentSchemaLabel) TODO: # get component name from schema
                        ),
                        ...
                    ]

        TODO: Return manifest URI instead of Synapse ID for interoperability with other implementations of a store interface
        """
        component = None
        entity = None
        manifests = []

        datasets = self.getStorageDatasetsInProject(projectId)

        for datasetId, datasetName in datasets:
            # encode information about the manifest in a simple list (so that R clients can unpack it)
            # eventually can serialize differently

            # Get synID of manifest for a dataset
            manifestId = self.getDatasetManifest(datasetId)

            # If a manifest exists, get the annotations for it, else return base 'manifest' tuple
            if manifestId:
                annotations = self.getFileAnnotations(manifestId)

                # If manifest has annotations specifying component, use that
                if annotations and "Component" in annotations:
                    component = annotations["Component"]
                    entity = self.synapse_entity_tracker.get(
                        synapse_id=manifestId, syn=self.syn, download_file=False
                    )
                    manifest_name = entity["properties"]["name"]

                # otherwise download the manifest and parse for information
                elif not annotations or "Component" not in annotations:
                    logging.debug(
                        f"No component annotations have been found for manifest {manifestId}. "
                        "The manifest will be downloaded and parsed instead. "
                        "For increased speed, add component annotations to manifest."
                    )

                    manifest_info = self.getDatasetManifest(
                        datasetId, downloadFile=True
                    )
                    manifest_name = manifest_info["properties"].get("name", "")

                    if not manifest_name:
                        logger.error(f"Failed to download manifests from {datasetId}")

                    manifest_path = manifest_info["path"]

                    manifest_df = load_df(manifest_path)

                    # Get component from component column if it exists
                    if (
                        "Component" in manifest_df
                        and not manifest_df["Component"].empty
                    ):
                        list(set(manifest_df["Component"]))
                        component = list(set(manifest_df["Component"]))

                        # Added to address issues raised during DCA testing
                        if "" in component:
                            component.remove("")

                        if len(component) == 1:
                            component = component[0]
                        elif len(component) > 1:
                            logging.warning(
                                f"Manifest {manifestId} is composed of multiple components. Schematic does not support mulit-component manifests at this time."
                                "Behavior of manifests with multiple components is undefined"
                            )
            else:
                manifest_name = ""
                component = None
            if component:
                manifest = (
                    (datasetId, datasetName),
                    (manifestId, manifest_name),
                    (component, component),
                )
            elif manifestId:
                logging.debug(
                    f"Manifest {manifestId} does not have an associated Component"
                )
                manifest = (
                    (datasetId, datasetName),
                    (manifestId, manifest_name),
                    ("", ""),
                )
            else:
                manifest = (
                    (datasetId, datasetName),
                    ("", ""),
                    ("", ""),
                )

            if manifest:
                manifests.append(manifest)

        return manifests

    def upload_project_manifests_to_synapse(
        self, dmge: DataModelGraphExplorer, projectId: str
    ) -> List[str]:
        """Upload all metadata manifest files across all datasets in a specified project as tables in Synapse.

        Returns: String of all the manifest_table_ids of all the manifests that have been loaded.
        """

        manifests = []
        manifest_loaded = []
        datasets = self.getStorageDatasetsInProject(projectId)

        for datasetId, datasetName in datasets:
            # encode information about the manifest in a simple list (so that R clients can unpack it)
            # eventually can serialize differently

            manifest = ((datasetId, datasetName), ("", ""), ("", ""))

            manifest_info = self.getDatasetManifest(datasetId, downloadFile=True)
            if manifest_info:
                manifest_id = manifest_info["properties"]["id"]
                manifest_name = manifest_info["properties"]["name"]
                manifest_path = manifest_info["path"]
                manifest_df = load_df(manifest_path)
                manifest_table_id = uploadDB(
                    dmge=dmge,
                    manifest=manifest,
                    datasetId=datasetId,
                    table_name=datasetName,
                )
                manifest_loaded.append(datasetName)
        return manifest_loaded

    def upload_annotated_project_manifests_to_synapse(
        self, projectId: str, path_to_json_ld: str, dry_run: bool = False
    ) -> List[str]:
        """
        Purpose:
            For all manifests in a project, upload them as a table and add annotations manifest csv.
            Assumes the manifest is already present as a CSV in a dataset in the project.

        """
        # Instantiate DataModelParser
        data_model_parser = DataModelParser(path_to_data_model=path_to_json_ld)
        # Parse Model
        parsed_data_model = data_model_parser.parse_model()

        # Instantiate DataModelGraph
        data_model_grapher = DataModelGraph(parsed_data_model)

        # Generate graph
        graph_data_model = data_model_grapher.generate_data_model_graph()

        # Instantiate DataModelGraphExplorer
        dmge = DataModelGraphExplorer(graph_data_model)

        manifests = []
        manifest_loaded = []
        datasets = self.getStorageDatasetsInProject(projectId)
        for datasetId, datasetName in datasets:
            # encode information about the manifest in a simple list (so that R clients can unpack it)
            # eventually can serialize differently

            manifest = ((datasetId, datasetName), ("", ""), ("", ""))
            manifests.append(manifest)

            manifest_info = self.getDatasetManifest(datasetId, downloadFile=True)

            if manifest_info:
                manifest_id = manifest_info["properties"]["id"]
                manifest_name = manifest_info["properties"]["name"]
                manifest_path = manifest_info["path"]
                manifest = (
                    (datasetId, datasetName),
                    (manifest_id, manifest_name),
                    ("", ""),
                )
                if not dry_run:
                    self.associateMetadataWithFiles(
                        dmge, manifest_path, datasetId, manifest_record_type="table"
                    )
                manifest_loaded.append(manifest)

        return manifests, manifest_loaded

    def move_entities_to_new_project(
        self,
        projectId: str,
        newProjectId: str,
        returnEntities: bool = False,
        dry_run: bool = False,
    ):
        """
        For each manifest csv in a project, look for all the entitiy ids that are associated.
        Look up the entitiy in the files, move the entity to new project.
        """

        manifests = []
        manifest_loaded = []
        datasets = self.getStorageDatasetsInProject(projectId)
        if datasets:
            for datasetId, datasetName in datasets:
                # encode information about the manifest in a simple list (so that R clients can unpack it)
                # eventually can serialize differently

                manifest = ((datasetId, datasetName), ("", ""), ("", ""))
                manifests.append(manifest)

                manifest_info = self.getDatasetManifest(datasetId, downloadFile=True)
                if manifest_info:
                    manifest_id = manifest_info["properties"]["id"]
                    manifest_name = manifest_info["properties"]["name"]
                    manifest_path = manifest_info["path"]
                    manifest_df = load_df(manifest_path)

                    manifest = (
                        (datasetId, datasetName),
                        (manifest_id, manifest_name),
                        ("", ""),
                    )
                    manifest_loaded.append(manifest)

                    annotation_entities = self.storageFileviewTable[
                        (self.storageFileviewTable["id"].isin(manifest_df["entityId"]))
                        & (self.storageFileviewTable["type"] == "folder")
                    ]["id"]

                    if returnEntities:
                        for entityId in annotation_entities:
                            if not dry_run:
                                moved_entity = self.syn.move(entityId, datasetId)
                                self.synapse_entity_tracker.add(
                                    synapse_id=moved_entity.id, entity=moved_entity
                                )
                            else:
                                logging.info(
                                    f"{entityId} will be moved to folder {datasetId}."
                                )
                    else:
                        # generate project folder
                        archive_project_folder = Folder(
                            projectId + "_archive", parent=newProjectId
                        )
                        archive_project_folder = self.syn.store(archive_project_folder)
                        self.synapse_entity_tracker.add(
                            synapse_id=archive_project_folder.id,
                            entity=archive_project_folder,
                        )

                        # generate dataset folder
                        dataset_archive_folder = Folder(
                            "_".join([datasetId, datasetName, "archive"]),
                            parent=archive_project_folder.id,
                        )
                        dataset_archive_folder = self.syn.store(dataset_archive_folder)
                        self.synapse_entity_tracker.add(
                            synapse_id=dataset_archive_folder.id,
                            entity=dataset_archive_folder,
                        )

                        for entityId in annotation_entities:
                            # move entities to folder
                            if not dry_run:
                                moved_entity = self.syn.move(
                                    entityId, dataset_archive_folder.id
                                )
                                self.synapse_entity_tracker.add(
                                    synapse_id=moved_entity.id, entity=moved_entity
                                )
                            else:
                                logging.info(
                                    f"{entityId} will be moved to folder {dataset_archive_folder.id}."
                                )
        else:
            raise LookupError(
                f"No datasets were found in the specified project: {projectId}. Re-check specified master_fileview in CONFIG and retry."
            )
        return manifests, manifest_loaded

    @tracer.start_as_current_span("SynapseStorage::get_synapse_table")
    def get_synapse_table(self, synapse_id: str) -> Tuple[pd.DataFrame, CsvFileTable]:
        """Download synapse table as a pd dataframe; return table schema and etags as results too

        Args:
            synapse_id: synapse ID of the table to query
        """

        results = self.syn.tableQuery("SELECT * FROM {}".format(synapse_id))
        df = results.asDataFrame(rowIdAndVersionInIndex=False)

        return df, results

    @missing_entity_handler
    @tracer.start_as_current_span("SynapseStorage::uploadDB")
    def uploadDB(
        self,
        dmge: DataModelGraphExplorer,
        manifest: pd.DataFrame,
        datasetId: str,
        table_name: str,
        restrict: bool = False,
        table_manipulation: str = "replace",
        table_column_names: str = "class_label",
    ):
        """
        Method to upload a database to an asset store. In synapse, this will upload a metadata table

        Args:
            dmge: DataModelGraphExplorer object
            manifest: pd.Df manifest to upload
            datasetId: synID of the dataset for the manifest
            table_name: name of the table to be uploaded
            restrict: bool, whether or not the manifest contains sensitive data that will need additional access restrictions
            existingTableId: str of the synId of the existing table, if one already exists
            table_manipulation: str, 'replace' or 'upsert', in the case where a manifest already exists, should the new metadata replace the existing (replace) or be added to it (upsert)
            table_column_names: (str): display_name/display_label/class_label (default). Sets labeling style for table column names. display_name will use the raw display name as the column name. class_label will format the display
                name as upper camelcase, and strip blacklisted characters, display_label will strip blacklisted characters including spaces, to retain
                display label formatting.
        Returns:
            manifest_table_id: synID of the uploaded table
            manifest: the original manifset
            table_manifest: manifest formatted appropriately for the table

        """

        col_schema, table_manifest = self.formatDB(
            dmge=dmge, manifest=manifest, table_column_names=table_column_names
        )

        manifest_table_id = self.buildDB(
            datasetId,
            table_name,
            col_schema,
            table_manifest,
            table_manipulation,
            dmge,
            restrict,
        )

        return manifest_table_id, manifest, table_manifest

    @tracer.start_as_current_span("SynapseStorage::formatDB")
    def formatDB(self, dmge, manifest, table_column_names):
        """
        Method to format a manifest appropriatly for upload as table

        Args:
            dmge: DataModelGraphExplorer object
            manifest: pd.Df manifest to upload
            table_column_names: (str): display_name/display_label/class_label (default). Sets labeling style for table column names. display_name will use the raw display name as the column name. class_label will format the display
                name as upper camelcase, and strip blacklisted characters, display_label will strip blacklisted characters including spaces, to retain
                display label formatting.
        Returns:
            col_schema: schema for table columns: type, size, etc
            table_manifest: formatted manifest

        """
        # Rename the manifest columns to display names to match fileview

        blacklist_chars = ["(", ")", ".", " ", "-"]
        manifest_columns = manifest.columns.tolist()

        table_manifest = deepcopy(manifest)

        if table_column_names == "display_name":
            cols = table_manifest.columns

        elif table_column_names == "display_label":
            cols = [
                str(col).translate({ord(x): "" for x in blacklist_chars})
                for col in manifest_columns
            ]

        elif table_column_names == "class_label":
            cols = [
                get_class_label_from_display_name(str(col)).translate(
                    {ord(x): "" for x in blacklist_chars}
                )
                for col in manifest_columns
            ]
        else:
            ValueError(
                f"The provided table_column_name: {table_column_names} is not valid, please resubmit with an allowed value only."
            )

        cols = list(map(lambda x: x.replace("EntityId", "entityId"), cols))

        # Reset column names in table manifest
        table_manifest.columns = cols

        # move entity id to end of df
        entity_col = table_manifest.pop("entityId")
        table_manifest.insert(len(table_manifest.columns), "entityId", entity_col)

        # Get the column schema
        col_schema = as_table_columns(table_manifest)

        # Set Id column length to 64 (for some reason not being auto set.)
        for i, col in enumerate(col_schema):
            if col["name"].lower() == "id":
                col_schema[i]["maximumSize"] = 64

        return col_schema, table_manifest

    @tracer.start_as_current_span("SynapseStorage::buildDB")
    def buildDB(
        self,
        datasetId: str,
        table_name: str,
        col_schema: List,
        table_manifest: pd.DataFrame,
        table_manipulation: str,
        dmge: DataModelGraphExplorer,
        restrict: bool = False,
    ):
        """
        Method to construct the table appropriately: create new table, replace existing, or upsert new into existing
        Calls TableOperations class to execute

        Args:
            datasetId: synID of the dataset for the manifest
            table_name: name of the table to be uploaded
            col_schema: schema for table columns: type, size, etc from `formatDB`
            table_manifest: formatted manifest that can be uploaded as a table
            table_manipulation: str, 'replace' or 'upsert', in the case where a manifest already exists, should the new metadata replace the existing (replace) or be added to it (upsert)
            restrict: bool, whether or not the manifest contains sensitive data that will need additional access restrictions

        Returns:
            manifest_table_id: synID of the uploaded table

        """
        table_parent_id = self.getDatasetProject(datasetId=datasetId)
        existing_table_id = self.syn.findEntityId(
            name=table_name, parent=table_parent_id
        )

        tableOps = TableOperations(
            synStore=self,
            tableToLoad=table_manifest,
            tableName=table_name,
            datasetId=datasetId,
            existingTableId=existing_table_id,
            restrict=restrict,
            synapse_entity_tracker=self.synapse_entity_tracker,
        )

        if not table_manipulation or existing_table_id is None:
            manifest_table_id = tableOps.createTable(
                columnTypeDict=col_schema,
                specifySchema=True,
            )
        elif existing_table_id is not None:
            if table_manipulation.lower() == "replace":
                manifest_table_id = tableOps.replaceTable(
                    specifySchema=True,
                    columnTypeDict=col_schema,
                )
            elif table_manipulation.lower() == "upsert":
                manifest_table_id = tableOps.upsertTable(
                    dmge=dmge,
                )
            elif table_manipulation.lower() == "update":
                manifest_table_id = tableOps.updateTable()

        if table_manipulation and table_manipulation.lower() == "upsert":
            table_entity = self.synapse_entity_tracker.get(
                synapse_id=existing_table_id or manifest_table_id,
                syn=self.syn,
                download_file=False,
            )
            annos = OldAnnotations(
                id=table_entity.id,
                etag=table_entity.etag,
                values=table_entity.annotations,
            )
            annos["primary_key"] = table_manifest["Component"][0] + "_id"
            annos = self.syn.set_annotations(annos)
            table_entity.etag = annos.etag
            table_entity.annotations = annos

        return manifest_table_id

    @tracer.start_as_current_span("SynapseStorage::upload_manifest_file")
    def upload_manifest_file(
        self,
        manifest,
        metadataManifestPath,
        datasetId,
        restrict_manifest,
        component_name="",
    ):
        # Update manifest to have the new entityId column
        manifest.to_csv(metadataManifestPath, index=False)

        # store manifest to Synapse as a CSV
        # update file name
        file_name_full = metadataManifestPath.split("/")[-1]
        file_extension = file_name_full.split(".")[-1]

        # Differentiate "censored" and "uncensored" manifest
        if "censored" in file_name_full:
            file_name_new = (
                os.path.basename(CONFIG.synapse_manifest_basename)
                + "_"
                + component_name
                + "_censored"
                + "."
                + file_extension
            )
        else:
            file_name_new = (
                os.path.basename(CONFIG.synapse_manifest_basename)
                + "_"
                + component_name
                + "."
                + file_extension
            )

        manifest_synapse_file = None
        try:
            # Rename the file to file_name_new then revert
            # This is to maintain the original file name in-case other code is
            # expecting that the file exists with the original name
            original_file_path = metadataManifestPath
            new_file_path = os.path.join(
                os.path.dirname(metadataManifestPath), file_name_new
            )
            os.rename(original_file_path, new_file_path)

            manifest_synapse_file = self._store_file_for_manifest_upload(
                new_file_path=new_file_path,
                dataset_id=datasetId,
                existing_file_name=file_name_full,
                file_name_new=file_name_new,
                restrict_manifest=restrict_manifest,
            )
            manifest_synapse_file_id = manifest_synapse_file.id

        finally:
            # Revert the file name back to the original
            os.rename(new_file_path, original_file_path)

            if manifest_synapse_file:
                manifest_synapse_file.path = original_file_path

        return manifest_synapse_file_id

    def _store_file_for_manifest_upload(
        self,
        new_file_path: str,
        dataset_id: str,
        existing_file_name: str,
        file_name_new: str,
        restrict_manifest: bool,
    ) -> File:
        """Handles a create or update of a manifest file that is going to be uploaded.
        If we already have a copy of the Entity in memory we will update that instance,
        otherwise create a new File instance to be created in Synapse. Once stored
        this will add the file to the `synapse_entity_tracker` for future reference.

        Args:
            new_file_path (str): The path to the new manifest file
            dataset_id (str): The Synapse ID of the dataset the manifest is associated with
            existing_file_name (str): The name of the existing file
            file_name_new (str): The name of the new file
            restrict_manifest (bool): Whether the manifest should be restricted

        Returns:
            File: The stored manifest file
        """
        local_tracked_file_instance = (
            self.synapse_entity_tracker.search_local_by_parent_and_name(
                name=existing_file_name, parent_id=dataset_id
            )
            or self.synapse_entity_tracker.search_local_by_parent_and_name(
                name=file_name_new, parent_id=dataset_id
            )
        )

        if local_tracked_file_instance:
            local_tracked_file_instance.path = new_file_path
            local_tracked_file_instance.description = (
                "Manifest for dataset " + dataset_id
            )
            manifest_synapse_file = local_tracked_file_instance
        else:
            manifest_synapse_file = File(
                path=new_file_path,
                description="Manifest for dataset " + dataset_id,
                parent=dataset_id,
                name=file_name_new,
            )

        manifest_synapse_file = self.syn.store(
            manifest_synapse_file, isRestricted=restrict_manifest
        )

        self.synapse_entity_tracker.add(
            synapse_id=manifest_synapse_file.id, entity=manifest_synapse_file
        )
        return manifest_synapse_file

    async def get_async_annotation(self, synapse_id: str) -> Dict[str, Any]:
        """get annotations asynchronously

        Args:
            synapse_id (str): synapse id of the entity that the annotation belongs

        Returns:
            Dict[str, Any]: The requested entity bundle matching
            <https://rest-docs.synapse.org/rest/org/sagebionetworks/repo/model/entitybundle/v2/EntityBundle.html>
        """
        return await get_entity_id_bundle2(
            entity_id=synapse_id,
            request={"includeAnnotations": True},
            synapse_client=self.syn,
        )

    async def store_async_annotation(self, annotation_dict: dict) -> Annotations:
        """store annotation in an async way

        Args:
            annotation_dict (dict): annotation in a dictionary format

        Returns:
            Annotations: The stored annotations.
        """
        annotation_data = Annotations.from_dict(
            synapse_annotations=annotation_dict["annotations"]["annotations"]
        )
        annotation_class = Annotations(
            annotations=annotation_data,
            etag=annotation_dict["annotations"]["etag"],
            id=annotation_dict["annotations"]["id"],
        )
        annotation_storage_result = await annotation_class.store_async(
            synapse_client=self.syn
        )
        local_entity = self.synapse_entity_tracker.get(
            synapse_id=annotation_dict["annotations"]["id"],
            syn=self.syn,
            download_file=False,
            retrieve_if_not_present=False,
        )
        if local_entity:
            local_entity.etag = annotation_storage_result.etag
            local_entity.annotations = annotation_storage_result
        return annotation_storage_result

    def process_row_annotations(
        self,
        dmge: DataModelGraphExplorer,
        metadata_syn: Dict[str, Any],
        hide_blanks: bool,
        csv_list_regex: str,
        annos: Dict[str, Any],
        annotation_keys: str,
    ) -> Dict[str, Any]:
        """Processes metadata annotations based on the logic below:
        1. Checks if the hide_blanks flag is True, and if the current annotation value (anno_v) is:
            An empty or whitespace-only string.
            A NaN value (if the annotation is a float).
        if any of the above conditions are met, and hide_blanks is True, the annotation key is not going to be uploaded and skips further processing of that annotation key.
        if any of the above conditions are met, and hide_blanks is False, assigns an empty string "" as the annotation value for that key.

        2. If the value is a string and matches the pattern defined by csv_list_regex, get validation rule based on "node label" or "node display name".
        Check if the rule contains "list" as a rule, if it does, split the string by comma and assign the resulting list as the annotation value for that key.

        3. For any other conditions, assigns the original value of anno_v to the annotation key (anno_k).

        4. Returns the updated annotations dictionary.

        Args:
            dmge (DataModelGraphExplorer): data model graph explorer
            metadata_syn (dict): metadata used for Synapse storage
            hideBlanks (bool): if true, does not upload annotation keys with blank values.
            csv_list_regex (str): Regex to match with comma separated list
            annos (Dict[str, Any]): dictionary of annotation returned from synapse
            annotation_keys (str): display_label/class_label

        Returns:
            Dict[str, Any]: annotations as a dictionary

        ```mermaid
        flowchart TD
            A[Start] --> C{Is anno_v empty, whitespace, or NaN?}
            C -- Yes --> D{Is hide_blanks True?}
            D -- Yes --> E[Remove this annotation key from the annotation dictionary to be uploaded. Skip further processing]
            D -- No --> F[Assign empty string to annotation key]
            C -- No --> G{Is anno_v a string?}
            G -- No --> H[Assign original value of anno_v to annotation key]
            G -- Yes --> I{Does anno_v match csv_list_regex?}
            I -- Yes --> J[Get validation rule of anno_k]
            J --> K{Does the validation rule contain 'list'}
            K -- Yes --> L[Split anno_v by commas and assign as list]
            I -- No --> H
            K -- No --> H
        ```
        """
        for anno_k, anno_v in metadata_syn.items():
            # Remove keys with nan or empty string values or string that only contains white space from dict of annotations to be uploaded
            # if present on current data annotation
            if hide_blanks and (
                (isinstance(anno_v, str) and anno_v.strip() == "")
                or (isinstance(anno_v, float) and np.isnan(anno_v))
            ):
                annos["annotations"]["annotations"].pop(anno_k) if anno_k in annos[
                    "annotations"
                ]["annotations"].keys() else annos["annotations"]["annotations"]
                continue

            # Otherwise save annotation as approrpriate
            if isinstance(anno_v, float) and np.isnan(anno_v):
                annos["annotations"]["annotations"][anno_k] = ""
                continue

            # Handle strings that match the csv_list_regex and pass the validation rule
            if isinstance(anno_v, str) and re.fullmatch(csv_list_regex, anno_v):
                # Use a dictionary to dynamically choose the argument
                param = (
                    {"node_display_name": anno_k}
                    if annotation_keys == "display_label"
                    else {"node_label": anno_k}
                )
                node_validation_rules = dmge.get_node_validation_rules(**param)

                if rule_in_rule_list("list", node_validation_rules):
                    annos["annotations"]["annotations"][anno_k] = anno_v.split(",")
                    continue
            # default: assign the original value
            annos["annotations"]["annotations"][anno_k] = anno_v
<<<<<<< HEAD
=======

>>>>>>> 21aa2b87
        return annos

    @async_missing_entity_handler
    async def format_row_annotations(
        self,
        dmge: DataModelGraphExplorer,
        row: pd.Series,
        entityId: str,
        hideBlanks: bool,
        annotation_keys: str,
    ) -> Union[None, Dict[str, Any]]:
        """Format row annotations

        Args:
            dmge (DataModelGraphExplorer): data moodel graph explorer object
            row (pd.Series): row of the manifest
            entityId (str): entity id of the manifest
            hideBlanks (bool): when true, does not upload annotation keys with blank values. When false, upload Annotation keys with empty string values
            annotation_keys (str): display_label/class_label

        Returns:
            Union[None, Dict[str,]]: if entity id is in trash can, return None. Otherwise, return the annotations
        """
        # prepare metadata for Synapse storage (resolve display name into a name that Synapse annotations support (e.g no spaces, parenthesis)
        # note: the removal of special characters, will apply only to annotation keys; we are not altering the manifest
        # this could create a divergence between manifest column and annotations. this should be ok for most use cases.
        # columns with special characters are outside of the schema
        metadataSyn = {}
        blacklist_chars = ["(", ")", ".", " ", "-"]

        for k, v in row.to_dict().items():
            if annotation_keys == "display_label":
                keySyn = str(k).translate({ord(x): "" for x in blacklist_chars})
            elif annotation_keys == "class_label":
                keySyn = get_class_label_from_display_name(str(k)).translate(
                    {ord(x): "" for x in blacklist_chars}
                )

            # Skip `Filename` and `ETag` columns when setting annotations
            if keySyn in ["Filename", "ETag", "eTag"]:
                continue

            # truncate annotation values to 500 characters if the
            # size of values is greater than equal to 500 characters
            # add an explicit [truncatedByDataCuratorApp] message at the end
            # of every truncated message to indicate that the cell value
            # has been truncated
            if isinstance(v, str) and len(v) >= 500:
                v = v[0:472] + "[truncatedByDataCuratorApp]"

            metadataSyn[keySyn] = v

        # This will first check if the entity is already in memory, and if so, that
        # instance is used. Unfortunately, the expected return format needs to match
        # the Synapse API, so we need to convert the annotations to the expected format.
        entity = self.synapse_entity_tracker.get(
            synapse_id=entityId,
            syn=self.syn,
            download_file=False,
            retrieve_if_not_present=False,
        )
        if entity is not None:
            synapse_annotations = _convert_to_annotations_list(
                annotations=entity.annotations
            )
            annos = {
                "annotations": {
                    "id": entity.id,
                    "etag": entity.etag,
                    "annotations": synapse_annotations,
                }
            }
        else:
            annos = await self.get_async_annotation(entityId)

        # set annotation(s) for the various objects/items in a dataset on Synapse
        csv_list_regex = comma_separated_list_regex()

        annos = self.process_row_annotations(
            dmge=dmge,
            metadata_syn=metadataSyn,
            hide_blanks=hideBlanks,
            csv_list_regex=csv_list_regex,
            annos=annos,
            annotation_keys=annotation_keys,
        )

        return annos

    @missing_entity_handler
    @tracer.start_as_current_span("SynapseStorage::format_manifest_annotations")
    def format_manifest_annotations(self, manifest, manifest_synapse_id):
        """
        Set annotations for the manifest (as a whole) so they can be applied to the manifest table or csv.
        For now just getting the Component.
        """

        entity = self.synapse_entity_tracker.get(
            synapse_id=manifest_synapse_id, syn=self.syn, download_file=False
        )
        is_file = entity.concreteType.endswith(".FileEntity")
        is_table = entity.concreteType.endswith(".TableEntity")

        if is_file:
            # Get file metadata
            metadata = self.getFileAnnotations(manifest_synapse_id)

            # If there is a defined component add it to the metadata.
            if "Component" in manifest.columns:
                # Gather component information
                component = manifest["Component"].unique()

                # Double check that only a single component is listed, else raise an error.
                try:
                    len(component) == 1
                except ValueError as err:
                    raise ValueError(
                        f"Manifest has more than one component. Please check manifest and resubmit."
                    ) from err

                # Add component to metadata
                metadata["Component"] = component[0]

        elif is_table:
            # Get table metadata
            metadata = self.getTableAnnotations(manifest_synapse_id)

        # Get annotations
        annos = OldAnnotations(
            id=entity.id, etag=entity.etag, values=entity.annotations
        )

        # Add metadata to the annotations
        for annos_k, annos_v in metadata.items():
            annos[annos_k] = annos_v

        return annos

    '''
    def annotate_upload_manifest_table(self, manifest, datasetId, metadataManifestPath,
        useSchemaLabel: bool = True, hideBlanks: bool = False, restrict_manifest = False):
        """
        Purpose:
            Works very similarly to associateMetadataWithFiles except takes in the manifest
            rather than the manifest path

        """
        
        # Add uuid for table updates and fill.
        if not "Uuid" in manifest.columns:
            manifest["Uuid"] = ''

        for idx,row in manifest.iterrows():
            if not row["Uuid"]:
                gen_uuid = uuid.uuid4()
                row["Uuid"] = gen_uuid
                manifest.loc[idx, 'Uuid'] = gen_uuid

        # add entityId as a column if not already there or
        # fill any blanks with an empty string.
        if not "entityId" in manifest.columns:
            manifest["entityId"] = ""
        else:
            manifest["entityId"].fillna("", inplace=True)

        # get a DataModelGraphExplorer object to ensure schema attribute names used in manifest are translated to schema labels for synapse annotations
        dmge = DataModelGraphExplorer()

        # Create table name here.
        if 'Component' in manifest.columns:
            table_name = manifest['Component'][0].lower() + '_synapse_storage_manifest_table'
        else:
            table_name = 'synapse_storage_manifest_table'

        # Upload manifest as a table and get the SynID and manifest
        manifest_synapse_table_id, manifest, table_manifest = self.upload_format_manifest_table(
                                                    dmge, manifest, datasetId, table_name, restrict = restrict_manifest, useSchemaLabel=useSchemaLabel,)
            
        # Iterate over manifest rows, create Synapse entities and store corresponding entity IDs in manifest if needed
        # also set metadata for each synapse entity as Synapse annotations
        for idx, row in manifest.iterrows():
            if not row["entityId"]:
                # If not using entityIds, fill with manifest_table_id so 
                row["entityId"] = manifest_synapse_table_id
                entityId = ''
            else:
                # get the entity id corresponding to this row
                entityId = row["entityId"]

        # Load manifest to synapse as a CSV File
        manifest_synapse_file_id = self.upload_manifest_file(manifest, metadataManifestPath, datasetId, restrict_manifest)
        
        # Get annotations for the file manifest.
        manifest_annotations = self.format_manifest_annotations(manifest, manifest_synapse_file_id)
        
        self.syn.set_annotations(manifest_annotations)

        logger.info("Associated manifest file with dataset on Synapse.")
        
        # Update manifest Synapse table with new entity id column.
        self.make_synapse_table(
            table_to_load = table_manifest,
            dataset_id = datasetId,
            existingTableId = manifest_synapse_table_id,
            table_name = table_name,
            update_col = 'Uuid',
            specify_schema = False,
            )
        
        # Get annotations for the table manifest
        manifest_annotations = self.format_manifest_annotations(manifest, manifest_synapse_table_id)
        self.syn.set_annotations(manifest_annotations)
        return manifest_synapse_table_id
    '''

    def _read_manifest(self, metadataManifestPath: str) -> pd.DataFrame:
        """Helper function to read in provided manifest as a pandas DataFrame for subsequent downstream processing.
        Args:
            metadataManifestPath (str): path where manifest is stored
        Returns:
            manifest(pd.DataFrame): Manifest loaded as a pandas dataframe
        Raises:
            FileNotFoundError: Manifest file does not exist at provided path.
        """
        # read new manifest csv
        try:
            load_args = {
                "dtype": "string",
            }
            manifest = load_df(
                metadataManifestPath,
                preserve_raw_input=False,
                allow_na_values=False,
                **load_args,
            )
        except FileNotFoundError as err:
            raise FileNotFoundError(
                f"No manifest file was found at this path: {metadataManifestPath}"
            ) from err
        return manifest

    def _add_id_columns_to_manifest(
        self, manifest: pd.DataFrame, dmge: DataModelGraphExplorer
    ):
        """Helper function to add id and entityId columns to the manifest if they do not already exist, Fill id values per row.
        Args:
            Manifest loaded as a pd.Dataframe
        Returns (pd.DataFrame):
            Manifest df with new Id and EntityId columns (and UUID values) if they were not already present.
        """

        # Add Id for table updates and fill.
        if not col_in_dataframe("Id", manifest):
            # See if schema has `Uuid` column specified
            try:
                uuid_col_in_schema = dmge.is_class_in_schema(
                    "Uuid"
                ) or dmge.is_class_in_schema("uuid")
            except KeyError:
                uuid_col_in_schema = False

            # Rename `Uuid` column if it wasn't specified in the schema
            if col_in_dataframe("Uuid", manifest) and not uuid_col_in_schema:
                manifest.rename(columns={"Uuid": "Id"}, inplace=True)
            # If no `Uuid` column exists or it is specified in the schema, create a new `Id` column
            else:
                manifest["Id"] = ""

        # Retrieve the ID column name (id, Id and ID) are treated the same.
        id_col_name = [col for col in manifest.columns if col.lower() == "id"][0]

        # Check if values have been added to the Id coulumn, if not add a UUID so value in the row is not blank.
        for idx, row in manifest.iterrows():
            if not row[id_col_name]:
                gen_uuid = str(uuid.uuid4())
                row[id_col_name] = gen_uuid
                manifest.loc[idx, id_col_name] = gen_uuid

        # add entityId as a column if not already there or
        # fill any blanks with an empty string.
        if not col_in_dataframe("entityId", manifest):
            manifest["entityId"] = ""
        else:
            manifest["entityId"].fillna("", inplace=True)

        return manifest

    def _generate_table_name(self, manifest):
        """Helper function to generate a table name for upload to synapse.

        Args:
            Manifest loaded as a pd.Dataframe

        Returns:
            table_name (str): Name of the table to load
            component_name (str): Name of the manifest component (if applicable)
        """
        # Create table name here.
        if "Component" in manifest.columns:
            component_name = manifest["Component"][0].lower()
            table_name = component_name + "_synapse_storage_manifest_table"
        else:
            component_name = ""
            table_name = "synapse_storage_manifest_table"
        return table_name, component_name

    def _create_entity_id(self, idx, row, manifest, datasetId):
        """Helper function to generate an entityId and add it to the appropriate row in the manifest.
        Args:
            row: current row of manifest being processed
            manifest (pd.DataFrame): loaded df containing user supplied data.
            datasetId (str): synapse ID of folder containing the dataset

        Returns:
            manifest (pd.DataFrame): manifest with entityId added to the appropriate row
            entityId (str): Generated Entity Id.

        """
        rowEntity = Folder(str(uuid.uuid4()), parent=datasetId)
        rowEntity = self.syn.store(rowEntity)
        entityId = rowEntity["id"]
        self.synapse_entity_tracker.add(synapse_id=entityId, entity=rowEntity)
        row["entityId"] = entityId
        manifest.loc[idx, "entityId"] = entityId
        return manifest, entityId

    async def _process_store_annos(self, requests: Set[asyncio.Task]) -> None:
        """Process annotations and store them on synapse asynchronously

        Args:
            requests (Set[asyncio.Task]): a set of tasks of formatting annotations created by format_row_annotations function in previous step

        Raises:
            RuntimeError: raise a run time error if a task failed to complete
        """
        while requests:
            done_tasks, pending_tasks = await asyncio.wait(
                requests, return_when=asyncio.FIRST_COMPLETED
            )
            requests = pending_tasks

            for completed_task in done_tasks:
                try:
                    annos = completed_task.result()

                    if isinstance(annos, Annotations):
                        logger.info(f"Successfully stored annotations for {annos.id}")
                    else:
                        # store annotations if they are not None
                        if annos:
<<<<<<< HEAD
                            entity_id = annos["annotations"]["id"]
=======
                            normalized_annos = {
                                k.lower(): v
                                for k, v in annos["annotations"]["annotations"].items()
                            }
                            entity_id = normalized_annos["entityid"]
>>>>>>> 21aa2b87
                            logger.info(
                                f"Obtained and processed annotations for {entity_id} entity"
                            )
                            requests.add(
                                asyncio.create_task(
                                    self.store_async_annotation(annotation_dict=annos)
                                )
                            )
                except Exception as e:
                    raise RuntimeError(f"failed with { repr(e) }.") from e

    @tracer.start_as_current_span("SynapseStorage::add_annotations_to_entities_files")
    async def add_annotations_to_entities_files(
        self,
        dmge,
        manifest,
        manifest_record_type: str,
        datasetId: str,
        hideBlanks: bool,
        manifest_synapse_table_id="",
        annotation_keys: str = "class_label",
    ):
        """Depending on upload type add Ids to entityId row. Add anotations to connected files.
        Args:
            dmge: DataModelGraphExplorer Object
            manifest (pd.DataFrame): loaded df containing user supplied data.
            manifest_record_type: valid values are 'entity', 'table' or 'both'. Specifies whether to create entity ids and folders for each row in a manifest, a Synapse table to house the entire manifest or do both.
            datasetId (str): synapse ID of folder containing the dataset
            hideBlanks (bool): Default is false -Boolean flag that does not upload annotation keys with blank values when true. Uploads Annotation keys with empty string values when false.
            manifest_synapse_table_id (str): Default is an empty string ''.
            annotation_keys: (str) display_label/class_label(default), Determines labeling syle for annotation keys. class_label will format the display
                name as upper camelcase, and strip blacklisted characters, display_label will strip blacklisted characters including spaces, to retain
                display label formatting while ensuring the label is formatted properly for Synapse annotations.
        Returns:
            manifest (pd.DataFrame): modified to add entitiyId as appropriate

        """

        # Expected behavior is to annotate files if `Filename` is present and if file_annotations_upload is set to True regardless of `-mrt` setting
        if "filename" in [col.lower() for col in manifest.columns]:
            # get current list of files and store as dataframe
            dataset_files = self.getFilesInStorageDataset(datasetId)
            files_and_entityIds = self._get_file_entityIds(
                dataset_files=dataset_files, only_new_files=False
            )
            file_df = pd.DataFrame(files_and_entityIds)

            # Merge dataframes to add entityIds
            manifest = manifest.merge(
                file_df, how="left", on="Filename", suffixes=["_x", None]
            ).drop("entityId_x", axis=1)

        # Fill `entityId` for each row if missing and annotate entity as appropriate
        requests = set()
        for idx, row in manifest.iterrows():
            if not row["entityId"] and (
                manifest_record_type == "file_and_entities"
                or manifest_record_type == "table_file_and_entities"
            ):
                manifest, entityId = self._create_entity_id(
                    idx, row, manifest, datasetId
                )
            elif not row["entityId"] and manifest_record_type == "table_and_file":
                # If not using entityIds, fill with manifest_table_id so
                row["entityId"] = manifest_synapse_table_id
                manifest.loc[idx, "entityId"] = manifest_synapse_table_id
                entityId = ""
            else:
                # get the file id of the file to annotate, collected in above step.
                entityId = row["entityId"]

            # Adding annotations to connected files.
            if entityId:
                # Format annotations for Synapse
                annos_task = asyncio.create_task(
                    self.format_row_annotations(
                        dmge, row, entityId, hideBlanks, annotation_keys
                    )
                )
                requests.add(annos_task)
        await self._process_store_annos(requests)
        return manifest

    @tracer.start_as_current_span("SynapseStorage::upload_manifest_as_table")
    def upload_manifest_as_table(
        self,
        dmge: DataModelGraphExplorer,
        manifest: pd.DataFrame,
        metadataManifestPath: str,
        datasetId: str,
        table_name: str,
        component_name: str,
        restrict: bool,
        manifest_record_type: str,
        hideBlanks: bool,
        table_manipulation: str,
        table_column_names: str,
        annotation_keys: str,
        file_annotations_upload: bool = True,
    ):
        """Upload manifest to Synapse as a table and csv.
        Args:
            dmge: DataModelGraphExplorer object
            manifest (pd.DataFrame): loaded df containing user supplied data.
            metadataManifestPath: path to csv containing a validated metadata manifest.
            datasetId (str): synapse ID of folder containing the dataset
            table_name (str): Generated to name the table being uploaded.
            component_name (str): Name of the component manifest that is currently being uploaded.
            restrict (bool): Flag for censored data.
            manifest_record_type (str): valid values are 'entity', 'table' or 'both'. Specifies whether to create entity ids and folders for each row in a manifest, a Synapse table to house the entire manifest or do both.
            hideBlanks (bool): Default is False -Boolean flag that does not upload annotation keys with blank values when true. Uploads Annotation keys with empty string values when false.
            table_malnipulation (str): Specify the way the manifest tables should be store as on Synapse when one with the same name already exists. Options are 'replace' and 'upsert'.
            table_column_names: (str): display_name/display_label/class_label (default). Sets labeling style for table column names. display_name will use the raw display name as the column name. class_label will format the display
                name as upper camelcase, and strip blacklisted characters, display_label will strip blacklisted characters including spaces, to retain
                display label formatting.
            annotation_keys: (str) display_label/class_label (default), Sets labeling syle for annotation keys. class_label will format the display
                name as upper camelcase, and strip blacklisted characters, display_label will strip blacklisted characters including spaces, to retain
                display label formatting while ensuring the label is formatted properly for Synapse annotations.
            file_annotations_upload (bool): Default to True. If false, do not add annotations to files.
        Return:
            manifest_synapse_file_id: SynID of manifest csv uploaded to synapse.
        """
        # Upload manifest as a table, get the ID and updated manifest.
        manifest_synapse_table_id, manifest, table_manifest = self.uploadDB(
            dmge=dmge,
            manifest=manifest,
            datasetId=datasetId,
            table_name=table_name,
            restrict=restrict,
            table_manipulation=table_manipulation,
            table_column_names=table_column_names,
        )

        if file_annotations_upload:
            manifest = asyncio.run(
                self.add_annotations_to_entities_files(
                    dmge,
                    manifest,
                    manifest_record_type,
                    datasetId,
                    hideBlanks,
                    manifest_synapse_table_id,
                    annotation_keys,
                )
            )
        # Load manifest to synapse as a CSV File
        manifest_synapse_file_id = self.upload_manifest_file(
            manifest=manifest,
            metadataManifestPath=metadataManifestPath,
            datasetId=datasetId,
            restrict_manifest=restrict,
            component_name=component_name,
        )

        # Set annotations for the file manifest.
        manifest_annotations = self.format_manifest_annotations(
            manifest=manifest, manifest_synapse_id=manifest_synapse_file_id
        )
        annos = self.syn.set_annotations(annotations=manifest_annotations)
        manifest_entity = self.synapse_entity_tracker.get(
            synapse_id=manifest_synapse_file_id, syn=self.syn, download_file=False
        )
        manifest_entity.annotations = annos
        manifest_entity.etag = annos.etag

        logger.info("Associated manifest file with dataset on Synapse.")

        # Update manifest Synapse table with new entity id column.
        manifest_synapse_table_id, manifest, _ = self.uploadDB(
            dmge=dmge,
            manifest=manifest,
            datasetId=datasetId,
            table_name=table_name,
            restrict=restrict,
            table_manipulation="update",
            table_column_names=table_column_names,
        )

        # Set annotations for the table manifest
        manifest_annotations = self.format_manifest_annotations(
            manifest=manifest, manifest_synapse_id=manifest_synapse_table_id
        )
        annotations_manifest_table = self.syn.set_annotations(
            annotations=manifest_annotations
        )
        manifest_table_entity = self.synapse_entity_tracker.get(
            synapse_id=manifest_synapse_table_id, syn=self.syn, download_file=False
        )
        manifest_table_entity.annotations = annotations_manifest_table
        manifest_table_entity.etag = annotations_manifest_table.etag

        return manifest_synapse_file_id

    @tracer.start_as_current_span("SynapseStorage::upload_manifest_as_csv")
    def upload_manifest_as_csv(
        self,
        dmge,
        manifest,
        metadataManifestPath,
        datasetId,
        restrict,
        manifest_record_type,
        hideBlanks,
        component_name,
        annotation_keys: str,
        file_annotations_upload: bool = True,
    ):
        """Upload manifest to Synapse as a csv only.
        Args:
            dmge: DataModelGraphExplorer object
            manifest (pd.DataFrame): loaded df containing user supplied data.
            metadataManifestPath: path to csv containing a validated metadata manifest.
            datasetId (str): synapse ID of folder containing the dataset
            restrict (bool): Flag for censored data.
            manifest_record_type: valid values are 'entity', 'table' or 'both'. Specifies whether to create entity ids and folders for each row in a manifest, a Synapse table to house the entire manifest or do both.
            hideBlanks (bool): Default is False -Boolean flag that does not upload annotation keys with blank values when true. Uploads Annotation keys with empty string values when false.
            annotation_keys: (str) display_label/class_label (default), Sets labeling syle for annotation keys. class_label will format the display
                name as upper camelcase, and strip blacklisted characters, display_label will strip blacklisted characters including spaces, to retain
                display label formatting while ensuring the label is formatted properly for Synapse annotations.
            file_annotations_upload (bool): Default to True. If false, do not add annotations to files.
        Return:
            manifest_synapse_file_id (str): SynID of manifest csv uploaded to synapse.
        """
        if file_annotations_upload:
            manifest = asyncio.run(
                self.add_annotations_to_entities_files(
                    dmge,
                    manifest,
                    manifest_record_type,
                    datasetId,
                    hideBlanks,
                    annotation_keys=annotation_keys,
                )
            )

        # Load manifest to synapse as a CSV File
        manifest_synapse_file_id = self.upload_manifest_file(
            manifest,
            metadataManifestPath,
            datasetId,
            restrict,
            component_name=component_name,
        )

        # Set annotations for the file manifest.
        manifest_annotations = self.format_manifest_annotations(
            manifest, manifest_synapse_file_id
        )
        annos = self.syn.set_annotations(manifest_annotations)
        manifest_entity = self.synapse_entity_tracker.get(
            synapse_id=manifest_synapse_file_id, syn=self.syn, download_file=False
        )
        manifest_entity.annotations = annos
        manifest_entity.etag = annos.etag

        logger.info("Associated manifest file with dataset on Synapse.")

        return manifest_synapse_file_id

    @tracer.start_as_current_span("SynapseStorage::upload_manifest_combo")
    def upload_manifest_combo(
        self,
        dmge,
        manifest,
        metadataManifestPath,
        datasetId,
        table_name,
        component_name,
        restrict,
        manifest_record_type,
        hideBlanks,
        table_manipulation,
        table_column_names: str,
        annotation_keys: str,
        file_annotations_upload: bool = True,
    ):
        """Upload manifest to Synapse as a table and CSV with entities.
        Args:
            dmge: DataModelGraphExplorer object
            manifest (pd.DataFrame): loaded df containing user supplied data.
            metadataManifestPath: path to csv containing a validated metadata manifest.
            datasetId (str): synapse ID of folder containing the dataset
            table_name (str): Generated to name the table being uploaded.
            component_name (str): Name of the component manifest that is currently being uploaded.
            restrict (bool): Flag for censored data.
            manifest_record_type: valid values are 'entity', 'table' or 'both'. Specifies whether to create entity ids and folders for each row in a manifest, a Synapse table to house the entire manifest or do both.
            hideBlanks (bool): Default is False -Boolean flag that does not upload annotation keys with blank values when true. Uploads Annotation keys with empty string values when false.
            table_malnipulation (str): Specify the way the manifest tables should be store as on Synapse when one with the same name already exists. Options are 'replace' and 'upsert'.
            table_column_names: (str): display_name/display_label/class_label (default). Sets labeling style for table column names. display_name will use the raw display name as the column name. class_label will format the display
                name as upper camelcase, and strip blacklisted characters, display_label will strip blacklisted characters including spaces, to retain
                display label formatting.
            annotation_keys: (str) display_label/class_label (default), Sets labeling syle for annotation keys. class_label will format the display
                name as upper camelcase, and strip blacklisted characters, display_label will strip blacklisted characters including spaces, to retain
                display label formatting while ensuring the label is formatted properly for Synapse annotations.
            file_annotations_upload (bool): Default to True. If false, do not add annotations to files.
        Return:
            manifest_synapse_file_id (str): SynID of manifest csv uploaded to synapse.
        """
        manifest_synapse_table_id, manifest, table_manifest = self.uploadDB(
            dmge=dmge,
            manifest=manifest,
            datasetId=datasetId,
            table_name=table_name,
            restrict=restrict,
            table_manipulation=table_manipulation,
            table_column_names=table_column_names,
        )

        if file_annotations_upload:
            manifest = asyncio.run(
                self.add_annotations_to_entities_files(
                    dmge,
                    manifest,
                    manifest_record_type,
                    datasetId,
                    hideBlanks,
                    manifest_synapse_table_id,
                    annotation_keys=annotation_keys,
                )
            )

        # Load manifest to synapse as a CSV File
        manifest_synapse_file_id = self.upload_manifest_file(
            manifest, metadataManifestPath, datasetId, restrict, component_name
        )

        # Set annotations for the file manifest.
        manifest_annotations = self.format_manifest_annotations(
            manifest, manifest_synapse_file_id
        )
        file_manifest_annoations = self.syn.set_annotations(manifest_annotations)
        manifest_entity = self.synapse_entity_tracker.get(
            synapse_id=manifest_synapse_file_id, syn=self.syn, download_file=False
        )
        manifest_entity.annotations = file_manifest_annoations
        manifest_entity.etag = file_manifest_annoations.etag
        logger.info("Associated manifest file with dataset on Synapse.")

        # Update manifest Synapse table with new entity id column.
        manifest_synapse_table_id, manifest, table_manifest = self.uploadDB(
            dmge=dmge,
            manifest=manifest,
            datasetId=datasetId,
            table_name=table_name,
            restrict=restrict,
            table_manipulation="update",
            table_column_names=table_column_names,
        )

        # Set annotations for the table manifest
        manifest_annotations = self.format_manifest_annotations(
            manifest, manifest_synapse_table_id
        )
        table_manifest_annotations = self.syn.set_annotations(manifest_annotations)
        manifest_entity = self.synapse_entity_tracker.get(
            synapse_id=manifest_synapse_table_id, syn=self.syn, download_file=False
        )
        manifest_entity.annotations = table_manifest_annotations
        manifest_entity.etag = table_manifest_annotations.etag
        return manifest_synapse_file_id

    @tracer.start_as_current_span("SynapseStorage::associateMetadataWithFiles")
    def associateMetadataWithFiles(
        self,
        dmge: DataModelGraphExplorer,
        metadataManifestPath: str,
        datasetId: str,
        manifest_record_type: str = "table_file_and_entities",
        hideBlanks: bool = False,
        restrict_manifest=False,
        table_manipulation: str = "replace",
        table_column_names: str = "class_label",
        annotation_keys: str = "class_label",
        file_annotations_upload: bool = True,
    ) -> str:
        """Associate metadata with files in a storage dataset already on Synapse.
        Upload metadataManifest in the storage dataset folder on Synapse as well. Return synapseId of the uploaded manifest file.

        If this is a new manifest there could be no Synapse entities associated with the rows of this manifest
        this may be due to data type (e.g. clinical data) being tabular
        and not requiring files; to utilize uniform interfaces downstream
        (i.e. fileviews), a Synapse entity (a folder) is created for each row
        and an entity column is added to the manifest containing the resulting
        entity IDs; a table is also created at present as an additional interface
        for downstream query and interaction with the data.

        Args:
            dmge: DataModelGraphExplorer Object
            metadataManifestPath: path to csv containing a validated metadata manifest.
            The manifest should include a column entityId containing synapse IDs of files/entities to be associated with metadata, if that is applicable to the dataset type.
            Some datasets, e.g. clinical data, do not contain file id's, but data is stored in a table: one row per item.
            In this case, the system creates a file on Synapse for each row in the table (e.g. patient, biospecimen) and associates the columnset data as metadata/annotations to his file.
            datasetId: synapse ID of folder containing the dataset
            manifest_record_type: Default value is 'table_file_and_entities'. valid values are 'file_only', 'file_and_entities', 'table_and_file' or 'table_file_and_entities'. 'file_and_entities' will store the manifest as a csv and create Synapse files for each row in the manifest.'table_and_file' will store the manifest as a table and a csv on Synapse. 'file_only' will store the manifest as a csv only on Synapse. 'table_file_and_entities' will perform the options file_with_entites and table in combination.
            hideBlanks: Default is false. Boolean flag that does not upload annotation keys with blank values when true. Uploads Annotation keys with empty string values when false.
            restrict_manifest (bool): Default is false. Flag for censored data.
            table_malnipulation (str): Default is 'replace'. Specify the way the manifest tables should be store as on Synapse when one with the same name already exists. Options are 'replace' and 'upsert'.
            table_column_names: (str): display_name/display_label/class_label (default). Sets labeling style for table column names. display_name will use the raw display name as the column name. class_label will format the display
                name as upper camelcase, and strip blacklisted characters, display_label will strip blacklisted characters including spaces, to retain
                display label formatting.
            annotation_keys: (str) display_label/class_label (default), Sets labeling syle for annotation keys. class_label will format the display
                name as upper camelcase, and strip blacklisted characters, display_label will strip blacklisted characters including spaces, to retain
                display label formatting while ensuring the label is formatted properly for Synapse annotations.
        Returns:
            manifest_synapse_file_id: SynID of manifest csv uploaded to synapse.
        """
        # Read new manifest CSV:
        manifest = self._read_manifest(metadataManifestPath)
        manifest = self._add_id_columns_to_manifest(manifest, dmge)

        table_name, component_name = self._generate_table_name(manifest)

        # Upload manifest to synapse based on user input (manifest_record_type)
        if manifest_record_type == "file_only":
            manifest_synapse_file_id = self.upload_manifest_as_csv(
                dmge=dmge,
                manifest=manifest,
                metadataManifestPath=metadataManifestPath,
                datasetId=datasetId,
                restrict=restrict_manifest,
                hideBlanks=hideBlanks,
                manifest_record_type=manifest_record_type,
                component_name=component_name,
                annotation_keys=annotation_keys,
                file_annotations_upload=file_annotations_upload,
            )
        elif manifest_record_type == "table_and_file":
            manifest_synapse_file_id = self.upload_manifest_as_table(
                dmge=dmge,
                manifest=manifest,
                metadataManifestPath=metadataManifestPath,
                datasetId=datasetId,
                table_name=table_name,
                component_name=component_name,
                restrict=restrict_manifest,
                hideBlanks=hideBlanks,
                manifest_record_type=manifest_record_type,
                table_manipulation=table_manipulation,
                table_column_names=table_column_names,
                annotation_keys=annotation_keys,
                file_annotations_upload=file_annotations_upload,
            )
        elif manifest_record_type == "file_and_entities":
            manifest_synapse_file_id = self.upload_manifest_as_csv(
                dmge=dmge,
                manifest=manifest,
                metadataManifestPath=metadataManifestPath,
                datasetId=datasetId,
                restrict=restrict_manifest,
                hideBlanks=hideBlanks,
                manifest_record_type=manifest_record_type,
                component_name=component_name,
                annotation_keys=annotation_keys,
                file_annotations_upload=file_annotations_upload,
            )
        elif manifest_record_type == "table_file_and_entities":
            manifest_synapse_file_id = self.upload_manifest_combo(
                dmge=dmge,
                manifest=manifest,
                metadataManifestPath=metadataManifestPath,
                datasetId=datasetId,
                table_name=table_name,
                component_name=component_name,
                restrict=restrict_manifest,
                hideBlanks=hideBlanks,
                manifest_record_type=manifest_record_type,
                table_manipulation=table_manipulation,
                table_column_names=table_column_names,
                annotation_keys=annotation_keys,
                file_annotations_upload=file_annotations_upload,
            )
        else:
            raise ValueError("Please enter a valid manifest_record_type.")
        return manifest_synapse_file_id

    def getTableAnnotations(self, table_id: str):
        """Generate dictionary of annotations for the given Synapse file.
        Synapse returns all custom annotations as lists since they
        can contain multiple values. In all cases, the values will
        be converted into strings and concatenated with ", ".

        Args:
            fileId (str): Synapse ID for dataset file.

        Returns:
            dict: Annotations as comma-separated strings.
        """
        try:
            entity = self.synapse_entity_tracker.get(
                synapse_id=table_id, syn=self.syn, download_file=False
            )
            is_table = entity.concreteType.endswith(".TableEntity")
            annotations_raw = entity.annotations
        except SynapseHTTPError:
            # If an error occurs with retrieving entity, skip it
            # This could be caused by a temporary file view that
            # was deleted since its ID was retrieved
            is_file, is_table = False, False

        # Skip anything that isn't a file or folder
        if not (is_table):
            return None

        annotations = self.getEntityAnnotations(table_id, entity, annotations_raw)

        return annotations

    def getFileAnnotations(self, fileId: str) -> Dict[str, str]:
        """Generate dictionary of annotations for the given Synapse file.
        Synapse returns all custom annotations as lists since they
        can contain multiple values. In all cases, the values will
        be converted into strings and concatenated with ", ".

        Args:
            fileId (str): Synapse ID for dataset file.

        Returns:
            dict: Annotations as comma-separated strings.
        """

        # Get entity metadata, including annotations
        try:
            entity = self.synapse_entity_tracker.get(
                synapse_id=fileId, syn=self.syn, download_file=False
            )
            is_file = entity.concreteType.endswith(".FileEntity")
            is_folder = entity.concreteType.endswith(".Folder")
            annotations_raw = entity.annotations
        except SynapseHTTPError:
            # If an error occurs with retrieving entity, skip it
            # This could be caused by a temporary file view that
            # was deleted since its ID was retrieved
            is_file, is_folder = False, False

        # Skip anything that isn't a file or folder
        if not (is_file or is_folder):
            return None

        annotations = self.getEntityAnnotations(fileId, entity, annotations_raw)

        return annotations

    def getEntityAnnotations(self, fileId, entity, annotations_raw):
        # Extract annotations from their lists and stringify. For example:
        # {'YearofBirth': [1980], 'author': ['bruno', 'milen', 'sujay']}
        annotations = dict()
        for key, vals in annotations_raw.items():
            if isinstance(vals, list) and len(vals) == 1:
                annotations[key] = str(vals[0])
            else:
                annotations[key] = ", ".join(str(v) for v in vals)

        # Add the file entity ID and eTag, which weren't lists
        assert fileId == entity.id, (
            "For some reason, the Synapse ID in the response doesn't match"
            "the Synapse ID sent in the request (via synapseclient)."
        )
        annotations["entityId"] = fileId
        annotations["eTag"] = entity.etag

        return annotations

    def getDatasetAnnotations(
        self, datasetId: str, fill_na: bool = True, force_batch: bool = False
    ) -> pd.DataFrame:
        """Generate table for annotations across all files in given dataset.

        Args:
            datasetId (str): Synapse ID for dataset folder.
            fill_na (bool): Whether to replace missing values with
                blank strings.
            force_batch (bool): Whether to force the function to use
                the batch mode, which uses a file view to retrieve
                annotations for a given dataset. Default to False
                unless there are more than 50 files in the dataset.

        Returns:
            pd.DataFrame: Table of annotations.
        """
        # Get all files in given dataset
        dataset_files = self.getFilesInStorageDataset(datasetId)

        # if there are no dataset files, there are no annotations
        # return None
        if not dataset_files:
            return pd.DataFrame()

        dataset_files_map = dict(dataset_files)
        dataset_file_ids, _ = list(zip(*dataset_files))

        # Get annotations for each file from Step 1
        # Batch mode
        try_batch = len(dataset_files) >= 50 or force_batch
        if try_batch:
            try:
                logger.info("Trying batch mode for retrieving Synapse annotations")
                table = self.getDatasetAnnotationsBatch(datasetId, dataset_file_ids)
            except (SynapseAuthenticationError, SynapseHTTPError):
                logger.info(
                    f"Unable to create a temporary file view bound to {datasetId}. "
                    "Defaulting to slower iterative retrieval of annotations."
                )
                # Default to the slower non-batch method
                logger.info("Batch mode failed (probably due to permission error)")
                try_batch = False

        # Non-batch mode
        if not try_batch:
            logger.info("Using slower (non-batch) sequential mode")
            records = [self.getFileAnnotations(i) for i in dataset_file_ids]
            # Remove any annotations for non-file/folders (stored as None)
            records = filter(None, records)
            table = pd.DataFrame.from_records(records)

        # Add filenames for the files that "survived" annotation retrieval
        filenames = [dataset_files_map[i] for i in table["entityId"]]

        if "Filename" not in table.columns:
            table.insert(0, "Filename", filenames)

        # Ensure that entityId and eTag are at the end
        entity_ids = table.pop("entityId")
        etags = table.pop("eTag")
        table.insert(len(table.columns), "entityId", entity_ids)
        table.insert(len(table.columns), "eTag", etags)

        # Missing values are filled in with empty strings for Google Sheets
        if fill_na:
            table.fillna("", inplace=True)

        # Force all values as strings
        return table.astype(str)

    def raise_final_error(retry_state):
        return retry_state.outcome.result()

    def checkIfinAssetView(self, syn_id) -> str:
        # get data in administrative fileview for this pipeline
        assetViewTable = self.getStorageFileviewTable()
        all_files = list(assetViewTable["id"])
        if syn_id in all_files:
            return True
        else:
            return False

    @tracer.start_as_current_span("SynapseStorage::getDatasetProject")
    @retry(
        stop=stop_after_attempt(5),
        wait=wait_chain(
            *[wait_fixed(10) for i in range(2)]
            + [wait_fixed(15) for i in range(2)]
            + [wait_fixed(20)]
        ),
        retry=retry_if_exception_type(LookupError),
        retry_error_callback=raise_final_error,
    )
    def getDatasetProject(self, datasetId: str) -> str:
        """Get parent project for a given dataset ID.

        Args:
            datasetId (str): Synapse entity ID (folder or project).

        Raises:
            ValueError: Raised if Synapse ID cannot be retrieved
            by the user or if it doesn't appear in the file view.

        Returns:
            str: The Synapse ID for the parent project.
        """

        # Subset main file view
        dataset_index = self.storageFileviewTable["id"] == datasetId
        dataset_row = self.storageFileviewTable[dataset_index]

        # re-query if no datasets found
        if dataset_row.empty:
            sleep(5)
            self.query_fileview()
            # Subset main file view
            dataset_index = self.storageFileviewTable["id"] == datasetId
            dataset_row = self.storageFileviewTable[dataset_index]

        # Return `projectId` for given row if only one found
        if len(dataset_row) == 1:
            dataset_project = dataset_row["projectId"].values[0]
            return dataset_project

        # Otherwise, check if already project itself
        try:
            syn_object = self.synapse_entity_tracker.get(
                synapse_id=datasetId, syn=self.syn, download_file=False
            )
            if syn_object.properties["concreteType"].endswith("Project"):
                return datasetId
        except SynapseHTTPError:
            raise PermissionError(
                f"The given dataset ({datasetId}) isn't accessible with this "
                "user. This might be caused by a typo in the dataset Synapse ID."
            )

        # If not, then assume dataset not in file view
        raise LookupError(
            f"The given dataset ({datasetId}) doesn't appear in the "
            f"configured file view ({self.storageFileview}). This might "
            "mean that the file view's scope needs to be updated."
        )

    def getDatasetAnnotationsBatch(
        self, datasetId: str, dataset_file_ids: Sequence[str] = None
    ) -> pd.DataFrame:
        """Generate table for annotations across all files in given dataset.
        This function uses a temporary file view to generate a table
        instead of iteratively querying for individual entity annotations.
        This function is expected to run much faster than
        `self.getDatasetAnnotationsBatch` on large datasets.

        Args:
            datasetId (str): Synapse ID for dataset folder.
            dataset_file_ids (Sequence[str]): List of Synapse IDs
                for dataset files/folders used to subset the table.

        Returns:
            pd.DataFrame: Table of annotations.
        """
        # Create data frame from annotations file view
        with DatasetFileView(datasetId, self.syn) as fileview:
            table = fileview.query()

        if dataset_file_ids:
            table = table.loc[table.index.intersection(dataset_file_ids)]

        table = table.reset_index(drop=True)

        return table

    def _get_table_schema_by_cname(self, table_schema):
        # assume no duplicate column names in the table
        table_schema_by_cname = {}

        for col_record in table_schema:
            # TODO clean up dictionary for compactness (e.g. remove redundant 'name' key)
            table_schema_by_cname[col_record["name"]] = col_record

        return table_schema_by_cname


class TableOperations:
    """
    Object to hold functions for various table operations specific to the Synapse Asset Store.

    Currently implement operations are:
    createTable: upload a manifest as a new table when none exist
    replaceTable: replace a metadata in a table from one manifest with metadata from another manifest
    updateTable: add a column to a table that already exists on synapse

    Operations currently in development are:
    upsertTable: add metadata from a manifest to an existing table that contains metadata from another manifest
    """

    def __init__(
        self,
        synStore: SynapseStorage,
        tableToLoad: pd.DataFrame = None,
        tableName: str = None,
        datasetId: str = None,
        existingTableId: str = None,
        restrict: bool = False,
        synapse_entity_tracker: SynapseEntiyTracker = None,
    ):
        """
        Class governing table operations (creation, replacement, upserts, updates) in schematic

        tableToLoad: manifest formatted appropriately for the table
        tableName: name of the table to be uploaded
        datasetId: synID of the dataset for the manifest
        existingTableId: synId of the table currently exising on synapse (if there is one)
        restrict: bool, whether or not the manifest contains sensitive data that will need additional access restrictions
        synapse_entity_tracker: Tracker for a pull-through cache of Synapse entities

        """
        self.synStore = synStore
        self.tableToLoad = tableToLoad
        self.tableName = tableName
        self.datasetId = datasetId
        self.existingTableId = existingTableId
        self.restrict = restrict
        self.synapse_entity_tracker = synapse_entity_tracker or SynapseEntiyTracker()

    @tracer.start_as_current_span("TableOperations::createTable")
    def createTable(
        self,
        columnTypeDict: dict = None,
        specifySchema: bool = True,
    ):
        """
        Method to create a table from a metadata manifest and upload it to synapse

        Args:
            columnTypeDict: dictionary schema for table columns: type, size, etc
            specifySchema: to specify a specific schema for the table format

        Returns:
            table.schema.id: synID of the newly created table
        """
        datasetEntity = self.synapse_entity_tracker.get(
            synapse_id=self.datasetId, syn=self.synStore.syn, download_file=False
        )
        datasetName = datasetEntity.name
        table_schema_by_cname = self.synStore._get_table_schema_by_cname(columnTypeDict)

        if not self.tableName:
            self.tableName = datasetName + "table"
        datasetParentProject = self.synStore.getDatasetProject(self.datasetId)
        if specifySchema:
            if columnTypeDict == {}:
                logger.error("Did not provide a columnTypeDict.")
            # create list of columns:
            cols = []
            for col in self.tableToLoad.columns:
                if col in table_schema_by_cname:
                    col_type = table_schema_by_cname[col]["columnType"]
                    max_size = (
                        table_schema_by_cname[col]["maximumSize"]
                        if "maximumSize" in table_schema_by_cname[col].keys()
                        else 100
                    )
                    max_list_len = 250
                    if max_size and max_list_len:
                        cols.append(
                            Column(
                                name=col,
                                columnType=col_type,
                                maximumSize=max_size,
                                maximumListLength=max_list_len,
                            )
                        )
                    elif max_size:
                        cols.append(
                            Column(name=col, columnType=col_type, maximumSize=max_size)
                        )
                    else:
                        cols.append(Column(name=col, columnType=col_type))
                else:
                    # TODO add warning that the given col was not found and it's max size is set to 100
                    cols.append(Column(name=col, columnType="STRING", maximumSize=100))
            schema = Schema(
                name=self.tableName, columns=cols, parent=datasetParentProject
            )
            table = Table(schema, self.tableToLoad)
            table = self.synStore.syn.store(table, isRestricted=self.restrict)
            # Commented out until https://sagebionetworks.jira.com/browse/PLFM-8605 is resolved
            # self.synapse_entity_tracker.add(synapse_id=table.schema.id, entity=table.schema)
            self.synapse_entity_tracker.remove(synapse_id=table.schema.id)
            return table.schema.id
        else:
            # For just uploading the tables to synapse using default
            # column types.
            table = build_table(self.tableName, datasetParentProject, self.tableToLoad)
            table = self.synStore.syn.store(table, isRestricted=self.restrict)
            # Commented out until https://sagebionetworks.jira.com/browse/PLFM-8605 is resolved
            # self.synapse_entity_tracker.add(synapse_id=table.schema.id, entity=table.schema)
            self.synapse_entity_tracker.remove(synapse_id=table.schema.id)
            return table.schema.id

    @tracer.start_as_current_span("TableOperations::replaceTable")
    def replaceTable(
        self,
        specifySchema: bool = True,
        columnTypeDict: dict = None,
    ):
        """
        Method to replace an existing table on synapse with metadata from a new manifest

        Args:
            specifySchema: to infer a schema for the table format
            columnTypeDict: dictionary schema for table columns: type, size, etc

        Returns:
           existingTableId: synID of the already existing table that had its metadata replaced
        """
        datasetEntity = self.synapse_entity_tracker.get(
            synapse_id=self.datasetId, syn=self.synStore.syn, download_file=False
        )

        datasetName = datasetEntity.name
        table_schema_by_cname = self.synStore._get_table_schema_by_cname(columnTypeDict)
        existing_table, existing_results = self.synStore.get_synapse_table(
            self.existingTableId
        )
        # remove rows
        self.synStore.syn.delete(existing_results)
        # Data changes such as removing all rows causes the eTag to change.
        self.synapse_entity_tracker.remove(synapse_id=self.existingTableId)
        # wait for row deletion to finish on synapse before getting empty table
        sleep(10)

        # removes all current columns
        current_table = self.synapse_entity_tracker.get(
            synapse_id=self.existingTableId, syn=self.synStore.syn, download_file=False
        )

        current_columns = self.synStore.syn.getTableColumns(current_table)
        for col in current_columns:
            current_table.removeColumn(col)

        if not self.tableName:
            self.tableName = datasetName + "table"

        # Process columns according to manifest entries
        table_schema_by_cname = self.synStore._get_table_schema_by_cname(columnTypeDict)
        datasetParentProject = self.synStore.getDatasetProject(self.datasetId)
        if specifySchema:
            if columnTypeDict == {}:
                logger.error("Did not provide a columnTypeDict.")
            # create list of columns:
            cols = []

            for col in self.tableToLoad.columns:
                if col in table_schema_by_cname:
                    col_type = table_schema_by_cname[col]["columnType"]
                    max_size = (
                        table_schema_by_cname[col]["maximumSize"]
                        if "maximumSize" in table_schema_by_cname[col].keys()
                        else 100
                    )
                    max_list_len = 250
                    if max_size and max_list_len:
                        cols.append(
                            Column(
                                name=col,
                                columnType=col_type,
                                maximumSize=max_size,
                                maximumListLength=max_list_len,
                            )
                        )
                    elif max_size:
                        cols.append(
                            Column(name=col, columnType=col_type, maximumSize=max_size)
                        )
                    else:
                        cols.append(Column(name=col, columnType=col_type))
                else:
                    # TODO add warning that the given col was not found and it's max size is set to 100
                    cols.append(Column(name=col, columnType="STRING", maximumSize=100))

            # adds new columns to schema
            for col in cols:
                current_table.addColumn(col)
            table_result = self.synStore.syn.store(
                current_table, isRestricted=self.restrict
            )
            # Commented out until https://sagebionetworks.jira.com/browse/PLFM-8605 is resolved
            # self.synapse_entity_tracker.add(synapse_id=table_result.schema.id, entity=table_result.schema)
            self.synapse_entity_tracker.remove(synapse_id=table_result.id)

            # wait for synapse store to finish
            sleep(1)

            # build schema and table from columns and store with necessary restrictions
            schema = Schema(
                name=self.tableName, columns=cols, parent=datasetParentProject
            )
            schema.id = self.existingTableId
            table = Table(schema, self.tableToLoad, etag=existing_results.etag)
            table = self.synStore.syn.store(table, isRestricted=self.restrict)
            # Commented out until https://sagebionetworks.jira.com/browse/PLFM-8605 is resolved
            # self.synapse_entity_tracker.add(synapse_id=table.schema.id, entity=table.schema)
            self.synapse_entity_tracker.remove(synapse_id=table.schema.id)
        else:
            logging.error("Must specify a schema for table replacements")

        # remove system metadata from manifest
        existing_table.drop(columns=["ROW_ID", "ROW_VERSION"], inplace=True)
        return self.existingTableId

    @tracer.start_as_current_span("TableOperations::_get_auth_token")
    def _get_auth_token(
        self,
    ):
        authtoken = None

        # Get access token from environment variable if available
        # Primarily useful for testing environments, with other possible usefulness for containers
        env_access_token = os.getenv("SYNAPSE_ACCESS_TOKEN")
        if env_access_token:
            authtoken = env_access_token
            return authtoken

        # Get token from authorization header
        # Primarily useful for API endpoint functionality
        if "Authorization" in self.synStore.syn.default_headers:
            authtoken = self.synStore.syn.default_headers["Authorization"].split(
                "Bearer "
            )[-1]
            return authtoken

        # retrive credentials from synapse object
        # Primarily useful for local users, could only be stored here when a .synapseConfig file is used, but including to be safe
        synapse_object_creds = self.synStore.syn.credentials
        if hasattr(synapse_object_creds, "_token"):
            authtoken = synapse_object_creds.secret

        # Try getting creds from .synapseConfig file if it exists
        # Primarily useful for local users. Seems to correlate with credentials stored in synaspe object when logged in
        if os.path.exists(CONFIG.synapse_configuration_path):
            config = get_config_file(CONFIG.synapse_configuration_path)

            # check which credentials are provided in file
            if config.has_option("authentication", "authtoken"):
                authtoken = config.get("authentication", "authtoken")

        # raise error if required credentials are not found
        if not authtoken:
            raise NameError(
                "authtoken credentials could not be found in the environment, synapse object, or the .synapseConfig file"
            )

        return authtoken

    @tracer.start_as_current_span("TableOperations::upsertTable")
    def upsertTable(self, dmge: DataModelGraphExplorer):
        """
        Method to upsert rows from a new manifest into an existing table on synapse
        For upsert functionality to work, primary keys must follow the naming convention of <componenet>_id
        `-tm upsert` should be used for initial table uploads if users intend to upsert into them at a later time; using 'upsert' at creation will generate the metadata necessary for upsert functionality.
        Currently it is required to use -dl/--use_display_label with table upserts.


        Args:
            dmge: DataModelGraphExplorer instance

        Returns:
           existingTableId: synID of the already existing table that had its metadata replaced
        """

        authtoken = self._get_auth_token()

        synapseDB = SynapseDatabase(
            auth_token=authtoken,
            project_id=self.synStore.getDatasetProject(self.datasetId),
            syn=self.synStore.syn,
            synapse_entity_tracker=self.synapse_entity_tracker,
        )

        try:
            # Try performing upsert
            synapseDB.upsert_table_rows(
                table_name=self.tableName, data=self.tableToLoad
            )
        except SynapseHTTPError as ex:
            # If error is raised because Table has old `Uuid` column and not new `Id` column, then handle and re-attempt upload
            if "Id is not a valid column name or id" in str(ex):
                self._update_table_uuid_column(dmge)
                synapseDB.upsert_table_rows(
                    table_name=self.tableName, data=self.tableToLoad
                )
            # Raise if other error
            else:
                raise ex

        return self.existingTableId

    @tracer.start_as_current_span("TableOperations::_update_table_uuid_column")
    def _update_table_uuid_column(
        self,
        dmge: DataModelGraphExplorer,
    ) -> None:
        """Removes the `Uuid` column when present, and relpaces with an `Id` column
        Used to enable backwards compatability for manifests using the old `Uuid` convention

        Args:
            dmge: DataModelGraphExplorer instance

        Returns:
            None
        """

        # Get the columns of the schema
        schema = self.synapse_entity_tracker.get(
            synapse_id=self.existingTableId, syn=self.synStore.syn, download_file=False
        )

        cols = self.synStore.syn.getTableColumns(schema)

        # Iterate through columns until `Uuid` column is found
        for col in cols:
            if col.name.lower() == "uuid":
                # See if schema has `Uuid` column specified
                try:
                    uuid_col_in_schema = dmge.is_class_in_schema(col.name)
                except KeyError:
                    uuid_col_in_schema = False

                # If there is, then create a new `Id` column from scratch
                if uuid_col_in_schema:
                    new_col = Column(columnType="STRING", maximumSize=64, name="Id")
                    schema.addColumn(new_col)
                    schema = self.synStore.syn.store(schema)
                    # self.synapse_entity_tracker.add(synapse_id=schema.id, entity=schema)
                    # Commented out until https://sagebionetworks.jira.com/browse/PLFM-8605 is resolved
                    self.synapse_entity_tracker.remove(synapse_id=schema.id)
                # If there is not, then use the old `Uuid` column as a basis for the new `Id` column
                else:
                    # Build ColumnModel that will be used for new column
                    id_column = Column(
                        name="Id",
                        columnType="STRING",
                        maximumSize=64,
                        defaultValue=None,
                        maximumListLength=1,
                    )
                    new_col_response = self.synStore.syn.store(id_column)

                    # Define columnChange body
                    columnChangeDict = {
                        "concreteType": "org.sagebionetworks.repo.model.table.TableSchemaChangeRequest",
                        "entityId": self.existingTableId,
                        "changes": [
                            {
                                "oldColumnId": col["id"],
                                "newColumnId": new_col_response["id"],
                            }
                        ],
                    }

                    self.synStore.syn._async_table_update(
                        table=self.existingTableId,
                        changes=[columnChangeDict],
                        wait=False,
                    )
                break

        return

    @tracer.start_as_current_span("TableOperations::updateTable")
    def updateTable(
        self,
        update_col: str = "Id",
    ):
        """
        Method to update an existing table with a new column

        Args:
            updateCol: column to index the old and new tables on

        Returns:
           existingTableId: synID of the already existing table that had its metadata replaced
        """
        existing_table, existing_results = self.synStore.get_synapse_table(
            self.existingTableId
        )

        self.tableToLoad = update_df(existing_table, self.tableToLoad, update_col)
        # store table with existing etag data and impose restrictions as appropriate
        table_result = self.synStore.syn.store(
            Table(self.existingTableId, self.tableToLoad, etag=existing_results.etag),
            isRestricted=self.restrict,
        )
        # We cannot store the Table to the `synapse_entity_tracker` because there is
        # not `Schema` on the table object. The above `.store()` function call would
        # also update the ETag of the entity within Synapse. Remove it from the tracker
        # and re-retrieve it later on if needed again.
        self.synapse_entity_tracker.remove(synapse_id=table_result.tableId)

        return self.existingTableId


class DatasetFileView:
    """Helper class to create temporary dataset file views.
    This class can be used in conjunction with a 'with' statement.
    This will ensure that the file view is deleted automatically.
    See SynapseStorage.getDatasetAnnotationsBatch for example usage.
    """

    def __init__(
        self,
        datasetId: str,
        synapse: Synapse,
        name: str = None,
        temporary: bool = True,
        parentId: str = None,
    ) -> None:
        """Create a file view scoped to a dataset folder.

        Args:
            datasetId (str): Synapse ID for a dataset folder/project.
            synapse (Synapse): Used for Synapse requests.
            name (str): Name of the file view (temporary or not).
            temporary (bool): Whether to delete the file view on exit
                of either a 'with' statement or Python entirely.
            parentId (str, optional): Synapse ID specifying where to
                store the file view. Defaults to datasetId.
        """

        self.datasetId = datasetId
        self.synapse = synapse
        self.is_temporary = temporary

        if name is None:
            self.name = f"schematic annotation file view for {self.datasetId}"

        if self.is_temporary:
            uid = secrets.token_urlsafe(5)
            self.name = f"{self.name} - UID {uid}"

        # TODO: Allow a DCC admin to configure a "universal parent"
        #       Such as a Synapse project writeable by everyone.
        self.parentId = datasetId if parentId is None else parentId

        # TODO: Create local sharing setting to hide from everyone else
        view_schema = EntityViewSchema(
            name=self.name,
            parent=self.parentId,
            scopes=self.datasetId,
            includeEntityTypes=[EntityViewType.FILE, EntityViewType.FOLDER],
            addDefaultViewColumns=False,
            addAnnotationColumns=True,
        )

        # TODO: Handle failure due to insufficient permissions by
        #       creating a temporary new project to store view
        self.view_schema = self.synapse.store(view_schema)

        # These are filled in after calling `self.query()`
        self.results = None
        self.table = None

        # Ensure deletion of the file view (last resort)
        if self.is_temporary:
            atexit.register(self.delete)

    def __enter__(self):
        """Return file view when entering 'with' statement."""
        return self

    def __exit__(self, exc_type, exc_value, traceback):
        """Delete file view when exiting 'with' statement."""
        if self.is_temporary:
            self.delete()

    def delete(self):
        """Delete the file view on Synapse without deleting local table."""
        if self.view_schema is not None:
            self.synapse.delete(self.view_schema)
            self.view_schema = None

    def query(self, tidy=True, force=False):
        """Retrieve file view as a data frame (raw format sans index)."""
        if self.table is None or force:
            fileview_id = self.view_schema["id"]
            self.results = self.synapse.tableQuery(f"select * from {fileview_id}")
            self.table = self.results.asDataFrame(rowIdAndVersionInIndex=False)
        if tidy:
            self.tidy_table()
        return self.table

    def tidy_table(self):
        """Convert raw file view data frame into more usable format."""
        assert self.table is not None, "Must call `self.query()` first."
        self._fix_default_columns()
        self._fix_list_columns()
        self._fix_int_columns()
        return self.table

    def _fix_default_columns(self):
        """Rename default columns to match schematic expectations."""

        # Drop ROW_VERSION column if present
        if "ROW_VERSION" in self.table:
            del self.table["ROW_VERSION"]

        # Rename id column to entityId and set as data frame index
        if "ROW_ID" in self.table:
            self.table["entityId"] = "syn" + self.table["ROW_ID"].astype(str)
            self.table = self.table.set_index("entityId", drop=False)
            del self.table["ROW_ID"]

        # Rename ROW_ETAG column to eTag and place at end of data frame
        if "ROW_ETAG" in self.table:
            row_etags = self.table.pop("ROW_ETAG")
            self.table.insert(len(self.table.columns), "eTag", row_etags)

        return self.table

    def _get_columns_of_type(self, types):
        """Helper function to get list of columns of a given type(s)."""
        matching_columns = []
        for header in self.results.headers:
            if header.columnType in types:
                matching_columns.append(header.name)
        return matching_columns

    def _fix_list_columns(self):
        """Fix formatting of list-columns."""
        list_types = {"STRING_LIST", "INTEGER_LIST", "BOOLEAN_LIST"}
        list_columns = self._get_columns_of_type(list_types)
        for col in list_columns:
            self.table[col] = self.table[col].apply(lambda x: ", ".join(x))
        return self.table

    def _fix_int_columns(self):
        """Ensure that integer-columns are actually integers."""
        int_columns = self._get_columns_of_type({"INTEGER"})
        for col in int_columns:
            # Coercing to string because NaN is a floating point value
            # and cannot exist alongside integers in a column
            def to_int_fn(x):
                return "" if np.isnan(x) else str(int(x))

            self.table[col] = self.table[col].apply(to_int_fn)
        return self.table<|MERGE_RESOLUTION|>--- conflicted
+++ resolved
@@ -1798,10 +1798,7 @@
                     continue
             # default: assign the original value
             annos["annotations"]["annotations"][anno_k] = anno_v
-<<<<<<< HEAD
-=======
-
->>>>>>> 21aa2b87
+
         return annos
 
     @async_missing_entity_handler
@@ -2152,15 +2149,7 @@
                     else:
                         # store annotations if they are not None
                         if annos:
-<<<<<<< HEAD
                             entity_id = annos["annotations"]["id"]
-=======
-                            normalized_annos = {
-                                k.lower(): v
-                                for k, v in annos["annotations"]["annotations"].items()
-                            }
-                            entity_id = normalized_annos["entityid"]
->>>>>>> 21aa2b87
                             logger.info(
                                 f"Obtained and processed annotations for {entity_id} entity"
                             )
