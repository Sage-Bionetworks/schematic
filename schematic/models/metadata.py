import json
import logging
import string

import numpy as np
import pandas as pd
import re
import networkx as nx
from jsonschema import Draft7Validator, exceptions, validate, ValidationError

# allows specifying explicit variable types
from typing import Any, Dict, Optional, Text, List

# handle schema logic; to be refactored as SchemaExplorer matures into a package
# as collaboration with Biothings progresses

from schematic.schemas.explorer import SchemaExplorer
from schematic.manifest.generator import ManifestGenerator
from schematic.schemas.generator import SchemaGenerator

#TODO: This module should only be aware of the store interface
# we shouldn't need to expose Synapse functionality explicitly
from schematic.store.synapse import SynapseStorage

from schematic.utils.df_utils import trim_commas_df

from schematic.models.validate_attribute import ValidateAttribute
from schematic.models.validate_manifest import validate_all


logger = logging.getLogger(__name__)


class MetadataModel(object):
    """Metadata model wrapper around schema.org specification graph.

    Provides basic utilities to:

    1) manipulate the metadata model
    2) generate metadata model views:
        - generate manifest view of the metadata model
        - generate validation schema view of the metadata model
    """

    def __init__(self, inputMModelLocation: str, inputMModelLocationType: str,) -> None:

        """Instantiates a MetadataModel object.

        Args:
            inputMModelLocation: local path, uri, synapse entity id (e.g. gs://, syn123, /User/x/…); present location
            inputMModelLocationType: specifier to indicate where the metadata model resource can be found (e.g. 'local' if file/JSON-LD is on local machine)
        """
        # extract extension of 'inputMModelLocation'
        # ensure that it is necessarily pointing to a '.jsonld' file
        if inputMModelLocation.rpartition(".")[-1] == "jsonld":
            logger.debug(
                f"Initializing SchemaGenerator object from {inputMModelLocation} schema."
            )
            self.inputMModelLocation = inputMModelLocation

            self.sg = SchemaGenerator(inputMModelLocation)
        else:
            raise TypeError(
                f"Please make sure {inputMModelLocation} is a .jsonld file."
            )

        # check if the type of MModel file is "local"
        # currently, the application only supports reading from local JSON-LD files
        if inputMModelLocationType == "local":
            self.inputMModelLocationType = inputMModelLocationType
        else:
            raise ValueError(
                f"The type '{inputMModelLocationType}' is currently not supported."
            )


    def getModelSubgraph(self, rootNode: str, subgraphType: str) -> nx.DiGraph:
        """Gets a schema subgraph from rootNode descendants based on edge/node properties of type subgraphType.

        Args:
            rootNode: a schema node label (i.e. term).
            subgraphType: the kind of subgraph to traverse (i.e. based on node properties or edge labels).

        Returns:
            A directed subgraph (networkx DiGraph) of the metadata model with vertex set root node descendants.

        Raises:
            ValueError: rootNode not found in metadata model.
        """
        pass

    def getOrderedModelNodes(self, rootNode: str, relationshipType: str) -> List[str]:
        """Get a list of model objects ordered by their topological sort rank in a model subgraph on edges of a given relationship type.

        Args:
            rootNode: a schema object/node label (i.e. term)
            relationshipType: edge label type of the schema subgraph (e.g. requiresDependency)

        Returns:
            An ordered list of objects, that are all descendants of rootNode.

        Raises:
            ValueError: rootNode not found in metadata model.
        """
        ordered_nodes = self.sg.get_descendants_by_edge_type(
            rootNode, relationshipType, connected=True, ordered=True
        )

        ordered_nodes.reverse()

        return ordered_nodes

    def getModelManifest(
        self,
        title: str,
        rootNode: str,
        datasetId: str = None,
        jsonSchema: str = None,
        filenames: list = None,
        useAnnotations: bool = False,
        sheetUrl: bool = True,
    ) -> str:
        """Gets data from the annotations manifest file.

        TBD: Does this method belong here or in manifest generator?

        Args:
            rootNode: a schema node label (i.e. term).
            useAnnotations: whether to populate manifest with current file annotations (True) or not (False, default).

        Returns:
            A manifest URI (assume Google doc for now).

        Raises:
            ValueError: rootNode not found in metadata model.
        """
        additionalMetadata = {}
        if filenames:
            additionalMetadata["Filename"] = filenames

        mg = ManifestGenerator(
            path_to_json_ld=self.inputMModelLocation,
            title=title,
            root=rootNode,
            additional_metadata=additionalMetadata,
            use_annotations=useAnnotations,
        )

        if datasetId:
            return mg.get_manifest(
                dataset_id=datasetId, json_schema=jsonSchema, sheet_url=sheetUrl
            )

        return mg.get_manifest(sheet_url=sheetUrl)

    def get_component_requirements(
        self, source_component: str, as_graph: bool = False
    ) -> List:
        """Given a source model component (see https://w3id.org/biolink/vocab/category for definnition of component), return all components required by it.
        Useful to construct requirement dependencies not only between specific attributes but also between categories/components of attributes;
        Can be utilized to track metadata completion progress across multiple categories of attributes.

        Args:
            source_component: an attribute label indicating the source component.
            as_graph: if False return component requirements as a list; if True return component requirements as a dependency graph (i.e. a DAG)

        Returns:
            A list of required components associated with the source component.
        """

        # get required components for the input/source component
        req_components = self.sg.get_component_requirements(source_component)

        # retreive components as graph
        if as_graph:
            req_components_graph = self.sg.get_component_requirements_graph(
                source_component
            )

            # serialize component dependencies DAG to a edge list of node tuples
            req_components = list(req_components_graph.edges())

            return req_components

        return req_components

    # TODO: abstract validation in its own module
    def validateModelManifest(
        self, manifestPath: str, rootNode: str, jsonSchema: str = None
    ) -> List[str]:
        """Check if provided annotations manifest dataframe satisfies all model requirements.

        Args:
            rootNode: a schema node label (i.e. term).
            manifestPath: a path to the manifest csv file containing annotations.

        Returns:
            A validation status message; if there is an error the message.
            contains the manifest annotation record (i.e. row) that is invalid, along with the validation error associated with this record.

        Raises:
            ValueError: rootNode not found in metadata model.
        """
        # get validation schema for a given node in the data model, if the user has not provided input validation schema
        if not jsonSchema:
            jsonSchema = self.sg.get_json_schema_requirements(
                rootNode, rootNode + "_validation"
            )

        errors = []

        # get annotations from manifest (array of json annotations corresponding to manifest rows)
        manifest = pd.read_csv(
            manifestPath, dtype=str
        )  # read manifest csv file as is from manifest path
        manifest = trim_commas_df(manifest).fillna(
            ""
        )  # apply cleaning logic as part of pre-processing step

        # handler for mismatched components/data types
        # throw TypeError if the value(s) in the "Component" column differ from the selected template type
        if ("Component" in manifest.columns) and (
            (len(manifest["Component"].unique()) > 1)
            or (manifest["Component"].unique()[0] != rootNode)
        ):
            logging.error(
                f"The 'Component' column value(s) {manifest['Component'].unique()} do not match the "
                f"selected template type '{rootNode}'."
            )

            # row indexes for all rows where 'Component' is rootNode
            row_idxs = manifest.index[manifest["Component"] != rootNode].tolist()
            # column index value for the 'Component' column
            col_idx = manifest.columns.get_loc("Component")
            # Series with index and 'Component' values from manifest
            mismatched_ser = manifest.iloc[row_idxs, col_idx]
            for index, component in mismatched_ser.items():
                errors.append(
                    [
                        index + 2,
                        "Component",
                        f"Component value provided is: '{component}', whereas the Template Type is: '{rootNode}'",
                        # tuple of the component in the manifest and selected template type
                        # check: R/Reticulate cannnot handle dicts? So returning tuple
                        (component, rootNode),
                    ]
                )

            return errors

        errors, manifest = validate_all(self, errors, manifest, self.sg, jsonSchema)

        return errors

    def populateModelManifest(self, title, manifestPath: str, rootNode: str) -> str:
        """Populate an existing annotations manifest based on a dataframe.
            TODO: Remove this method; always use getModelManifest instead

        Args:
            rootNode: a schema node label (i.e. term).
            manifestPath: a path to the manifest csv file containing annotations.

        Returns:
            A link to the filled in model manifest (e.g. google sheet).

        Raises:
            ValueError: rootNode not found in metadata model.
        """
        mg = ManifestGenerator(
            path_to_json_ld=self.inputMModelLocation, title=title, root=rootNode
        )

        emptyManifestURL = mg.get_manifest()

        return mg.populate_manifest_spreadsheet(manifestPath, emptyManifestURL)

    def submit_metadata_manifest(
        self,
        manifest_path: str,
        dataset_id: str,
        manifest_record_type: str,
        validate_component: str = None,
        use_schema_label: bool = True,
        hide_blanks: bool = False,
        input_token: str = None
    ) -> string:
        """Wrap methods that are responsible for validation of manifests for a given component, and association of the
        same manifest file with a specified dataset.
        Args:
            manifest_path: Path to the manifest file, which contains the metadata.
            dataset_id: Synapse ID of the dataset on Synapse containing the metadata manifest file.
            validate_component: Component from the schema.org schema based on which the manifest template has been generated.
        Returns:
            Manifest ID: If both validation and association were successful.
        Exceptions:
            ValueError: When validate_component is provided, but it cannot be found in the schema.
            ValidationError: If validation against data model was not successful.
        """

        #TODO: avoid explicitly exposing Synapse store functionality
        # just instantiate a Store class and let it decide at runtime/config
        # the store type
        syn_store = SynapseStorage(input_token=input_token)
        manifest_id=None

        # check if user wants to perform validation or not
        if validate_component is not None:

            try:
                # check if the component ("class" in schema) passed as argument is valid (present in schema) or not
                self.sg.se.is_class_in_schema(validate_component)
            except:
                # a KeyError exception is raised when validate_component fails in the try-block above
                # here, we are suppressing the KeyError exception and replacing it with a more
                # descriptive ValueError exception
                raise ValueError(
                    "The component {} could not be found "
                    "in the schema.".format(validate_component)
                )

            # automatic JSON schema generation and validation with that JSON schema
            val_errors = self.validateModelManifest(
                manifestPath=manifest_path, rootNode=validate_component
            )
            
            # if there are no errors in validation process
            if not val_errors:

                # upload manifest file from `manifest_path` path to entity with Syn ID `dataset_id`
<<<<<<< HEAD
                syn_store.associateMetadataWithFiles(
                    metadataManifestPath=manifest_path, datasetId=dataset_id, manifest_record_type=manifest_record_type,
                    hideBlanks=hide_blanks,
=======
                manifest_id = syn_store.associateMetadataWithFiles(
                    metadataManifestPath=manifest_path, datasetId=dataset_id, hideBlanks=hide_blanks,
>>>>>>> 7176798b
                )

                logger.info(f"No validation errors occured during validation.")
                return manifest_id
            else:
                raise ValidationError(
                    "Manifest could not be validated under provided data model. "
                    f"Validation failed with the following errors: {val_errors}"
                )

        # no need to perform validation, just submit/associate the metadata manifest file
        manifest_id = syn_store.associateMetadataWithFiles(
            metadataManifestPath=manifest_path,
            datasetId=dataset_id,
            manifest_record_type=manifest_record_type,
            useSchemaLabel=use_schema_label,
            hideBlanks=hide_blanks,
        )

        logger.debug(
            "Optional validation was not performed on manifest before association."
        )

        return manifest_id<|MERGE_RESOLUTION|>--- conflicted
+++ resolved
@@ -327,14 +327,9 @@
             if not val_errors:
 
                 # upload manifest file from `manifest_path` path to entity with Syn ID `dataset_id`
-<<<<<<< HEAD
-                syn_store.associateMetadataWithFiles(
+                manifest_id = syn_store.associateMetadataWithFiles(
                     metadataManifestPath=manifest_path, datasetId=dataset_id, manifest_record_type=manifest_record_type,
                     hideBlanks=hide_blanks,
-=======
-                manifest_id = syn_store.associateMetadataWithFiles(
-                    metadataManifestPath=manifest_path, datasetId=dataset_id, hideBlanks=hide_blanks,
->>>>>>> 7176798b
                 )
 
                 logger.info(f"No validation errors occured during validation.")
