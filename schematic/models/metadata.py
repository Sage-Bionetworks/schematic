--- conflicted
+++ resolved
@@ -199,17 +199,10 @@
         manifestPath: str,
         rootNode: str,
         restrict_rules: bool = False,
-<<<<<<< HEAD
-        jsonSchema: str = None,
-        project_scope: List = None,
-        access_token: str = None,
-    ) -> List[str]:
-=======
         jsonSchema: Optional[str] = None,
         project_scope: Optional[List] = None,
         access_token: Optional[str] = None,
     ) -> tuple[list, list]:
->>>>>>> 7f5fd6d7
         """Check if provided annotations manifest dataframe satisfies all model requirements.
 
         Args:
@@ -327,15 +320,11 @@
         use_schema_label: bool = True,
         hide_blanks: bool = False,
         project_scope: List = None,
-<<<<<<< HEAD
         table_manipulation: str = "replace",
         table_column_names: str = "class_label",
         annotation_keys: str = "class_label",
-    ) -> string:
-=======
-        table_manipulation: str = 'replace'
     ) -> str:
->>>>>>> 7f5fd6d7
+
         """Wrap methods that are responsible for validation of manifests for a given component, and association of the
         same manifest file with a specified dataset.
         Args:
