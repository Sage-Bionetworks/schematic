import os
import logging
import networkx as nx
from jsonschema import ValidationError

# allows specifying explicit variable types
from typing import Any, Dict, Optional, Text, List

from schematic.manifest.generator import ManifestGenerator
from schematic.schemas.data_model_graph import DataModelGraph, DataModelGraphExplorer
from schematic.schemas.data_model_parser import DataModelParser
from schematic.schemas.data_model_json_schema import DataModelJSONSchema


# TODO: This module should only be aware of the store interface
# we shouldn't need to expose Synapse functionality explicitly
from schematic.store.synapse import SynapseStorage

from schematic.utils.df_utils import load_df

from schematic.models.validate_manifest import validate_all

logger = logging.getLogger(__name__)


class MetadataModel(object):
    """Metadata model wrapper around schema.org specification graph.

    Provides basic utilities to:

    1) manipulate the metadata model
    2) generate metadata model views:
        - generate manifest view of the metadata model
        - generate validation schema view of the metadata model
    """

<<<<<<< HEAD
    def __init__(self, inputMModelLocation: str, inputMModelLocationType: str, display_name_as_label: bool) -> None:

=======
    def __init__(
        self,
        inputMModelLocation: str,
        inputMModelLocationType: str,
    ) -> None:
>>>>>>> 48d7f96c
        """Instantiates a MetadataModel object.

        Args:
            inputMModelLocation: local path, uri, synapse entity id (e.g. gs://, syn123, /User/x/…); present location
            inputMModelLocationType: specifier to indicate where the metadata model resource can be found (e.g. 'local' if file/JSON-LD is on local machine)
        """
        # extract extension of 'inputMModelLocation'
        # ensure that it is necessarily pointing to a '.jsonld' file

        logger.debug(
            f"Initializing DataModelGraphExplorer object from {inputMModelLocation} schema."
        )

        self.inputMModelLocation = inputMModelLocation

        data_model_parser = DataModelParser(path_to_data_model=self.inputMModelLocation)
        # Parse Model
        parsed_data_model = data_model_parser.parse_model()

        # Instantiate DataModelGraph
        data_model_grapher = DataModelGraph(parsed_data_model, display_name_as_label)

        # Generate graph
        self.graph_data_model = data_model_grapher.generate_data_model_graph()

        self.dmge = DataModelGraphExplorer(self.graph_data_model)

        # check if the type of MModel file is "local"
        # currently, the application only supports reading from local JSON-LD files
        if inputMModelLocationType == "local":
            self.inputMModelLocationType = inputMModelLocationType
        else:
            raise ValueError(
                f"The type '{inputMModelLocationType}' is currently not supported."
            )

    def getModelSubgraph(self, rootNode: str, subgraphType: str) -> nx.DiGraph:
        """Gets a schema subgraph from rootNode descendants based on edge/node properties of type subgraphType.

        Args:
            rootNode: a schema node label (i.e. term).
            subgraphType: the kind of subgraph to traverse (i.e. based on node properties or edge labels).

        Returns:
            A directed subgraph (networkx DiGraph) of the metadata model with vertex set root node descendants.

        Raises:
            ValueError: rootNode not found in metadata model.
        """
        pass

    def getOrderedModelNodes(self, rootNode: str, relationshipType: str) -> List[str]:
        """Get a list of model objects ordered by their topological sort rank in a model subgraph on edges of a given relationship type.

        Args:
            rootNode: a schema object/node label (i.e. term)
            relationshipType: edge label type of the schema subgraph (e.g. requiresDependency)

        Returns:
            An ordered list of objects, that are all descendants of rootNode.

        Raises:
            ValueError: rootNode not found in metadata model.
        """
        ordered_nodes = self.dmge.get_descendants_by_edge_type(
            rootNode, relationshipType, connected=True, ordered=True
        )

        ordered_nodes.reverse()

        return ordered_nodes

    def getModelManifest(
        self,
        title: str,
        rootNode: str,
        datasetId: str = None,
        jsonSchema: str = None,
        filenames: list = None,
        useAnnotations: bool = False,
        sheetUrl: bool = True,
    ) -> str:
        """Gets data from the annotations manifest file.

        TBD: Does this method belong here or in manifest generator?

        Args:
            rootNode: a schema node label (i.e. term).
            useAnnotations: whether to populate manifest with current file annotations (True) or not (False, default).

        Returns:
            A manifest URI (assume Google doc for now).

        Raises:
            ValueError: rootNode not found in metadata model.
        """
        additionalMetadata = {}
        if filenames:
            additionalMetadata["Filename"] = filenames

        mg = ManifestGenerator(
            path_to_json_ld=self.inputMModelLocation,
            graph=self.graph_data_model,
            title=title,
            root=rootNode,
            additional_metadata=additionalMetadata,
            use_annotations=useAnnotations,
        )

        if datasetId:
            return mg.get_manifest(
                dataset_id=datasetId, json_schema=jsonSchema, sheet_url=sheetUrl
            )

        return mg.get_manifest(sheet_url=sheetUrl)

    def get_component_requirements(
        self, source_component: str, as_graph: bool = False
    ) -> List:
        """Given a source model component (see https://w3id.org/biolink/vocab/category for definnition of component), return all components required by it.
        Useful to construct requirement dependencies not only between specific attributes but also between categories/components of attributes;
        Can be utilized to track metadata completion progress across multiple categories of attributes.

        Args:
            source_component: an attribute label indicating the source component.
            as_graph: if False return component requirements as a list; if True return component requirements as a dependency graph (i.e. a DAG)

        Returns:
            A list of required components associated with the source component.
        """

        # get required components for the input/source component
        req_components = self.dmge.get_component_requirements(source_component)

        # retreive components as graph
        if as_graph:
            req_components_graph = self.dmge.get_component_requirements_graph(
                source_component
            )

            # serialize component dependencies DAG to a edge list of node tuples
            req_components = list(req_components_graph.edges())

            return req_components

        return req_components

    # TODO: abstract validation in its own module
    def validateModelManifest(
        self,
        manifestPath: str,
        rootNode: str,
        restrict_rules: bool = False,
        jsonSchema: Optional[str] = None,
        project_scope: Optional[List] = None,
        access_token: Optional[str] = None,
    ) -> tuple[list, list]:
        """Check if provided annotations manifest dataframe satisfies all model requirements.

        Args:
            rootNode: a schema node label (i.e. term).
            manifestPath: a path to the manifest csv file containing annotations.
            restrict_rules: bypass great expectations and restrict rule options to those implemented in house

        Returns:
            A validation status message; if there is an error the message.
            contains the manifest annotation record (i.e. row) that is invalid, along with the validation error associated with this record.

        Raises:
            ValueError: rootNode not found in metadata model.
        """
        # get validation schema for a given node in the data model, if the user has not provided input validation schema

        if not jsonSchema:
            # Instantiate Data Model Json Schema
            self.data_model_js = DataModelJSONSchema(
                jsonld_path=self.inputMModelLocation, graph=self.graph_data_model
            )

            jsonSchema = self.data_model_js.get_json_validation_schema(
                rootNode, rootNode + "_validation"
            )

        errors = []
        warnings = []

        load_args = {
            "dtype": "string",
        }
        # get annotations from manifest (array of json annotations corresponding to manifest rows)
        manifest = load_df(
            manifestPath,
            preserve_raw_input=False,
            **load_args,
        )  # read manifest csv file as is from manifest path

        # handler for mismatched components/data types
        # throw TypeError if the value(s) in the "Component" column differ from the selected template type
        if ("Component" in manifest.columns) and (
            (len(manifest["Component"].unique()) > 1)
            or (manifest["Component"].unique()[0] != rootNode)
        ):
            logging.error(
                f"The 'Component' column value(s) {manifest['Component'].unique()} do not match the "
                f"selected template type '{rootNode}'."
            )

            # row indexes for all rows where 'Component' is rootNode
            row_idxs = manifest.index[manifest["Component"] != rootNode].tolist()
            # column index value for the 'Component' column
            col_idx = manifest.columns.get_loc("Component")
            # Series with index and 'Component' values from manifest
            mismatched_ser = manifest.iloc[row_idxs, col_idx]
            for index, component in mismatched_ser.items():
                errors.append(
                    [
                        index + 2,
                        "Component",
                        f"Component value provided is: '{component}', whereas the Template Type is: '{rootNode}'",
                        # tuple of the component in the manifest and selected template type
                        # check: R/Reticulate cannnot handle dicts? So returning tuple
                        (component, rootNode),
                    ]
                )

            return errors, warnings

        # check if suite has been created. If so, delete it
        if os.path.exists("great_expectations/expectations/Manifest_test_suite.json"):
            os.remove("great_expectations/expectations/Manifest_test_suite.json")

        errors, warnings, manifest = validate_all(
            self,
            errors=errors,
            warnings=warnings,
            manifest=manifest,
            manifestPath=manifestPath,
            dmge=self.dmge,
            jsonSchema=jsonSchema,
            restrict_rules=restrict_rules,
            project_scope=project_scope,
            access_token=access_token,
        )
        return errors, warnings

    def populateModelManifest(
        self, title, manifestPath: str, rootNode: str, return_excel=False
    ) -> str:
        """Populate an existing annotations manifest based on a dataframe.
            TODO: Remove this method; always use getModelManifest instead

        Args:
            rootNode: a schema node label (i.e. term).
            manifestPath: a path to the manifest csv file containing annotations.

        Returns:
            A link to the filled in model manifest (e.g. google sheet).

        Raises:
            ValueError: rootNode not found in metadata model.
        """
        mg = ManifestGenerator(
            path_to_data_model=self.inputMModelLocation,
            graph=self.graph_data_model,
            title=title,
            root=rootNode,
        )

        emptyManifestURL = mg.get_manifest()

        return mg.populate_manifest_spreadsheet(
            manifestPath, emptyManifestURL, return_excel=return_excel, title=title
        )

    def submit_metadata_manifest(
        self,
        manifest_path: str,
        path_to_json_ld: str,
        dataset_id: str,
        manifest_record_type: str,
        restrict_rules: bool,
        access_token: Optional[str] = None,
        validate_component: Optional[str] = None,
        use_schema_label: bool = True,
        hide_blanks: bool = False,
        project_scope: List = None,
        table_manipulation: str = "replace",
    ) -> str:
        """Wrap methods that are responsible for validation of manifests for a given component, and association of the
        same manifest file with a specified dataset.
        Args:
            manifest_path: Path to the manifest file, which contains the metadata.
            dataset_id: Synapse ID of the dataset on Synapse containing the metadata manifest file.
            validate_component: Component from the schema.org schema based on which the manifest template has been generated.
        Returns:
            Manifest ID: If both validation and association were successful.
        Exceptions:
            ValueError: When validate_component is provided, but it cannot be found in the schema.
            ValidationError: If validation against data model was not successful.
        """

        # TODO: avoid explicitly exposing Synapse store functionality
        # just instantiate a Store class and let it decide at runtime/config
        # the store type
        syn_store = SynapseStorage(
            access_token=access_token, project_scope=project_scope
        )
        manifest_id = None
        censored_manifest_id = None
        restrict_maniest = False
        censored_manifest_path = manifest_path.replace(".csv", "_censored.csv")
        # check if user wants to perform validation or not
        if validate_component is not None:
            try:
                # check if the component ("class" in schema) passed as argument is valid (present in schema) or not
                self.dmge.is_class_in_schema(validate_component)
            except:
                # a KeyError exception is raised when validate_component fails in the try-block above
                # here, we are suppressing the KeyError exception and replacing it with a more
                # descriptive ValueError exception
                raise ValueError(
                    f"The component '{validate_component}' could not be found "
                    f"in the schema here '{path_to_json_ld}'"
                )

            # automatic JSON schema generation and validation with that JSON schema
            val_errors, val_warnings = self.validateModelManifest(
                manifestPath=manifest_path,
                rootNode=validate_component,
                restrict_rules=restrict_rules,
                project_scope=project_scope,
                access_token=access_token,
            )

            # if there are no errors in validation process
            if val_errors == []:
                # upload manifest file from `manifest_path` path to entity with Syn ID `dataset_id`
                if os.path.exists(censored_manifest_path):
                    censored_manifest_id = syn_store.associateMetadataWithFiles(
                        dmge=self.dmge,
                        metadataManifestPath=censored_manifest_path,
                        datasetId=dataset_id,
                        manifest_record_type=manifest_record_type,
                        useSchemaLabel=use_schema_label,
                        hideBlanks=hide_blanks,
                        table_manipulation=table_manipulation,
                    )
                    restrict_maniest = True

                manifest_id = syn_store.associateMetadataWithFiles(
                    dmge=self.dmge,
                    metadataManifestPath=manifest_path,
                    datasetId=dataset_id,
                    manifest_record_type=manifest_record_type,
                    useSchemaLabel=use_schema_label,
                    hideBlanks=hide_blanks,
                    restrict_manifest=restrict_maniest,
                    table_manipulation=table_manipulation,
                )

                logger.info(f"No validation errors occured during validation.")
                return manifest_id

            else:
                raise ValidationError(
                    "Manifest could not be validated under provided data model. "
                    f"Validation failed with the following errors: {val_errors}"
                )

        # no need to perform validation, just submit/associate the metadata manifest file
        if os.path.exists(censored_manifest_path):
            censored_manifest_id = syn_store.associateMetadataWithFiles(
                dmge=self.dmge,
                metadataManifestPath=censored_manifest_path,
                datasetId=dataset_id,
                manifest_record_type=manifest_record_type,
                useSchemaLabel=use_schema_label,
                hideBlanks=hide_blanks,
                table_manipulation=table_manipulation,
            )
            restrict_maniest = True

        manifest_id = syn_store.associateMetadataWithFiles(
            dmge=self.dmge,
            metadataManifestPath=manifest_path,
            datasetId=dataset_id,
            manifest_record_type=manifest_record_type,
            useSchemaLabel=use_schema_label,
            hideBlanks=hide_blanks,
            restrict_manifest=restrict_maniest,
            table_manipulation=table_manipulation,
        )

        logger.debug(
            "Optional validation was not performed on manifest before association."
        )

        return manifest_id<|MERGE_RESOLUTION|>--- conflicted
+++ resolved
@@ -34,16 +34,12 @@
         - generate validation schema view of the metadata model
     """
 
-<<<<<<< HEAD
-    def __init__(self, inputMModelLocation: str, inputMModelLocationType: str, display_name_as_label: bool) -> None:
-
-=======
     def __init__(
         self,
         inputMModelLocation: str,
         inputMModelLocationType: str,
+        data_model_labels: str,
     ) -> None:
->>>>>>> 48d7f96c
         """Instantiates a MetadataModel object.
 
         Args:
@@ -64,7 +60,7 @@
         parsed_data_model = data_model_parser.parse_model()
 
         # Instantiate DataModelGraph
-        data_model_grapher = DataModelGraph(parsed_data_model, display_name_as_label)
+        data_model_grapher = DataModelGraph(parsed_data_model, data_model_labels)
 
         # Generate graph
         self.graph_data_model = data_model_grapher.generate_data_model_graph()
