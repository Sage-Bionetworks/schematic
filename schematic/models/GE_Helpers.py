
from statistics import mode
from tabnanny import check
import logging
import os
import re
import numpy as np

# allows specifying explicit variable types
from typing import Any, Dict, Optional, Text, List
from urllib.parse import urlparse
from urllib.request import urlopen, OpenerDirector, HTTPDefaultErrorHandler
from urllib.request import Request
from urllib import error
from attr import attr

from ruamel import yaml

import great_expectations as ge
from great_expectations.core.expectation_configuration import ExpectationConfiguration
from great_expectations.data_context import BaseDataContext
from great_expectations.data_context.types.base import DataContextConfig, DatasourceConfig, FilesystemStoreBackendDefaults
from great_expectations.data_context.types.resource_identifiers import ExpectationSuiteIdentifier

from schematic.models.validate_attribute import GenerateError

logger = logging.getLogger(__name__)

class GreatExpectationsHelpers(object):
    """
        Great Expectations helper class

        Provides basic utilities to:
            1) Create GE workflow specific to manifest according to validation rules
            2) Parse results dict to generate appropriate errors
    """
    def __init__(self,
        sg,
        unimplemented_expectations,
        manifest,
        manifestPath
        ):
        """
            Purpose:
                Instantiate a great expectations helpers object
            Args:
                sg: 
                    schemaGenerator object
                unimplemented_expectations:
                    dictionary of validation rules that currently do not have expectations developed
                manifest:
                    manifest being validated
                manifestPath:
                    path to manifest being validated            
        """
        self.unimplemented_expectations = unimplemented_expectations
        self.sg = sg
        self.manifest = manifest
        self.manifestPath = manifestPath

    def  build_context(self):
        """
            Purpose:
                Create a dataContext and datasource and add to object 
            Returns:
                saves dataContext and datasource to self
        """
        self.context=ge.get_context()

        #create datasource configuration
        datasource_config = {
            "name": "example_datasource",
            "class_name": "Datasource",
            "module_name": "great_expectations.datasource",
            "execution_engine": {
                "module_name": "great_expectations.execution_engine",
                "class_name": "PandasExecutionEngine",
            },
            "data_connectors": {
                "default_runtime_data_connector_name": {
                    "class_name": "RuntimeDataConnector",
                    "batch_identifiers": ["default_identifier_name"],
                },
            },
        }

        #create data context configuration
        data_context_config = DataContextConfig(
            datasources={
                "pandas": DatasourceConfig(
                    class_name="Datasource",
                    execution_engine={
                        "class_name": "PandasExecutionEngine"
                    },
                    data_connectors={
                        "default_runtime_data_connector_name": {
                            "class_name": "RuntimeDataConnector",
                            "batch_identifiers": ["default_identifier_name"],
                        }
                    },
                )
            },
            store_backend_defaults=FilesystemStoreBackendDefaults(root_directory=os.path.join(os.getcwd(),'great_expectations')),
        )

        #build context and add data source
        self.context=BaseDataContext(project_config=data_context_config)
        #self.context.test_yaml_config(yaml.dump(datasource_config))
        self.context.add_datasource(**datasource_config)

        
    def build_expectation_suite(self,):
        """
            Purpose:
                Construct an expectation suite to validate columns with rules that have expectations
                Add suite to object
            Input:
                
            Returns:
                saves expectation suite and identifier to self
            
        """
        validation_expectation = {
<<<<<<< HEAD
            "list": "expect_column_values_to_match_regex_list",
            "int": "expect_column_values_to_be_of_type",
            "float": "expect_column_values_to_be_of_type",
            "str": "expect_column_values_to_be_of_type",
            "num": "expect_column_values_to_be_in_type_list",
            "regex": "expect_column_values_to_match_regex",
            "url": "expect_column_values_to_be_valid_urls",
            "matchAtLeastOne": "expect_foreign_keys_in_column_a_to_exist_in_column_b",
            "matchExactlyOne": "expect_foreign_keys_in_column_a_to_exist_in_column_b",
=======
            "int": "expect_column_values_to_be_in_type_list",
            "float": "expect_column_values_to_be_in_type_list",
            "str": "expect_column_values_to_be_of_type",
            "num": "expect_column_values_to_be_in_type_list",
>>>>>>> 14aff6e0
            "recommended": "expect_column_values_to_not_match_regex_list",
            "protectAges": "expect_column_values_to_be_between",
            "unique": "expect_column_values_to_be_unique",
            "inRange": "expect_column_values_to_be_between",
            
            # To be implemented rules with possible expectations
            #"regex": "expect_column_values_to_match_regex",
            #"url": "expect_column_values_to_be_valid_urls",
            #"list": "expect_column_values_to_follow_rule",
            #"matchAtLeastOne": "expect_foreign_keys_in_column_a_to_exist_in_column_b",
            #"matchExactlyOne": "expect_foreign_keys_in_column_a_to_exist_in_column_b",
        }
        
        #create blank expectation suite
        expectation_suite_name = "Manifest_test_suite"       
        self.suite = self.context.create_expectation_suite(
            expectation_suite_name=expectation_suite_name,
            overwrite_existing=True
        )
        #print(f'Created ExpectationSuite "{suite.expectation_suite_name}".')        

        #build expectation configurations for each expecation
        for col in self.manifest.columns:
            args={}
            meta={}
            
            # remove trailing/leading whitespaces from manifest
            self.manifest.applymap(lambda x: x.strip() if isinstance(x, str) else x)
            validation_rules = self.sg.get_node_validation_rules(col)

            #check if attribute has any rules associated with it
            if validation_rules:
                #iterate through all validation rules for an attribute
                for rule in validation_rules:
                    
            
<<<<<<< HEAD
                    #check if rule has an implemented expectation
                    if re.match(self.unimplemented_expectations,rule):
                        continue

                    
                    args["column"] = col
                    args["result_format"] = "COMPLETE"


                        
                    #Validate list
                    if rule=='list':                          
                        if 'int' in validation_rules: #Look for comma separated digits
                            args["regex_list"]=['((\d+\,+)+((\d+\,?)+))']
                        elif 'float' in validation_rules: #Look for comma separated digits that have a decimal and at least one digit after
                            args["regex_list"]=['((\d+\.\d+\,+)+((\d+\.\d+\,?)+))']
                        elif 'num' in validation_rules: #Look for comma separated ints or floats
                            args["regex_list"]=['((\d+\,+)+((\d+\,?)+))','((\d+\.\d+\,+)+((\d+\.\d+\,?)+))']
                        else: #Just list rule: look for comma separated anything
                            args["regex_list"]=['((.+\,+)+((.+\,?)+))']

                        args["mostly"]=1.0
                        args["match_on"]='any'
                        meta={
                            "notes": {
                                "format": "markdown",
                                "content": "Expectat column values to be list type **Markdown** `Supported`"
                            },
                            "validation_rule": rule
                        }
                
                    #Validate regex
                    elif rule.startswith('regex match'):
                        
                        args["mostly"]=1.0
                        args["regex"]=rule.split(" ")[-1]
                        rule='regex'
                        meta={
                            "notes": {
                                "format": "markdown",
                                "content": "Expectat column values to match regex  **Markdown** `Supported`"
                            },
                            "validation_rule": rule
                        }
                
                    #Validate url
                    elif rule=='url': #currently unused
                        args["mostly"]=1.0
                        meta={
                            "notes": {
                                "format": "markdown",
                                "content": "Expectat URLs in column to be valid. **Markdown** `Supported`"
                            },
                            "validation_rule": rule
                        }
                
                    #Validate num
                    elif rule=='num':
                        args["mostly"]=1.0
                        args["type_list"]=['int64', "float64"]
                        meta={
                            "notes": {
                                "format": "markdown",
                                "content": "Expect column values to be of int or float type. **Markdown** `Supported`"
                            },
                            "validation_rule": rule
                        }
                
                    #Validate float
                    elif rule=='float':
                        args["mostly"]=1.0
                        args["type_"]='float64'
                        meta={
                            "notes": {
                                "format": "markdown",
                                "content": "Expect column values to be of float type. **Markdown** `Supported`",
                            },
                            "validation_rule": rule
                        }
                
                    #Validate int
                    elif rule=='int':
                        args["mostly"]=1.0
                        args["type_"]='int64' 
                        meta={
                            "notes": {
                                "format": "markdown",
                                "content": "Expect column values to be of int type. **Markdown** `Supported`",
                            },
                            "validation_rule": rule
                        }
                
                    #Validate string
                    elif rule=='str':
                        args["mostly"]=1.0
                        args["type_"]='str'
                        meta={
                            "notes": {
                                "format": "markdown",
                                "content": "Expect column values to be of string type. **Markdown** `Supported`",
                            },
                            "validation_rule": rule
                        }

                    #validate cross manifest match
                    elif rule.startswith("matchAtLeastOne" or "matchExactlyOne"):
                        
                        '''
                        [source_component, source_attribute] = rule.split(" ")[1].split(".")
                        [target_component, target_attribute] = rule.split(" ")[2].split(".")
                        

                        target_IDs=self.get_target_manifests(target_component)
                        for target_manifest_ID in target_IDs:
                            entity = syn.get(target_manifest_ID)
                            target_manifest=pd.read_csv(entity.path)
                            if target_attribute in target_manifest.columns:
                                target_column = target_manifest[target_attribute]                       
                                #Add Columns to dict to be added after all manifests are parsed
                            
                        
                        self.add_expectation(
                            rule=rule,
                            args=args,
                            meta=meta,
                            validation_expectation=validation_expectation,
                        )
                        '''
                    elif rule.startswith("recommended"):
                        args["mostly"]=0.0000000001
                        args["regex_list"]=['^$']
                        meta={
                            "notes": {
                                "format": "markdown",
                                "content": "Expect column to not be empty. **Markdown** `Supported`",
                            },
                            "validation_rule": rule
                        }
                    elif rule.startswith("protectAges"):
                        #Function to convert to different age limit formats
                        min_age, max_age = self.get_age_limits()

                        args["mostly"]=1.0
                        args["min_value"]=min_age
                        args["max_value"]=max_age
                        meta={
                            "notes": {
                                "format": "markdown",
                                "content": "Expect ages to be between 18 years (6,570 days) and 90 years (32,850 days) of age. **Markdown** `Supported`",
                            },
                            "validation_rule": rule
                        }
                    elif rule.startswith("unique"):
                        args["mostly"]=1.0
                        meta={
                            "notes": {
                                "format": "markdown",
                                "content": "Expect column values to be Unique. **Markdown** `Supported`",
                            },
                            "validation_rule": rule
                        }

                    elif rule.startswith("inRange"):
                        args["mostly"]=1.0
                        args["min_value"]=float(rule.split(" ")[1])
                        args["max_value"]=float(rule.split(" ")[2])
                        meta={
                            "notes": {
                                "format": "markdown",
                                "content": "Expect column values to be Unique. **Markdown** `Supported`",
                            },
                            "validation_rule": rule
                        }
                                        
                    #add expectation for attribute to suite    
                    if not rule.startswith("matchAtLeastOne" or "matchExactlyOne"):    
                        self.add_expectation(
                            rule=rule,
                            args=args,
                            meta=meta,
                            validation_expectation=validation_expectation,
                        )
=======
            args["column"] = col
            args["result_format"] = "COMPLETE"
           
            #Validate num
            if rule=='num':
                args["mostly"]=1.0
                args["type_list"]=['int','int64', 'float', 'float64']
                meta={
                    "notes": {
                        "format": "markdown",
                        "content": "Expect column values to be of int or float type. **Markdown** `Supported`"
                    },
                    "validation_rule": rule
                }
           
            #Validate float
            elif rule=='float':
                args["mostly"]=1.0
                args["type_list"]=['float', 'float64']
                meta={
                    "notes": {
                        "format": "markdown",
                        "content": "Expect column values to be of float type. **Markdown** `Supported`",
                    },
                    "validation_rule": rule
                }
           
            #Validate int
            elif rule=='int':
                args["mostly"]=1.0
                args["type_list"]=['int','int64']
                meta={
                    "notes": {
                        "format": "markdown",
                        "content": "Expect column values to be of int type. **Markdown** `Supported`",
                    },
                    "validation_rule": rule
                }
           
            #Validate string
            elif rule=='str':
                args["mostly"]=1.0
                args["type_"]='str'
                meta={
                    "notes": {
                        "format": "markdown",
                        "content": "Expect column values to be of string type. **Markdown** `Supported`",
                    },
                    "validation_rule": rule
                }

            elif rule.startswith("recommended"):
                args["mostly"]=0.0000000001
                args["regex_list"]=['^$']
                meta={
                    "notes": {
                        "format": "markdown",
                        "content": "Expect column to not be empty. **Markdown** `Supported`",
                    },
                    "validation_rule": rule
                }

            elif rule.startswith("protectAges"):
                #Function to convert to different age limit formats
                min_age, max_age = self.get_age_limits()

                args["mostly"]=1.0
                args["min_value"]=min_age
                args["max_value"]=max_age
                meta={
                    "notes": {
                        "format": "markdown",
                        "content": "Expect ages to be between 18 years (6,570 days) and 90 years (32,850 days) of age. **Markdown** `Supported`",
                    },
                    "validation_rule": rule
                }

            elif rule.startswith("unique"):
                args["mostly"]=1.0
                meta={
                    "notes": {
                        "format": "markdown",
                        "content": "Expect column values to be Unique. **Markdown** `Supported`",
                    },
                    "validation_rule": rule
                }
            
            elif rule.startswith("inRange"):
                args["mostly"]=1.0
                args["min_value"]=float(rule.split(" ")[1])
                args["max_value"]=float(rule.split(" ")[2])
                meta={
                    "notes": {
                        "format": "markdown",
                        "content": "Expect column values to be Unique. **Markdown** `Supported`",
                    },
                    "validation_rule": rule
                }
                                   
            #add expectation for attribute to suite        
            self.add_expectation(
                rule=rule,
                args=args,
                meta=meta,
                validation_expectation=validation_expectation,
            )
>>>>>>> 14aff6e0
    
        
        self.context.save_expectation_suite(expectation_suite=self.suite, expectation_suite_name=expectation_suite_name)
        #print(self.context.get_expectation_suite(expectation_suite_name=expectation_suite_name))

        suite_identifier = ExpectationSuiteIdentifier(expectation_suite_name=expectation_suite_name)
        self.context.build_data_docs(resource_identifiers=[suite_identifier])
        ##Webpage DataDocs opened here:
        #self.context.open_data_docs(resource_identifier=suite_identifier) 

    def add_expectation(
        self,
        rule: str,
        args: Dict,
        meta: Dict,
        validation_expectation: Dict,
        ):
        """
            Purpose:
                Add individual expectation for a rule to the suite
            Input:
                rule: 
                    validation rule
                args: 
                    dict of arguments specifying expectation behavior
                meta:
                    dict of additional information for each expectation
                validation_expectation:
                    dictionary to map between rules and expectations
            Returns:
                adds expectation to self.suite
            
        """
        # Create an Expectation
        expectation_configuration = ExpectationConfiguration(
            # Name of expectation type being added
            expectation_type=validation_expectation[rule.split(" ")[0]],

            #add arguments and meta message
            kwargs={**args},
            meta={**meta}
        )
        # Add the Expectation to the suite
        self.suite.add_expectation(expectation_configuration=expectation_configuration)

    def build_checkpoint(self):
        """
            Purpose:
                Build checkpoint to validate manifest
            Input:
            Returns:
                adds checkpoint to self 
        """
        #create manifest checkpoint
        checkpoint_name = "manifest_checkpoint"  
        checkpoint_config={
            "name": checkpoint_name,
            "config_version": 1,
            "class_name": "SimpleCheckpoint",
            "validations": [
                {
                    "batch_request": {
                        "datasource_name": "example_datasource",
                        "data_connector_name": "default_runtime_data_connector_name",
                        "data_asset_name": "Manifest",
                    },
                    "expectation_suite_name": "Manifest_test_suite",
                }
            ],
        }

        #self.context.test_yaml_config(yaml.dump(checkpoint_config),return_mode="report_object")        
        self.context.add_checkpoint(**checkpoint_config)
    
    def generate_errors(
        self,
        validation_results: Dict,
        validation_types: Dict,
        errors: List,
        warnings: List
        ):
        """
            Purpose:
                Parse results dictionary and generate errors for expectations
            Input:
                validation_results:
                    dictionary of results for each expectation
                validation_types:
                    dict of types of errors to generate for each validation rule
                errors:
                    list of errors
                warnings:
                    list of warnings    
            Returns:
                errors:
                    list of errors
                warnings:
                    list of warnings
                self.manifest:
                    manifest, possibly updated (censored ages)
        """

        type_dict={
            "float64": float,
            "int64": int,
            "str": str,
        }
        for result_dict in validation_results[0]['results']:

            
            indices = []
            values = []

            #print(result_dict)
            #print(result_dict['expectation_config']['expectation_type'])
            pass

            
            #if the expectaion failed, get infromation to generate error message
            if not result_dict['success']:
                errColumn   = result_dict['expectation_config']['kwargs']['column']               
                rule        = result_dict['expectation_config']['meta']['validation_rule']


                #only some expectations explicitly list unexpected values and indices, read or find if not present
                if 'unexpected_index_list' in result_dict['result']:
                    indices = result_dict['result']['unexpected_index_list']
                    values  = result_dict['result']['unexpected_list']

                # Technically, this shouldn't ever happen, but will keep as a failsafe in case many things go wrong
                # because type validation is column aggregate expectation and not column map expectation when columns are not of object type, 
                # indices and values cannot be returned
                else:
                    for i, item in enumerate(self.manifest[errColumn]):
                        observed_type=result_dict['result']['observed_value']
                        indices.append(i)   if isinstance(item,type_dict[observed_type]) else indices
                        values.append(item) if isinstance(item,type_dict[observed_type]) else values

                #call functions to generate error messages and add to error list
                if validation_types[rule.split(" ")[0]]=='type_validation':
                    for row, value in zip(indices,values):
                        errors.append(
                            GenerateError.generate_type_error(
                                val_rule = rule,
                                row_num = row+2,
                                attribute_name = errColumn,
                                invalid_entry = value,
                            )
                        )          
                
                elif validation_types[rule.split(" ")[0]]=='list_validation':
                    for row, value in zip(indices,values):   
                        errors.append(
                            GenerateError.generate_list_error(
                                list_string = value,
                                row_num = str(row+2),
                                attribute_name = errColumn,
                                list_error="not_comma_delimited",
                                invalid_entry = value,
                            )
                        )  
                
                elif validation_types[rule.split(" ")[0]]=='regex_validation':
                    expression=result_dict['expectation_config']['kwargs']['regex']

                    for row, value in zip(indices,values):   
                        errors.append(
                            GenerateError.generate_regex_error(
                                val_rule= rule,
                                reg_expression = expression,
                                row_num = row+2,
                                module_to_call = 'match',
                                attribute_name = errColumn,
                                invalid_entry = value,
                            )
                        )    
                elif validation_types[rule.split(" ")[0]]=='content_validation':     
                    content_errors, content_warnings = GenerateError.generate_content_error(
                                                            val_rule = rule, 
                                                            attribute_name = errColumn,
                                                            row_num = list(np.array(indices)+2),
                                                            error_val = values,  
                                                            sg = self.sg
                                                        )       
                    if content_errors:
                        errors.append(content_errors)  
                        if rule.startswith('protectAges'):
                            self.censor_ages(content_errors,errColumn)
                            pass
                    elif content_warnings:
                        warnings.append(content_warnings)  
                        if rule.startswith('protectAges'):
                            self.censor_ages(content_warnings,errColumn)
                            pass

        return errors, warnings

    def get_age_limits(
        self,
        ):
        """
            Purpose:
                Get boundaries of ages that need to be censored for different age formats
            Input:
            Returns:
                min_age:
                    minimum age that will not be censored
                max age:
                    maximum age that will not be censored
            
        """        

        min_age = 6550      #days
        max_age = 32849     #days

        return min_age, max_age

    def censor_ages(
        self,
        message: List,
        col: str,
        ):
        """
            Purpose:
                Censor ages in manifest as appropriate
            Input:
                message: 
                    error or warning message for age validation rule
                col:
                    name of column containing ages
            Returns:
                updates self.manifest with censored ages
            
        """
        
        censor_rows = list(np.array(message[0]) - 2) 
        self.manifest.loc[censor_rows,(col)] = 'age censored'

        # update the manifest file, so that ages are censored
        self.manifest.to_csv(self.manifestPath.replace('.csv','_censored.csv'), index=False)
        logging.info("Sensitive ages have been censored.")

        return<|MERGE_RESOLUTION|>--- conflicted
+++ resolved
@@ -121,22 +121,10 @@
             
         """
         validation_expectation = {
-<<<<<<< HEAD
-            "list": "expect_column_values_to_match_regex_list",
-            "int": "expect_column_values_to_be_of_type",
-            "float": "expect_column_values_to_be_of_type",
-            "str": "expect_column_values_to_be_of_type",
-            "num": "expect_column_values_to_be_in_type_list",
-            "regex": "expect_column_values_to_match_regex",
-            "url": "expect_column_values_to_be_valid_urls",
-            "matchAtLeastOne": "expect_foreign_keys_in_column_a_to_exist_in_column_b",
-            "matchExactlyOne": "expect_foreign_keys_in_column_a_to_exist_in_column_b",
-=======
             "int": "expect_column_values_to_be_in_type_list",
             "float": "expect_column_values_to_be_in_type_list",
             "str": "expect_column_values_to_be_of_type",
             "num": "expect_column_values_to_be_in_type_list",
->>>>>>> 14aff6e0
             "recommended": "expect_column_values_to_not_match_regex_list",
             "protectAges": "expect_column_values_to_be_between",
             "unique": "expect_column_values_to_be_unique",
@@ -173,195 +161,37 @@
                 for rule in validation_rules:
                     
             
-<<<<<<< HEAD
                     #check if rule has an implemented expectation
                     if re.match(self.unimplemented_expectations,rule):
                         continue
 
-                    
-                    args["column"] = col
-                    args["result_format"] = "COMPLETE"
-
-
-                        
-                    #Validate list
-                    if rule=='list':                          
-                        if 'int' in validation_rules: #Look for comma separated digits
-                            args["regex_list"]=['((\d+\,+)+((\d+\,?)+))']
-                        elif 'float' in validation_rules: #Look for comma separated digits that have a decimal and at least one digit after
-                            args["regex_list"]=['((\d+\.\d+\,+)+((\d+\.\d+\,?)+))']
-                        elif 'num' in validation_rules: #Look for comma separated ints or floats
-                            args["regex_list"]=['((\d+\,+)+((\d+\,?)+))','((\d+\.\d+\,+)+((\d+\.\d+\,?)+))']
-                        else: #Just list rule: look for comma separated anything
-                            args["regex_list"]=['((.+\,+)+((.+\,?)+))']
-
-                        args["mostly"]=1.0
-                        args["match_on"]='any'
-                        meta={
-                            "notes": {
-                                "format": "markdown",
-                                "content": "Expectat column values to be list type **Markdown** `Supported`"
-                            },
-                            "validation_rule": rule
-                        }
-                
-                    #Validate regex
-                    elif rule.startswith('regex match'):
-                        
-                        args["mostly"]=1.0
-                        args["regex"]=rule.split(" ")[-1]
-                        rule='regex'
-                        meta={
-                            "notes": {
-                                "format": "markdown",
-                                "content": "Expectat column values to match regex  **Markdown** `Supported`"
-                            },
-                            "validation_rule": rule
-                        }
-                
-                    #Validate url
-                    elif rule=='url': #currently unused
-                        args["mostly"]=1.0
-                        meta={
-                            "notes": {
-                                "format": "markdown",
-                                "content": "Expectat URLs in column to be valid. **Markdown** `Supported`"
-                            },
-                            "validation_rule": rule
-                        }
-                
-                    #Validate num
-                    elif rule=='num':
-                        args["mostly"]=1.0
-                        args["type_list"]=['int64', "float64"]
-                        meta={
-                            "notes": {
-                                "format": "markdown",
-                                "content": "Expect column values to be of int or float type. **Markdown** `Supported`"
-                            },
-                            "validation_rule": rule
-                        }
-                
-                    #Validate float
-                    elif rule=='float':
-                        args["mostly"]=1.0
-                        args["type_"]='float64'
-                        meta={
-                            "notes": {
-                                "format": "markdown",
-                                "content": "Expect column values to be of float type. **Markdown** `Supported`",
-                            },
-                            "validation_rule": rule
-                        }
-                
-                    #Validate int
-                    elif rule=='int':
-                        args["mostly"]=1.0
-                        args["type_"]='int64' 
-                        meta={
-                            "notes": {
-                                "format": "markdown",
-                                "content": "Expect column values to be of int type. **Markdown** `Supported`",
-                            },
-                            "validation_rule": rule
-                        }
-                
-                    #Validate string
-                    elif rule=='str':
-                        args["mostly"]=1.0
-                        args["type_"]='str'
-                        meta={
-                            "notes": {
-                                "format": "markdown",
-                                "content": "Expect column values to be of string type. **Markdown** `Supported`",
-                            },
-                            "validation_rule": rule
-                        }
-
-                    #validate cross manifest match
-                    elif rule.startswith("matchAtLeastOne" or "matchExactlyOne"):
-                        
-                        '''
-                        [source_component, source_attribute] = rule.split(" ")[1].split(".")
-                        [target_component, target_attribute] = rule.split(" ")[2].split(".")
-                        
-
-                        target_IDs=self.get_target_manifests(target_component)
-                        for target_manifest_ID in target_IDs:
-                            entity = syn.get(target_manifest_ID)
-                            target_manifest=pd.read_csv(entity.path)
-                            if target_attribute in target_manifest.columns:
-                                target_column = target_manifest[target_attribute]                       
-                                #Add Columns to dict to be added after all manifests are parsed
-                            
-                        
-                        self.add_expectation(
-                            rule=rule,
-                            args=args,
-                            meta=meta,
-                            validation_expectation=validation_expectation,
-                        )
-                        '''
-                    elif rule.startswith("recommended"):
-                        args["mostly"]=0.0000000001
-                        args["regex_list"]=['^$']
-                        meta={
-                            "notes": {
-                                "format": "markdown",
-                                "content": "Expect column to not be empty. **Markdown** `Supported`",
-                            },
-                            "validation_rule": rule
-                        }
-                    elif rule.startswith("protectAges"):
-                        #Function to convert to different age limit formats
-                        min_age, max_age = self.get_age_limits()
-
-                        args["mostly"]=1.0
-                        args["min_value"]=min_age
-                        args["max_value"]=max_age
-                        meta={
-                            "notes": {
-                                "format": "markdown",
-                                "content": "Expect ages to be between 18 years (6,570 days) and 90 years (32,850 days) of age. **Markdown** `Supported`",
-                            },
-                            "validation_rule": rule
-                        }
-                    elif rule.startswith("unique"):
-                        args["mostly"]=1.0
-                        meta={
-                            "notes": {
-                                "format": "markdown",
-                                "content": "Expect column values to be Unique. **Markdown** `Supported`",
-                            },
-                            "validation_rule": rule
-                        }
-
-                    elif rule.startswith("inRange"):
-                        args["mostly"]=1.0
-                        args["min_value"]=float(rule.split(" ")[1])
-                        args["max_value"]=float(rule.split(" ")[2])
-                        meta={
-                            "notes": {
-                                "format": "markdown",
-                                "content": "Expect column values to be Unique. **Markdown** `Supported`",
-                            },
-                            "validation_rule": rule
-                        }
-                                        
-                    #add expectation for attribute to suite    
-                    if not rule.startswith("matchAtLeastOne" or "matchExactlyOne"):    
-                        self.add_expectation(
-                            rule=rule,
-                            args=args,
-                            meta=meta,
-                            validation_expectation=validation_expectation,
-                        )
-=======
+            
             args["column"] = col
             args["result_format"] = "COMPLETE"
            
+            #Validate list
+            if rule=='list':                          
+                if 'int' in validation_rules: #Look for comma separated digits
+                    args["regex_list"]=['((\d+\,+)+((\d+\,?)+))']
+                elif 'float' in validation_rules: #Look for comma separated digits that have a decimal and at least one digit after
+                    args["regex_list"]=['((\d+\.\d+\,+)+((\d+\.\d+\,?)+))']
+                elif 'num' in validation_rules: #Look for comma separated ints or floats
+                    args["regex_list"]=['((\d+\,+)+((\d+\,?)+))','((\d+\.\d+\,+)+((\d+\.\d+\,?)+))']
+                else: #Just list rule: look for comma separated anything
+                    args["regex_list"]=['((.+\,+)+((.+\,?)+))']
+
+                args["mostly"]=1.0
+                args["match_on"]='any'
+                meta={
+                    "notes": {
+                        "format": "markdown",
+                        "content": "Expectat column values to be list type **Markdown** `Supported`"
+                    },
+                    "validation_rule": rule
+                }
+
             #Validate num
-            if rule=='num':
+            elif rule=='num':
                 args["mostly"]=1.0
                 args["type_list"]=['int','int64', 'float', 'float64']
                 meta={
@@ -463,7 +293,6 @@
                 meta=meta,
                 validation_expectation=validation_expectation,
             )
->>>>>>> 14aff6e0
     
         
         self.context.save_expectation_suite(expectation_suite=self.suite, expectation_suite_name=expectation_suite_name)
