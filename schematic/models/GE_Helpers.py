import logging
import os
import uuid

# allows specifying explicit variable types
from typing import Dict, List

import numpy as np
from great_expectations.core import ExpectationSuite
from great_expectations.core.expectation_configuration import ExpectationConfiguration
from great_expectations.data_context import BaseDataContext
from great_expectations.data_context.types.base import (
    AnonymizedUsageStatisticsConfig,
    DataContextConfig,
    DatasourceConfig,
    FilesystemStoreBackendDefaults,
)
from great_expectations.data_context.types.resource_identifiers import (
    ExpectationSuiteIdentifier,
)
from great_expectations.exceptions.exceptions import GreatExpectationsError
<<<<<<< HEAD
from opentelemetry import trace
from ruamel import yaml
=======
>>>>>>> ad7c8f8b

import great_expectations as ge
from schematic.models.validate_attribute import GenerateError
from schematic.schemas.data_model_graph import DataModelGraphExplorer
from schematic.utils.schema_utils import extract_component_validation_rules
from schematic.utils.validate_utils import (
    iterable_to_str_list,
    np_array_to_str_list,
    required_is_only_rule,
    rule_in_rule_list,
)

logger = logging.getLogger(__name__)
tracer = trace.get_tracer("Schematic")

# List of modifiers that users can add to a rule, that arent rules themselves.
# as additional modifiers are added will need to update this list

RULE_MODIFIERS = ["error", "warning", "strict", "like", "set", "value"]
VALIDATION_EXPECTATION = {
    "int": "expect_column_values_to_be_in_type_list",
    "float": "expect_column_values_to_be_in_type_list",
    "str": "expect_column_values_to_be_of_type",
    "num": "expect_column_values_to_be_in_type_list",
    "date": "expect_column_values_to_be_dateutil_parseable",
    "recommended": "expect_column_values_to_not_be_null",
    "protectAges": "expect_column_values_to_be_between",
    "unique": "expect_column_values_to_be_unique",
    "inRange": "expect_column_values_to_be_between",
    "IsNA": "expect_column_values_to_match_regex_list",
    # To be implemented rules with possible expectations
    # "list": "expect_column_values_to_not_match_regex_list",
    # "regex": "expect_column_values_to_match_regex",
    # "url": "expect_column_values_to_be_valid_urls",
    # "matchAtLeastOne": "expect_foreign_keys_in_column_a_to_exist_in_column_b",
    # "matchExactlyOne": "expect_foreign_keys_in_column_a_to_exist_in_column_b",
    # "matchNone": "expect_compound_columns_to_be_unique",
}


class GreatExpectationsHelpers(object):
    """
    Great Expectations helper class

    Provides basic utilities to:
        1) Create GE workflow specific to manifest according to validation rules
        2) Parse results dict to generate appropriate errors
    """

    def __init__(self, dmge, unimplemented_expectations, manifest, manifestPath):
        """
        Purpose:
            Instantiate a great expectations helpers object
        Args:
            dmge:
                DataModelGraphExplorer Object
            unimplemented_expectations:
                dictionary of validation rules that currently do not have expectations developed
            manifest:
                manifest being validated
            manifestPath:
                path to manifest being validated
        """
        self.unimplemented_expectations = unimplemented_expectations
        self.dmge = dmge
        self.manifest = manifest
        self.manifestPath = manifestPath

    @tracer.start_as_current_span("GreatExpectationsHelpers::build_context")
    def build_context(self):
        """
        Purpose:
            Create a dataContext and datasource and add to object
        Returns:
            saves dataContext and datasource to self
        """
        self.context = ge.get_context()

        # create datasource configuration
        datasource_config = {
            "name": "example_datasource",
            "class_name": "Datasource",
            "module_name": "great_expectations.datasource",
            "execution_engine": {
                "module_name": "great_expectations.execution_engine",
                "class_name": "PandasExecutionEngine",
            },
            "data_connectors": {
                "default_runtime_data_connector_name": {
                    "class_name": "RuntimeDataConnector",
                    "batch_identifiers": ["default_identifier_name"],
                },
            },
        }

        # Setting this to False prevents extra data from leaving schematic
        anonymous_usage_statistics = AnonymizedUsageStatisticsConfig(enabled=False)

        # create data context configuration
        data_context_config = DataContextConfig(
            datasources={
                "pandas": DatasourceConfig(
                    class_name="Datasource",
                    execution_engine={"class_name": "PandasExecutionEngine"},
                    data_connectors={
                        "default_runtime_data_connector_name": {
                            "class_name": "RuntimeDataConnector",
                            "batch_identifiers": ["default_identifier_name"],
                        }
                    },
                )
            },
            store_backend_defaults=FilesystemStoreBackendDefaults(
                root_directory=os.path.join(os.getcwd(), "great_expectations")
            ),
            anonymous_usage_statistics=anonymous_usage_statistics,
        )

        # build context and add data source
        self.context = BaseDataContext(project_config=data_context_config)
        # self.context.test_yaml_config(yaml.dump(datasource_config))
        self.context.add_datasource(**datasource_config)

    @tracer.start_as_current_span(
        "GreatExpectationsHelpers::add_expectation_suite_if_not_exists"
    )
    def add_expectation_suite_if_not_exists(self) -> ExpectationSuite:
        """
        Purpose:
            Add expectation suite if it does not exist
        Input:
        Returns:
            saves expectation suite and identifier to self
        """
        self.expectation_suite_name = f"Manifest_test_suite_{uuid.uuid4()}"
        expectation_suite = self.context.add_expectation_suite(
            expectation_suite_name=self.expectation_suite_name,
        )
        self.suite = expectation_suite

        return self.suite

    @tracer.start_as_current_span("GreatExpectationsHelpers::build_expectation_suite")
    def build_expectation_suite(
        self,
    ) -> None:
        """
        Purpose:
            Construct an expectation suite to validate columns with rules that have expectations
            Add suite to object
        Input:

        Returns:
            saves expectation suite and identifier to self

        """

        # create blank expectation suite
        self.suite = self.add_expectation_suite_if_not_exists()

        # build expectation configurations for each expectation
        for col in self.manifest.columns:
            args = {}
            meta = {}

            # remove trailing/leading whitespaces from manifest
            self.manifest.map(lambda x: x.strip() if isinstance(x, str) else x)

            validation_rules = self.dmge.get_node_validation_rules(
                node_display_name=col
            )

            # check if attribute has any rules associated with it
            if validation_rules:
                # Check if the validation rule applies to this manifest
                if isinstance(validation_rules, dict):
                    validation_rules = extract_component_validation_rules(
                        manifest_component=self.manifest["Component"][0],
                        validation_rules_dict=validation_rules,
                    )
                # iterate through all validation rules for an attribute
                for rule in validation_rules:
                    base_rule = rule.split(" ")[0]

                    # check if rule has an implemented expectation
                    if rule_in_rule_list(
                        rule, self.unimplemented_expectations
                    ) or required_is_only_rule(
                        rule=rule,
                        attribute=col,
                        rule_modifiers=RULE_MODIFIERS,
                        validation_expectation=VALIDATION_EXPECTATION,
                    ):
                        continue

                    args["column"] = col
                    args["result_format"] = "COMPLETE"

                    # Validate num
                    if base_rule == "num":
                        args["mostly"] = 1.0
                        args["type_list"] = ["int", "int64", "float", "float64"]
                        meta = {
                            "notes": {
                                "format": "markdown",
                                "content": "Expect column values to be of int or float type. **Markdown** `Supported`",
                            },
                            "validation_rule": rule,
                        }

                    # Validate float
                    elif base_rule == "float":
                        args["mostly"] = 1.0
                        args["type_list"] = ["float", "float64"]
                        meta = {
                            "notes": {
                                "format": "markdown",
                                "content": "Expect column values to be of float type. **Markdown** `Supported`",
                            },
                            "validation_rule": rule,
                        }

                    # Validate int
                    elif base_rule == "int":
                        args["mostly"] = 1.0
                        args["type_list"] = ["int", "int64"]
                        meta = {
                            "notes": {
                                "format": "markdown",
                                "content": "Expect column values to be of int type. **Markdown** `Supported`",
                            },
                            "validation_rule": rule,
                        }

                    # Validate string
                    elif base_rule == "str":
                        args["mostly"] = 1.0
                        args["type_"] = "str"
                        meta = {
                            "notes": {
                                "format": "markdown",
                                "content": "Expect column values to be of string type. **Markdown** `Supported`",
                            },
                            "validation_rule": rule,
                        }

                    # Validate date
                    elif base_rule == "date":
                        args["mostly"] = 1.0
                        meta = {
                            "notes": {
                                "format": "markdown",
                                "content": (
                                    "Expect column values to be parsable by dateutils. "
                                    "**Markdown** `Supported`"
                                ),
                            },
                            "validation_rule": rule,
                        }

                    elif base_rule == ("recommended"):
                        args["mostly"] = 0.0000000001
                        meta = {
                            "notes": {
                                "format": "markdown",
                                "content": "Expect column to not be empty. **Markdown** `Supported`",
                            },
                            "validation_rule": rule,
                        }

                    elif base_rule == ("protectAges"):
                        # Function to convert to different age limit formats
                        min_age, max_age = self.get_age_limits()

                        args["mostly"] = 1.0
                        args["min_value"] = min_age
                        args["max_value"] = max_age
                        # args['allow_cross_type_comparisons']=True # TODO Can allow after issue #980 is completed
                        meta = {
                            "notes": {
                                "format": "markdown",
                                "content": "Expect ages to be between 18 years (6,570 days) and 90 years (32,850 days) of age. **Markdown** `Supported`",
                            },
                            "validation_rule": rule,
                        }

                    elif base_rule == ("unique"):
                        args["mostly"] = 1.0
                        meta = {
                            "notes": {
                                "format": "markdown",
                                "content": "Expect column values to be Unique. **Markdown** `Supported`",
                            },
                            "validation_rule": rule,
                        }

                    elif base_rule == ("inRange"):
                        args["mostly"] = 1.0
                        args["min_value"] = (
                            float(rule.split(" ")[1])
                            if rule.split(" ")[1].lower() != "none"
                            else None
                        )
                        args["max_value"] = (
                            float(rule.split(" ")[2])
                            if rule.split(" ")[2].lower() != "none"
                            else None
                        )
                        args[
                            "allow_cross_type_comparisons"
                        ] = True  # TODO Should follow up with issue #980
                        meta = {
                            "notes": {
                                "format": "markdown",
                                "content": "Expect column values to be within a specified range. **Markdown** `Supported`",
                            },
                            "validation_rule": rule,
                        }

                    elif base_rule == ("IsNA"):
                        args["mostly"] = 1.0
                        args["regex_list"] = ["Not Applicable"]
                        meta = {
                            "notes": {
                                "format": "markdown",
                                "content": "Expect column values to be marked Not Applicable. **Markdown** `Supported`",
                            },
                            "validation_rule": rule,
                        }

                    # add expectation for attribute to suite
                    self.add_expectation(
                        rule=rule,
                        args=args,
                        meta=meta,
                        validation_expectation=VALIDATION_EXPECTATION,
                    )

        self.context.update_expectation_suite(
            expectation_suite=self.suite,
        )

        suite_identifier = ExpectationSuiteIdentifier(
            expectation_suite_name=self.expectation_suite_name
        )

        if logger.isEnabledFor(logging.DEBUG):
            self.context.build_data_docs(resource_identifiers=[suite_identifier])
            ##Webpage DataDocs opened here:
            # self.context.open_data_docs(resource_identifier=suite_identifier)

    def add_expectation(
        self,
        rule: str,
        args: Dict,
        meta: Dict,
        validation_expectation: Dict,
    ):
        """
        Purpose:
            Add individual expectation for a rule to the suite
        Input:
            rule:
                validation rule
            args:
                dict of arguments specifying expectation behavior
            meta:
                dict of additional information for each expectation
            validation_expectation:
                dictionary to map between rules and expectations
        Returns:
            adds expectation to self.suite

        """
        # Create an Expectation
        expectation_configuration = ExpectationConfiguration(
            # Name of expectation type being added
            expectation_type=VALIDATION_EXPECTATION[rule.split(" ")[0]],
            # add arguments and meta message
            kwargs={**args},
            meta={**meta},
        )
        # Add the Expectation to the suite
        self.suite.add_expectation(expectation_configuration=expectation_configuration)

    def build_checkpoint(self):
        """
        Purpose:
            Build checkpoint to validate manifest
        Input:
        Returns:
            adds checkpoint to self
        """
        # create manifest checkpoint
        self.checkpoint_name = f"manifest_checkpoint_{uuid.uuid4()}"
        checkpoint_config = {
            "name": self.checkpoint_name,
            "config_version": 1,
            "class_name": "SimpleCheckpoint",
            "validations": [
                {
                    "batch_request": {
                        "datasource_name": "example_datasource",
                        "data_connector_name": "default_runtime_data_connector_name",
                        "data_asset_name": "Manifest",
                    },
                    "expectation_suite_name": self.expectation_suite_name,
                }
            ],
        }

        # self.context.test_yaml_config(yaml.dump(checkpoint_config),return_mode="report_object")
        self.context.add_checkpoint(**checkpoint_config)

    def generate_errors(
        self,
        validation_results: Dict,
        validation_types: Dict,
        errors: List,
        warnings: List,
        dmge: DataModelGraphExplorer,
    ):
        """
        Purpose:
            Parse results dictionary and generate errors for expectations
        Input:
            validation_results:
                dictionary of results for each expectation
            validation_types:
                dict of types of errors to generate for each validation rule
            errors:
                list of errors
            warnings:
                list of warnings
        Returns:
            errors:
                list of errors
            warnings:
                list of warnings
            self.manifest:
                manifest, possibly updated (censored ages)
        """

        type_dict = {
            "float64": float,
            "int64": int,
            "str": str,
        }
        for result_dict in validation_results[0]["results"]:
            indices = []
            values = []

            # if the expectaion failed, get infromation to generate error message
            if not result_dict["success"]:
                errColumn = result_dict["expectation_config"]["kwargs"]["column"]
                rule = result_dict["expectation_config"]["meta"]["validation_rule"]

                if (
                    "exception_info" in result_dict.keys()
                    # This changes in 0.18.x of GE, details on this:
                    # https://docs.greatexpectations.io/docs/0.18/reference/learn/terms/validation_result/
                    and result_dict["exception_info"]["exception_message"]
                ):
                    raise GreatExpectationsError(
                        result_dict["exception_info"]["exception_traceback"]
                    )

                # only some expectations explicitly list unexpected values and indices, read or find if not present
                elif "unexpected_index_list" in result_dict["result"]:
                    indices = result_dict["result"]["unexpected_index_list"]
                    values = result_dict["result"]["unexpected_list"]

                # Technically, this shouldn't ever happen, but will keep as a failsafe in case many things go wrong
                # because type validation is column aggregate expectation and not column map expectation when columns are not of object type,
                # indices and values cannot be returned
                else:
                    # This changes in 0.17.x of GE, refactored code:
                    # for i, item in enumerate(self.manifest[errColumn]):
                    #     observed_type = result_dict.get("result", {}).get("observed_value", None)
                    #     is_instance_type = observed_type is not None and isinstance(
                    #         item, type_dict[observed_type]
                    #     )
                    #     indices.append(i) if is_instance_type else indices
                    #     values.append(item) if is_instance_type else values
                    for i, item in enumerate(self.manifest[errColumn]):
                        observed_type = result_dict["result"]["observed_value"]
                        indices.append(i) if isinstance(
                            item, type_dict[observed_type]
                        ) else indices
                        values.append(item) if isinstance(
                            item, type_dict[observed_type]
                        ) else values

                # call functions to generate error messages and add to error list
                if validation_types[rule.split(" ")[0]]["type"] == "type_validation":
                    for row, value in zip(indices, values):
                        vr_errors, vr_warnings = GenerateError.generate_type_error(
                            val_rule=rule,
                            row_num=str(row + 2),
                            attribute_name=errColumn,
                            invalid_entry=str(value),
                            dmge=dmge,
                        )
                        if vr_errors:
                            errors.append(vr_errors)
                        if vr_warnings:
                            warnings.append(vr_warnings)
                elif validation_types[rule.split(" ")[0]]["type"] == "regex_validation":
                    expression = result_dict["expectation_config"]["kwargs"]["regex"]
                    for row, value in zip(indices, values):
                        vr_errors, vr_warnings = GenerateError.generate_regex_error(
                            val_rule=rule,
                            reg_expression=expression,
                            row_num=str(row + 2),
                            module_to_call="match",
                            attribute_name=errColumn,
                            invalid_entry=value,
                            dmge=dmge,
                        )
                        if vr_errors:
                            errors.append(vr_errors)
                        if vr_warnings:
                            warnings.append(vr_warnings)
                elif (
                    validation_types[rule.split(" ")[0]]["type"] == "content_validation"
                ):
                    vr_errors, vr_warnings = GenerateError.generate_content_error(
                        val_rule=rule,
                        attribute_name=errColumn,
                        row_num=np_array_to_str_list(np.array(indices) + 2),
                        invalid_entry=iterable_to_str_list(values),
                        dmge=self.dmge,
                    )
                    if vr_errors:
                        errors.append(vr_errors)
                        if rule.startswith("protectAges"):
                            self.censor_ages(vr_errors, errColumn)

                    if vr_warnings:
                        warnings.append(vr_warnings)
                        if rule.startswith("protectAges"):
                            self.censor_ages(vr_warnings, errColumn)

        return errors, warnings

    def get_age_limits(
        self,
    ):
        """
        Purpose:
            Get boundaries of ages that need to be censored for different age formats
        Input:
        Returns:
            min_age:
                minimum age that will not be censored
            max age:
                maximum age that will not be censored

        """

        min_age = 6550  # days
        max_age = 32849  # days

        return min_age, max_age

    def censor_ages(
        self,
        message: List,
        col: str,
    ):
        """
        Purpose:
            Censor ages in manifest as appropriate
        Input:
            message:
                error or warning message for age validation rule
            col:
                name of column containing ages
        Returns:
            updates self.manifest with censored ages
        TODO: Speed up conversion from str list to int list
        """
        censor_rows = []

        for row in message[0]:
            censor_rows.append(int(row) - 2)

        self.manifest.loc[censor_rows, (col)] = "age censored"

        # update the manifest file, so that ages are censored
        self.manifest.to_csv(
            self.manifestPath.replace(".csv", "_censored.csv"), index=False
        )
        logging.info("Sensitive ages have been censored.")

        return<|MERGE_RESOLUTION|>--- conflicted
+++ resolved
@@ -19,11 +19,7 @@
     ExpectationSuiteIdentifier,
 )
 from great_expectations.exceptions.exceptions import GreatExpectationsError
-<<<<<<< HEAD
 from opentelemetry import trace
-from ruamel import yaml
-=======
->>>>>>> ad7c8f8b
 
 import great_expectations as ge
 from schematic.models.validate_attribute import GenerateError
@@ -372,7 +368,7 @@
 
         if logger.isEnabledFor(logging.DEBUG):
             self.context.build_data_docs(resource_identifiers=[suite_identifier])
-            ##Webpage DataDocs opened here:
+            # Webpage DataDocs opened here:
             # self.context.open_data_docs(resource_identifier=suite_identifier)
 
     def add_expectation(
