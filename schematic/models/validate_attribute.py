<<<<<<< HEAD
import builtins
from itertools import repeat
=======
>>>>>>> e9441034
import logging
import re
from time import perf_counter

# allows specifying explicit variable types
<<<<<<< HEAD
from typing import Any, Dict, List, Optional, Text, Literal, Union
from urllib import error
=======
from typing import Optional, Union, Tuple
>>>>>>> e9441034
from urllib.parse import urlparse
from urllib.request import Request, urlopen

import numpy as np
import pandas as pd
from jsonschema import ValidationError

from schematic.schemas.data_model_graph import DataModelGraphExplorer

from schematic.store.synapse import SynapseStorage
from schematic.utils.validate_rules_utils import validation_rule_info
from schematic.utils.validate_utils import (
    comma_separated_list_regex,
    parse_str_series_to_list,
    np_array_to_str_list,
    iterable_to_str_list,
    rule_in_rule_list,
)

from synapseclient.core.exceptions import SynapseNoCredentialsError

logger = logging.getLogger(__name__)

ScopeTypes = Literal["set", "value"]


class GenerateError:
    def generate_schema_error(
        row_num: str,
        attribute_name: str,
        error_message: str,
        invalid_entry: str,
        dmge: DataModelGraphExplorer,
    ) -> Tuple[list[list[str]], list[list[str]]]:
        """
        Purpose: Process error messages generated from schema
        Input:
            - row_num: the row the error occurred on.
            - attribute_name: the attribute the error occurred on.
            - error_message: Error message
            - invalid_entry: The value that caused the error
            - dmge: DataModelGraphExplorer object
        """

        error_list, warning_list = GenerateError.raise_and_store_message(
            dmge=dmge,
            val_rule="schema",
            error_row=row_num,
            error_col=attribute_name,
            error_message=error_message,
            error_val=invalid_entry,
        )

        return error_list, warning_list

    def generate_list_error(
        list_string: str,
        row_num: str,
        attribute_name: str,
        list_error: str,
        invalid_entry: str,
        dmge: DataModelGraphExplorer,
        val_rule: str,
    ) -> Tuple[list[list[str]], list[list[str]]]:
        """
        Purpose:
            If an error is found in the string formatting, detect and record
            an error message.
        Input:
            - list_string: the user input list, that is represented as a string.
            - row_num: the row the error occurred on.
            - attribute_name: the attribute the error occurred on.
            - list_error: the type of list error that occurred.
            - invalid_entry: The value that caused the error
            - dmge: DataModelGraphExplorer object
            - val_rule: validation rule str, defined in the schema.
        Returns
        Errors: list[str] Error details for further storage.
        warnings: list[str] Warning details for further storage.
        """

        if list_error == "not_comma_delimited":
            error_message = (
                f"For attribute {attribute_name} in row {row_num} it does not "
                f"appear as if you provided a comma delimited string. Please check "
                f"your entry ('{list_string}'') and try again."
            )

        error_list, warning_list = GenerateError.raise_and_store_message(
            dmge=dmge,
            val_rule=val_rule,
            error_row=row_num,
            error_col=attribute_name,
            error_message=error_message,
            error_val=invalid_entry,
        )

        return error_list, warning_list

    def generate_regex_error(
        val_rule: str,
        reg_expression: str,
        row_num: str,
        module_to_call: str,
        attribute_name: str,
        invalid_entry: str,
        dmge: DataModelGraphExplorer,
    ) -> Tuple[list[list[str]], list[list[str]]]:
        """
        Purpose:
            Generate an logging error as well as a stored error message, when
            a regex error is encountered.
        Input:
            val_rule: str, defined in the schema.
            reg_expression: str, defined in the schema
            row_num: str, row where the error was detected
            module_to_call: re module specified in the schema
            attribute_name: str, attribute being validated
            invalid_entry: value that caused the error
            dmge: DataModelGraphExplorer object
        Returns:
        Errors: list[str] Error details for further storage.
        warnings: list[str] Warning details for further storage.
        """

        error_message = (
            f"For the attribute {attribute_name}, on row {row_num}, the string is not properly formatted. "
            f'It should follow the following re.{module_to_call} pattern "{reg_expression}".'
        )

        error_list, warning_list = GenerateError.raise_and_store_message(
            dmge=dmge,
            val_rule=val_rule,
            error_row=row_num,
            error_col=attribute_name,
            error_message=error_message,
            error_val=invalid_entry,
        )

        return error_list, warning_list

    def generate_type_error(
        val_rule: str,
        row_num: str,
        attribute_name: str,
        invalid_entry: str,
        dmge: DataModelGraphExplorer,
    ) -> Tuple[list[list[str]], list[list[str]]]:
        """
        Purpose:
            Generate an logging error as well as a stored error message, when
            a type error is encountered.
        Input:
            val_rule: str, defined in the schema.
            row_num: str, row where the error was detected
            attribute_name: str, attribute being validated
            invalid_entry: str, value that caused the error
            dmge: DataModelGraphExplorer object
        Returns:
        Errors: list[str] Error details for further storage.
        warnings: list[str] Warning details for further storage.
        """

        error_message = (
            f"On row {row_num} the attribute {attribute_name} "
            f"does not contain the proper value type {val_rule}."
        )

        error_list, warning_list = GenerateError.raise_and_store_message(
            dmge=dmge,
            val_rule=val_rule,
            error_row=row_num,
            error_col=attribute_name,
            error_message=error_message,
            error_val=invalid_entry,
        )

        return error_list, warning_list

    def generate_url_error(
        url: str,
        url_error: str,
        row_num: str,
        attribute_name: str,
        argument: str,
        invalid_entry: str,
        dmge: DataModelGraphExplorer,
        val_rule: str,
    ) -> Tuple[list[list[str]], list[list[str]]]:
        """
        Purpose:
            Generate an logging error as well as a stored error message, when
            a URL error is encountered.

            Types of errors included:
                - Invalid URL: Refers to a URL that brings up an error when
                    attempted to be accessed such as a HTTPError 404 Webpage Not Found.
                - Argument Error: this refers to a valid URL that does not
                    contain within it the arguments specified by the schema,
                    such as 'protocols.io' or 'dox.doi.org'
                - Random Entry: this refers to an entry try that is not
                    validated to be a URL.
                    e.g. 'lkejrlei', '0', 'not applicable'
        Input:
            url: str, that was input by the user.
            url_error: str, error detected in url_validation()
            row_num: str, row where the error was detected
            attribute_name: str, attribute being validated
            argument: str, argument being validated.
            invalid_entry: str, value that caused the error
            dmge: DataModelGraphExplorer object
            val_rule: validation rule str, defined in the schema.
        Returns:
        Errors: list[str] Error details for further storage.
        warnings: list[str] Warning details for further storage.
        """

        if url_error == "invalid_url":
            error_message = (
                f"For the attribute '{attribute_name}', on row {row_num}, the URL provided ({url}) does not "
                f"conform to the standards of a URL. Please make sure you are entering a real, working URL "
                f"as required by the Schema."
            )
            error_val = invalid_entry
        elif url_error == "arg_error":
            error_message = (
                f"For the attribute '{attribute_name}', on row {row_num}, the URL provided ({url}) does not "
                f"conform to the schema specifications and does not contain the required element: {argument}."
            )
            error_val = f"URL Error: Argument Error"
        elif url_error == "random_entry":
            error_message = (
                f"For the attribute '{attribute_name}', on row {row_num}, the input provided ('{url}'') does not "
                f"look like a URL, please check input and try again."
            )
            error_val = f"URL Error: Random Entry"

        error_list, warning_list = GenerateError.raise_and_store_message(
            dmge=dmge,
            val_rule=val_rule,
            error_row=row_num,
            error_col=attribute_name,
            error_message=error_message,
            error_val=error_val,
        )

        return error_list, warning_list

    def generate_cross_warning(
        val_rule: str,
        attribute_name: str,
        dmge: DataModelGraphExplorer,
<<<<<<< HEAD
        matching_manifests: list[str] = [],
        manifest_id: Optional[list[str]] = None,
        invalid_entry: Optional[list[str]] = None,
        row_num: Optional[list[str]] = None,
    ) -> List[str]:
=======
        matching_manifests=[],
        missing_manifest_ID=None,
        invalid_entry=None,
        row_num=None,
    ) -> Tuple[list[list[str]], list[list[str]]]:
>>>>>>> e9441034
        """
        Purpose:
            Generate an logging error as well as a stored error message, when
            a cross validation error is encountered.
        Input:
            val_rule: str, defined in the schema.
            attribute_name: str, attribute being validated
            dmge: DataModelGraphExplorer object
            matching_manifests: list of manifests with all values in the target attribute present
<<<<<<< HEAD
            manifest_id: list, synID of the target manifest missing the source value

            invalid_entry: list, value present in source manifest that is missing in the target
            row_num: list, row in source manifest with value missing in target manifests
=======
            manifest_ID: str, synID of the target manifest missing the source value
            invalid_entry: str, value present in source manifest that is missing in the target
            row_num: row in source manifest with value missing in target manifests
>>>>>>> e9441034
        Returns:
        Errors: list[str] Error details for further storage.
        warnings: list[str] Warning details for further storage.
        """

<<<<<<< HEAD
        if "matchAtLeast" in val_rule:
            cross_error_str = f"Value(s) {invalid_entry} from row(s) {row_num} of the attribute {attribute_name} in the source manifest are missing."
            cross_error_str += (
                f" Manifest(s) {manifest_id} are missing the value(s)."
                if manifest_id
=======
        if val_rule.__contains__("matchAtLeast"):
            error_message = f"Value(s) {invalid_entry} from row(s) {row_num} of the attribute {attribute_name} in the source manifest are missing."
            error_message += (
                f" Manifest(s) {missing_manifest_ID} are missing the value(s)."
                if missing_manifest_ID
>>>>>>> e9441034
                else ""
            )

        elif "matchExactly" in val_rule:
            if matching_manifests != []:
                error_message = f"All values from attribute {attribute_name} in the source manifest are present in {len(matching_manifests)} manifests instead of only 1."
                error_message += (
                    f" Manifests {matching_manifests} match the values in the source attribute."
                    if matching_manifests
                    else ""
                )

<<<<<<< HEAD
            elif "set" in val_rule:
                cross_error_str = f"No matches for the values from attribute {attribute_name} in the source manifest are present in any other manifests instead of being present in exactly 1. "
            elif "value" in val_rule:
                cross_error_str = f"Value(s) {invalid_entry} from row(s) {row_num} of the attribute {attribute_name} in the source manifest are not present in only one other manifest. "

        elif "matchNone" in val_rule:
            cross_error_str = f(
                (
                    f"Value(s) {invalid_entry} from row(s) {row_num} for the attribute {attribute_name} "
                    f"in the source manifest are not unique."
                )
            )
            cross_error_str += (
                f" Manifest(s) {manifest_id} contain duplicate values."
                if manifest_id
                else ""
            )

        logLevel(cross_error_str)
        error_row = row_num  # index row of the manifest where the error presented.
        error_col = attribute_name  # Attribute name
        error_message = cross_error_str
        error_val = invalid_entry  # Value from source manifest missing from targets
=======
            elif val_rule.__contains__("set"):
                error_message = f"No matches for the values from attribute {attribute_name} in the source manifest are present in any other manifests instead of being present in exactly 1. "
            elif val_rule.__contains__("value"):
                error_message = f"Value(s) {invalid_entry} from row(s) {row_num} of the attribute {attribute_name} in the source manifest are not present in only one other manifest. "
>>>>>>> e9441034

        error_list, warning_list = GenerateError.raise_and_store_message(
            dmge=dmge,
            val_rule=val_rule,
            error_row=row_num,
            error_col=attribute_name,
            error_message=error_message,
            error_val=invalid_entry,
        )

        return error_list, warning_list

    def generate_content_error(
        val_rule: str,
        attribute_name: str,
        dmge: DataModelGraphExplorer,
        row_num=None,
        invalid_entry=None,
    ) -> Tuple[list[str], list[str]]:
        """
        Purpose:
            Generate an logging error or warning as well as a stored error/warning message when validating the content of a manifest attribute.

            Types of error/warning included:
                - recommended - Raised when an attribute is empty and recommended but not required.
                - unique - Raised when attribute values are not unique.
                - protectAges - Raised when an attribute contains ages below 18YO or over 90YO that should be censored.
        Input:
                val_rule: str, defined in the schema.
                attribute_name: str, attribute being validated
                dmge: DataModelGraphExplorer object
                row_num: str, row where the error was detected
                invalid_entry: erroneous value(s)
        Returns:
            Errors: list[str] Error details for further storage.
            warnings: list[str] Warning details for further storage.
        """

        error_row = row_num
        error_val = iterable_to_str_list(set(invalid_entry)) if invalid_entry else None

        # log warning or error message
        if val_rule.startswith("recommended"):
            error_message = f"Column {attribute_name} is recommended but empty."
            error_row = None
            error_val = None

        elif val_rule.startswith("unique"):
            error_message = f"Column {attribute_name} has the duplicate value(s) {error_val} in rows: {row_num}."

        elif val_rule.startswith("protectAges"):
            error_message = f"Column {attribute_name} contains ages that should be censored in rows: {row_num}."

        elif val_rule.startswith("inRange"):
            error_message = f"{attribute_name} values in rows {row_num} are out of the specified range."

        elif val_rule.startswith("date"):
            error_message = (
                f"{attribute_name} values in rows {row_num} are not parsable as dates."
            )

        elif val_rule.startswith("IsNA"):
            error_message = f"{attribute_name} values in rows {row_num} are not marked as 'Not Applicable'."

        error_list, warning_list = GenerateError.raise_and_store_message(
            dmge=dmge,
            val_rule=val_rule,
            error_row=error_row,
            error_col=attribute_name,
            error_message=error_message,
            error_val=error_val,
        )

        return error_list, warning_list

    def get_message_level(
        dmge: DataModelGraphExplorer,
        error_col: str,
        error_val: Union[str, list[str]],
        val_rule: str,
    ) -> Optional[str]:
        """
        Purpose:
            Determine whether an error or warning message should be logged and displayed

            Message determination hierarchy is as follows:
                1. Schema errors are always logged as errors.
                2. If a message level is specified in the validation rule, it is logged as such.
                3. If the erroneous value is 'not applicable' and the rule is modified by 'IsNA', no message is logged.
                    3a. Messages are never logged specifically for the IsNA rule.
                4. If no level is specified and there is an erroneous value, level is determined by whether or not the attribute is required and if the rule set is modified by the recommended modifier.
                5. If none of the above conditions apply, the default message level for the rule is logged.
        Input:
                dmge: DataModelGraphExplorer object
                error_col: str, attribute being validated
                error_val: erroneous value
                val_rule: str, defined in the schema.
        Returns:
            'error', 'warning' or None
        Raises:
            Logging messagees, either error, warning, or no message
        """
        not_applicable_strings = [
            "not applicable",
        ]

        rule_parts = val_rule.split(" ")
        rule_name = rule_parts[0]
        specified_level = rule_parts[-1].lower()
        specified_level = (
            specified_level if specified_level in ["error", "warning"] else None
        )

        # Get all of the specified validation rules for the attribute
        validation_rule_list = dmge.get_node_validation_rules(
            node_display_name=error_col
        )

        is_schema_error = rule_name == "schema"
        col_is_recommended = rule_name == "recommended"
        col_is_required = dmge.get_node_required(node_display_name=error_col)
        rules_include_na_modifier = rule_in_rule_list("IsNA", validation_rule_list)
        error_val_is_na = (
            error_val.lower() in not_applicable_strings
            if isinstance(error_val, str)
            else False
        )

        if is_schema_error:
            return "error"

        if specified_level:
            return specified_level

        if (
            error_val_is_na and rules_include_na_modifier
        ) or rule_name.lower() == "isna":
            return None

        if not col_is_required:
            return "warning"
        elif col_is_required and col_is_recommended:
            return None

        default_rule_message_level = validation_rule_info()[rule_name][
            "default_message_level"
        ]
        return default_rule_message_level

    def raise_and_store_message(
        dmge: DataModelGraphExplorer,
        val_rule: str,
        error_row: str,
        error_col: str,
        error_message: str,
        error_val: Union[str, list[str]],
    ) -> Tuple[list[str], list[str]]:
        """
        Purpose:
            Log and store error messages in a list for further storage.
        Input:
            - dmge: DataModelGraphExplorer object
            - val_rule: str, single validation rule who's error is being logged
            - error_row: str, row where the error was detected
            - error_col: str, attribute being validated
            - error_message: str, error message string
            - error_val: str, erroneous value
        Raises:
            logger.error or logger.warning or no message
        Returns:
            error_list: list of errors
            warning_list: list of warnings
        """

        error_list = []
        warning_list = []

        message_level = GenerateError.get_message_level(
            dmge,
            error_col,
            error_val,
            val_rule,
        )

        if message_level is None:
            return error_list, warning_list

        message_logger = getattr(logger, message_level)
        message_logger(error_message)

        if message_level == "error":
            error_list = [error_row, error_col, error_message, error_val]
        elif message_level == "warning":
            warning_list = [error_row, error_col, error_message, error_val]

        return error_list, warning_list


class ValidateAttribute(object):
    """
    A collection of functions to validate manifest attributes.
        list_validation
        regex_validation
        type_validation
        url_validation
        cross_validation
        get_target_manifests - helper function
    See functions for more details.
    TODO:
        - Add year validator
        - Add string length validator
    """

    def get_target_manifests(
        target_component, project_scope: list, access_token: str = None
    ):
        t_manifest_search = perf_counter()
        target_manifest_ids = []
        target_dataset_ids = []

        # login
        try:
            synStore = SynapseStorage(
                access_token=access_token, project_scope=project_scope
            )
        except SynapseNoCredentialsError as e:
            raise ValueError(
                "No Synapse credentials were provided. Credentials must be provided to utilize cross-manfiest validation functionality."
            ) from e

        # Get list of all projects user has access to
        projects = synStore.getStorageProjects(project_scope=project_scope)

        for project in projects:
            # get all manifests associated with datasets in the projects
            target_datasets = synStore.getProjectManifests(projectId=project[0])

            # If the manifest includes the target component, include synID in list
            for target_dataset in target_datasets:
                if (
                    target_component == target_dataset[-1][0].replace(" ", "").lower()
                    and target_dataset[1][0] != ""
                ):
                    target_manifest_ids.append(target_dataset[1][0])
                    target_dataset_ids.append(target_dataset[0][0])
        logger.debug(
            f"Cross manifest gathering elapsed time {perf_counter()-t_manifest_search}"
        )
        return synStore, target_manifest_ids, target_dataset_ids

    def list_validation(
        self,
        val_rule: str,
        manifest_col: pd.core.series.Series,
        dmge: DataModelGraphExplorer,
    ) -> Tuple[list[list[str]], list[list[str]], pd.core.series.Series]:
        """
        Purpose:
            Determine if values for a particular attribute are comma separated.
        Input:
            - val_rule: str, Validation rule
            - manifest_col: pd.core.series.Series, column for a given attribute
        Returns:
            - manifest_col: Input values in manifest arere-formatted to a list
            logger.error or logger.warning.
            Errors: list[str] Error details for further storage.
            warnings: list[str] Warning details for further storage.
        """

        # For each 'list' (input as a string with a , delimiter) entered,
        # convert to a real list of strings, with leading and trailing
        # white spaces removed.
        errors = []
        warnings = []
        manifest_col = manifest_col.astype(str)
        csv_re = comma_separated_list_regex()

        rule_parts = val_rule.lower().split(" ")
        if len(rule_parts) > 1:
            list_robustness = rule_parts[1]
        else:
            list_robustness = "strict"

        if list_robustness == "strict":
            # This will capture any if an entry is not formatted properly. Only for strict lists
            for i, list_string in enumerate(manifest_col):
                if not re.fullmatch(csv_re, list_string):
                    list_error = "not_comma_delimited"
                    vr_errors, vr_warnings = GenerateError.generate_list_error(
                        list_string,
                        row_num=str(i + 2),
                        attribute_name=manifest_col.name,
                        list_error=list_error,
                        invalid_entry=manifest_col[i],
                        dmge=dmge,
                        val_rule=val_rule,
                    )
                    if vr_errors:
                        errors.append(vr_errors)
                    if vr_warnings:
                        warnings.append(vr_warnings)

        # Convert string to list.
        manifest_col = parse_str_series_to_list(manifest_col)

        return errors, warnings, manifest_col

    def regex_validation(
        self,
        val_rule: str,
        manifest_col: pd.core.series.Series,
        dmge: DataModelGraphExplorer,
    ) -> Tuple[list[list[str]], list[list[str]]]:
        """
        Purpose:
            Check if values for a given manifest attribue conform to the reguar expression,
            provided in val_rule.
        Input:
            - val_rule: str, Validation rule
            - manifest_col: pd.core.series.Series, column for a given
                attribute in the manifest
            - dmge: DataModelGraphExplorer Object
            Using this module requres validation rules written in the following manner:
                'regex module regular expression'
                - regex: is an exact string specifying that the input is to be validated as a
                regular expression.
                - module: is the name of the module within re to run ie. search.
                - regular_expression: is the regular expression with which to validate
                the user input.
        Returns:
            - This function will return errors when the user input value
            does not match schema specifications.
            logger.error or logger.warning.
            Errors: list[str] Error details for further storage.
            warnings: list[str] Warning details for further storage.
        TODO:
            move validation to convert step.
        """

        reg_exp_rules = val_rule.split(" ")

        try:
            module_to_call = getattr(re, reg_exp_rules[1])
            reg_expression = reg_exp_rules[2]
        except:
            raise ValidationError(
                f"The regex rules were not provided properly for attribute {manifest_col.name}."
                f" They should be provided as follows ['regex', 'module name', 'regular expression']"
            )

        errors = []
        warnings = []

        validation_rules = dmge.get_node_validation_rules(
            node_display_name=manifest_col.name
        )
        if validation_rules and "::" in validation_rules[0]:
            validation_rules = validation_rules[0].split("::")
        # Handle case where validating re's within a list.
        if re.search("list", "|".join(validation_rules)):
            if type(manifest_col[0]) == str:
                # Convert string to list.
                manifest_col = parse_str_series_to_list(manifest_col)

            for i, row_values in enumerate(manifest_col):
                for j, re_to_check in enumerate(row_values):
                    re_to_check = str(re_to_check)
                    if not bool(module_to_call(reg_expression, re_to_check)) and bool(
                        re_to_check
                    ):
                        vr_errors, vr_warnings = GenerateError.generate_regex_error(
                            val_rule=val_rule,
                            reg_expression=reg_expression,
                            row_num=str(i + 2),
                            module_to_call=reg_exp_rules[1],
                            attribute_name=manifest_col.name,
                            invalid_entry=manifest_col[i],
                            dmge=dmge,
                        )
                        if vr_errors:
                            errors.append(vr_errors)
                        if vr_warnings:
                            warnings.append(vr_warnings)

        # Validating single re's
        else:
            manifest_col = manifest_col.astype(str)
            for i, re_to_check in enumerate(manifest_col):
                if not bool(module_to_call(reg_expression, re_to_check)) and bool(
                    re_to_check
                ):
                    vr_errors, vr_warnings = GenerateError.generate_regex_error(
                        val_rule=val_rule,
                        reg_expression=reg_expression,
                        row_num=str(i + 2),
                        module_to_call=reg_exp_rules[1],
                        attribute_name=manifest_col.name,
                        invalid_entry=manifest_col[i],
                        dmge=dmge,
                    )
                    if vr_errors:
                        errors.append(vr_errors)
                    if vr_warnings:
                        warnings.append(vr_warnings)

        return errors, warnings

    def type_validation(
        self,
        val_rule: str,
        manifest_col: pd.core.series.Series,
        dmge: DataModelGraphExplorer,
    ) -> Tuple[list[list[str]], list[list[str]]]:
        """
        Purpose:
            Check if values for a given manifest attribue are the same type
            specified in val_rule.
        Input:
            - val_rule: str, Validation rule, specifying input type, either
                'float', 'int', 'num', 'str'
            - manifest_col: pd.core.series.Series, column for a given
                attribute in the manifest
            - dmge: DataModelGraphExplorer Object
        Returns:
            -This function will return errors when the user input value
            does not match schema specifications.
            logger.error or logger.warning.
            Errors: list[str] Error details for further storage.
            warnings: list[str] Warning details for further storage.
        TODO:
            Convert all inputs to .lower() just to prevent any entry errors.
        """
        specified_type = {
            "num": (int, np.int64, float),
            "int": (int, np.int64),
            "float": (float),
            "str": (str),
        }

        errors = []
        warnings = []
        # num indicates either a float or int.
        if val_rule == "num":
            for i, value in enumerate(manifest_col):
                if bool(value) and not isinstance(value, specified_type[val_rule]):
                    vr_errors, vr_warnings = GenerateError.generate_type_error(
                        val_rule=val_rule,
                        row_num=str(i + 2),
                        attribute_name=manifest_col.name,
                        invalid_entry=str(manifest_col[i]),
                        dmge=dmge,
                    )
                    if vr_errors:
                        errors.append(vr_errors)
                    if vr_warnings:
                        warnings.append(vr_warnings)
        elif val_rule in ["int", "float", "str"]:
            for i, value in enumerate(manifest_col):
                if bool(value) and not isinstance(value, specified_type[val_rule]):
                    vr_errors, vr_warnings = GenerateError.generate_type_error(
                        val_rule=val_rule,
                        row_num=str(i + 2),
                        attribute_name=manifest_col.name,
                        invalid_entry=str(manifest_col[i]),
                        dmge=dmge,
                    )
                    if vr_errors:
                        errors.append(vr_errors)
                    if vr_warnings:
                        warnings.append(vr_warnings)
        return errors, warnings

    def url_validation(
        self, val_rule: str, manifest_col: str, dmge: DataModelGraphExplorer
    ) -> Tuple[list[list[str]], list[list[str]]]:
        """
        Purpose:
            Validate URL's submitted for a particular attribute in a manifest.
            Determine if the URL is valid and contains attributes specified in the
            schema.
        Input:
            - val_rule: str, Validation rule
            - manifest_col: pd.core.series.Series, column for a given
                attribute in the manifest
            - dmge: DataModelGraphExplorer Object
        Output:
            This function will return errors when the user input value
            does not match schema specifications.
        """

        url_args = val_rule.split(" ")[1:]
        errors = []
        warnings = []

        for i, url in enumerate(manifest_col):
            # Check if a random phrase, string or number was added and
            # log the appropriate error.
            if not isinstance(url, str) or not (
                urlparse(url).scheme
                + urlparse(url).netloc
                + urlparse(url).params
                + urlparse(url).query
                + urlparse(url).fragment
            ):
                #
                url_error = "random_entry"
                valid_url = False
                vr_errors, vr_warnings = GenerateError.generate_url_error(
                    url,
                    url_error=url_error,
                    row_num=str(i + 2),
                    attribute_name=manifest_col.name,
                    argument=url_args,
                    invalid_entry=manifest_col[i],
                    dmge=dmge,
                    val_rule=val_rule,
                )
                if vr_errors:
                    errors.append(vr_errors)
                if vr_warnings:
                    warnings.append(vr_warnings)
            else:
                # add scheme to the URL if not currently added.
                if not urlparse(url).scheme:
                    url = "http://" + url
                try:
                    # Check that the URL points to a working webpage
                    # if not log the appropriate error.
                    request = Request(url)
                    response = urlopen(request)
                    valid_url = True
                    response_code = response.getcode()
                except:
                    valid_url = False
                    url_error = "invalid_url"
                    vr_errors, vr_warnings = GenerateError.generate_url_error(
                        url,
                        url_error=url_error,
                        row_num=str(i + 2),
                        attribute_name=manifest_col.name,
                        argument=url_args,
                        invalid_entry=manifest_col[i],
                        dmge=dmge,
                        val_rule=val_rule,
                    )
                    if vr_errors:
                        errors.append(vr_errors)
                    if vr_warnings:
                        warnings.append(vr_warnings)
                if valid_url == True:
                    # If the URL works, check to see if it contains the proper arguments
                    # as specified in the schema.
                    for arg in url_args:
                        if arg not in url:
                            url_error = "arg_error"
                            vr_errors, vr_warnings = GenerateError.generate_url_error(
                                url,
                                url_error=url_error,
                                row_num=str(i + 2),
                                attribute_name=manifest_col.name,
                                argument=arg,
                                invalid_entry=manifest_col[i],
                                dmge=dmge,
                                val_rule=val_rule,
                            )
                            if vr_errors:
                                errors.append(vr_errors)
                            if vr_warnings:
                                warnings.append(vr_warnings)
        return errors, warnings

    def _parse_validation_log(
        validation_log: Dict[str, pd.core.series.Series]
    ) -> tuple([[], [], []]):
        """Parse validation log, so values can be used to raise warnings/errors
        Args:
            validation_log, Dict[str, pd.core.series.Series]:
        Returns:
            invalid_rows, list: invalid rows recorded in the validation log
            invalid_entry, list: invalid values recorded in the validation log
            manifest_ids, list:
        """
        # Initialize parameters
        validation_rows, validation_values = [], []

        manifest_entries = list(validation_log.values())
        manifest_ids = list(validation_log.keys())
        for entry in manifest_entries:
            # Increment pandas row values by 2 so they will match manifest sheet row values.
            validation_rows.append(entry.index[0] + 2)
            validation_values.append(entry.values[0])

        # Parse invalid_rows and invalid_values so they can be used to raise warnings/errors
        invalid_rows = iterable_to_str_list(set(validation_rows))
        invalid_entries = iterable_to_str_list(set(validation_values))

        return invalid_rows, invalid_entries, manifest_ids

    def _merge_format_invalid_rows_values(
        series_1: pd.core.series.Series, series_2: pd.core.series.Series
    ) -> tuple([[], []]):
        """Merge two series to identify gather all invalid values, and parse out invalid rows and entries
        Args:
            series_1, pd.core.series.Series: first set of invalid values to extract
            series_2, pd.core.series.Series: second set of invalid values to extract
        Returns:
            invalid_rows, list: invalid rows taken from both series
            invalid_entry, list: invalid values taken from both series
        """
        # Merge series to get invalid values and rows
        invalid_values = pd.merge(series_1, series_2, how="outer")
        # Increment pandas row values by 2 so they will match manifest sheet row values.
        invalid_rows = (
            pd.merge(
                series_1,
                series_2,
                how="outer",
                left_index=True,
                right_index=True,
            ).index.to_numpy()
            + 2
        )
        # Parse invalid_rows and invalid_values so they can be used to raise warnings/errors
        invalid_rows = np_array_to_str_list(invalid_rows)
        invalid_entry = iterable_to_str_list(invalid_values.squeeze())
        return invalid_rows, invalid_entry

    def _format_invalid_row_values(
        invalid_values: Dict[str, pd.core.series.Series]
    ) -> tuple([[], []]):
        """Parse invalid_values dictionary, to extract invalid_rows and invalid_entry to be used later
        to raise warnings or errors.
        Args:
            invalid_values, Dict[str, pd.core.series.Series]:
        Returns:
            invalid_rows, list: invalid rows recorded in invalid_values
            invalid_entry, list: invalid values recorded in invalid_values
        """
        # Increment pandas row values by 2 so they will match manifest sheet row values.
        invalid_rows = invalid_values.index.to_numpy() + 2

        # Parse invalid_rows and invalid_values so they can be used to raise warnings/errors
        invalid_rows = np_array_to_str_list(invalid_rows)
        invalid_entry = iterable_to_str_list(invalid_values)
        return invalid_rows, invalid_entry

    def _gather_set_warnings_errors(
        val_rule: str,
<<<<<<< HEAD
        source_attribute: str,
        set_validation_store: list[{}, [], {}],
        dmge: DataModelGraphExplorer,
    ) -> tuple([[], []]):
        """Based on the cross manifest validation rule, and in set rule scope, pass variables to
        _get_cross_errors_warnings
            to log appropriate error or warning.
        Args:
            val_rule, str: Validation Rule
            source_attribute, str: Source manifest column name
            set_validation_store, list[{},[],{}]: contains the missing_manifest_log, present_manifest_log,
                and repeat_manifest_log
            dmge: DataModelGraphExplorer Object.

        Returns:
            errors, list[str]: list of errors to raise, as appropriate, if values in current manifest do
            not pass relevant cross mannifest validation across the target manifest(s)
            warnings, list[str]: list of warnings to raise, as appropriate, if values in current manifest do
            not pass relevant cross mannifest validation across the target manifest(s)
=======
        manifest_col: pd.core.series.Series,
        project_scope: list,
        dmge: DataModelGraphExplorer,
        access_token: str,
    ) -> list[list[str]]:
>>>>>>> e9441034
        """
        errors, warnings = [], []

        (
            missing_manifest_log,
            present_manifest_log,
            repeat_manifest_log,
        ) = set_validation_store

        # Process error handling by rule
        if "matchAtLeastOne" in val_rule and len(present_manifest_log) < 1:
            (
                invalid_rows,
                invalid_entries,
                manifest_ids,
            ) = ValidateAttribute._parse_validation_log(
                validation_log=missing_manifest_log
            )
            errors, warnings = ValidateAttribute._get_cross_errors_warnings(
                val_rule=val_rule,
                row_num=invalid_rows,
                attribute_name=source_attribute,
                invalid_entry=invalid_entries,
                manifest_ID=manifest_ids,
                dmge=dmge,
            )

        elif "matchExactlyOne" in val_rule and len(present_manifest_log) != 1:
            errors, warnings = ValidateAttribute._get_cross_errors_warnings(
                val_rule=val_rule,
                attribute_name=source_attribute,
                matching_manifests=present_manifest_log,
                dmge=dmge,
            )

        elif "matchNone" in val_rule and repeat_manifest_log:
            (
                invalid_rows,
                invalid_entries,
                manifest_ids,
            ) = ValidateAttribute._parse_validation_log(
                validation_log=repeat_manifest_log
            )
            errors, warnings = ValidateAttribute._get_cross_errors_warnings(
                val_rule=val_rule,
                row_num=invalid_rows,
                attribute_name=source_attribute,
                invalid_entry=invalid_entries,
                manifest_id=manifest_ids,
                dmge=dmge,
            )

        return errors, warnings

    def _get_cross_errors_warnings(
        val_rule: str,
        attribute_name: str,
        dmge: DataModelGraphExplorer,
        row_num: Optional[list[str]] = None,
        matching_manifests: Optional[list[str]] = [],
        manifest_id: Optional[list[str]] = None,
        invalid_entry: Optional[list[str]] = None,
    ) -> tuple([[], []]):
        """Helper to call GenerateError.generate_cross_warning in a consistent way, gather warnings and errors.
        Args:
            val_rule, str: Validation Rule
            attribute_name, str: source attribute name
            dmge: DataModelGraphExplorer Object
            row_num, list: default=None, list of rows in the source manifest where invalid values were located
            matching_manifests, list: default=[], ist of manifests with all values in the target attribute present
            manifest_id, list: default=None, list of manifests where invalid values were located.
            invalid_entry, list: default=None, list of entries in the source manifest where invalid values were located.
        Returns:
            errors, list[str]: list of errors to raise, as appropriate, if values in current manifest do
            not pass relevant cross mannifest validation across the target manifest(s)
            warnings, list[str]: list of warnings to raise, as appropriate, if values in current manifest do
            not pass relevant cross mannifest validation across the target manifest(s)
        """

        errors, warnings = [], []
        vr_errors, vr_warnings = GenerateError.generate_cross_warning(
            val_rule=val_rule,
            row_num=row_num,
            attribute_name=attribute_name,
            matching_manifests=matching_manifests,
            invalid_entry=invalid_entry,
            manifest_id=manifest_id,
            dmge=dmge,
        )
        if vr_errors:
            errors.append(vr_errors)
        if vr_warnings:
            warnings.append(vr_warnings)
        return errors, warnings

    def _gather_value_warnings_errors(
        val_rule: str,
        source_attribute: str,
        value_validation_store: list[{}, {}, {}],
        dmge: DataModelGraphExplorer,
    ) -> tuple([[], []]):
        """For value rule scope, find invalid rows and entries, and generate appropriate errors and warnings
        Args:
            val_rule, str: Validation rule
            source_attribute, str: source manifest column name
            value_validation_store, list[{},{},{}]: contains missing_values, duplicated_values, and repeat values
            dmge, DataModelGraphExplorer Object
        Returns:
            errors, list[str]: list of errors to raise, as appropriate, if values in current manifest do
            not pass relevant cross mannifest validation across the target manifest(s)
            warnings, list[str]: list of warnings to raise, as appropriate, if values in current manifest do
            not pass relevant cross mannifest validation across the target manifest(s)
        """
        # Initialize with empty lists
        errors, warnings = [], []
        invalid_rows, invalid_entry = [], []

        # Unpack the value_validation_store
        (missing_values, duplicated_values, repeat_values) = value_validation_store

        # Determine invalid rows and entries based on the rule type
        if "matchAtLeastOne" in val_rule and not missing_values.empty:
            invalid_rows, invalid_entry = ValidateAttribute._format_invalid_row_values(
                missing_values
            )

        elif "matchExactlyOne" in val_rule and (
            duplicated_values.any() or missing_values.any()
        ):
            (
                invalid_rows,
                invalid_entry,
            ) = ValidateAttribute._merge_format_invalid_rows_values(
                duplicated_values, missing_values
            )

        elif "matchNone" in val_rule and repeat_values.any():
            invalid_rows, invalid_entry = ValidateAttribute._format_invalid_row_values(
                repeat_values
            )

        # If invalid rows/entries found, raise warning/error
        if invalid_rows and invalid_entry:
            errors, warnings = ValidateAttribute._get_cross_errors_warnings(
                val_rule=val_rule,
                row_num=invalid_rows,
                attribute_name=source_attribute,
                invalid_entry=invalid_entry,
                dmge=dmge,
            )
        return errors, warnings

    def _run_validation_across_targets_set(
        val_rule: str,
        column_names: Dict[str, str],
        manifest_col: pd.core.series.Series,
        target_attribute: str,
        target_column: pd.core.series.Series,
        target_manifest: pd.core.series.Series,
        target_manifest_id: str,
        missing_manifest_log: Dict[str, pd.core.series.Series],
        present_manifest_log: Dict[str, pd.core.series.Series],
        repeat_manifest_log: Dict[str, pd.core.series.Series],
    ) -> tuple(
        [
            Dict[str, pd.core.series.Series],
            Dict[str, pd.core.series.Series],
            Dict[str, pd.core.series.Series],
        ],
    ):
        """For set rule scope, go through the given target column and look
        Args:
            val_rule, str: Validation rule
            column_names, Dict[str,str]: {stripped_col_name:original_column_name}
            target_column, pd.core.series.Series: Empty target_column to fill out in this function
            manifest_col, pd.core.series.Series: Source manifest column
            target_attribute, str: current target attribute
            target_column, pd.core.series.Series: Current target column
            target_manifest, pd.core.series.Series: Current target manifest
            target_manifest_id, str: Current target manifest Synapse ID
            missing_manifest_log, Dict[str, pd.core.series.Series]:
                Log of manifests with missing values, {synapse_id: index,missing value}, updated.
            present_manifest_log, Dict[str, pd.core.series.Series]
                Log of present manifests, {synapse_id: index,present value}, updated.
            repeat_manifest_log, Dict[str, pd.core.series.Series]
                Log of manifests with repeat values, {synapse_id: index,repeat value}, updated.

        Returns:
            missing_manifest_log, Dict[str, pd.core.series.Series]:
                Log of manifests with missing values, {synapse_id: index,missing value}, updated.
            present_manifest_log, Dict[str, pd.core.series.Series]
                Log of present manifests, {synapse_id: index,present value}, updated.
            repeat_manifest_log, Dict[str, pd.core.series.Series]
                Log of manifests with repeat values, {synapse_id: index,repeat value}, updated.
        """
        # If the manifest has the target attribute for the component do the cross validation
        if target_attribute in column_names:
            target_column = target_manifest[column_names[target_attribute]]

            # Do the validation on both columns
            if "matchNone" in val_rule:
                # Look for repeats between the source manifest and target_column, if there are
                # repeats log the repeat value and manifest
                repeat_values = manifest_col[manifest_col.isin(target_column)]

                if repeat_values.any():
                    repeat_manifest_log[target_manifest_id] = repeat_values
            else:
                # Determine elements in manifest column that are missing from the target column
                missing_values = manifest_col[~manifest_col.isin(target_column)]

                if missing_values.empty:
                    # If there are no missing values in the target column, log this manifest as
                    # one where all items are present
                    present_manifest_log.append(target_manifest_id)
                else:
                    # If there are missing values in the target manifest, log the manifest
                    # and the missing values.
                    missing_manifest_log[target_manifest_id] = missing_values

        return missing_manifest_log, present_manifest_log, repeat_manifest_log

    def _gather_target_columns_value(
        column_names: Dict[str, str],
        target_attribute: str,
        concatenated_target_column: pd.core.series.Series,
        target_manifest: pd.core.series.Series,
    ) -> pd.core.series.Series:
        """
        Args:
            column_names, Dict: {stripped_col_name:original_column_name}
            target_attribute, str: current target attribute
            concatenated_target_column, pd.core.series.Series: target column in the process of being built, possibly
                passed through this function multiple times based on the number of manifests
            target_manifest, pd.core.series.Series: current target manifest
        Returns:
            concatenated_target_column, pd.core.series.Series: All target columns concatenated into a single column
        """
        # Gather information as needed to perform set/value cross manifest validation

        if target_attribute in column_names:
            target_manifest.rename(
                columns={column_names[target_attribute]: target_attribute},
                inplace=True,
            )

            if concatenated_target_column.any():
                concatenated_target_column = pd.concat(
                    objs=[
                        concatenated_target_column,
                        target_manifest[target_attribute],
                    ],
                    join="outer",
                    ignore_index=True,
                )
            else:
                concatenated_target_column = target_manifest[target_attribute]
            concatenated_target_column = concatenated_target_column.astype("object")

        return concatenated_target_column

    def _run_validation_across_targets_value(
        manifest_col: pd.core.series.Series,
        concatenated_target_column: pd.core.series.Series,
    ) -> tuple([pd.core.series.Series, pd.core.series.Series, pd.core.series.Series]):
        """Get missing values, duplicated values and repeat values assesed comapring the source manifest to all
            the values in all target columns.
        Args:
            manifest_col, pd.core.series.Series: Current source manifest column
            concatenated_target_column, pd.core.series.Series: All target columns concatenated into a single column
        Returns:
            missing_values, pd.core.series.Series: values that are present in the source manifest, but not present
                in the target manifest
            duplicated_values, pd.core.series.Series: values that duplicated in the concatenated target column, and
                also present in the source manifest column
            repeat_values, pd.core.series.Series: values that are repeated between the manifest column and
                concatenated target column
        """
        # Find values that are present in the source manifest, but not present in the target manifest
        missing_values = manifest_col[~manifest_col.isin(concatenated_target_column)]

        # Find values that duplicated in the concatenated target column, and also present in the source manifest column
        duplicated_values = manifest_col[
            manifest_col.isin(
                concatenated_target_column[concatenated_target_column.duplicated()]
            )
        ]

        # Find values that are repeated between the manifest column and concatenated target column
        repeat_values = manifest_col[manifest_col.isin(concatenated_target_column)]

        return missing_values, duplicated_values, repeat_values

    def _get_column_names(target_manifest: pd.core.series.Series) -> Dict[str, str]:
        """Convert manifest column names into validation rule input format
        Args:
            target_manifest, pd.core.series.Series: Current target manifest
        Returns:
            column_names, Dict[str,str]: {stripped_col_name:original_column_name}
        """
        column_names = {}
        for original_column_name in target_manifest.columns:
            stripped_col_name = original_column_name.replace(" ", "").lower()
            column_names[stripped_col_name] = original_column_name
        return column_names

    def _get_rule_scope(val_rule: str) -> ScopeTypes:
        """Parse scope from validation rule
        Args:
            val_rule, str: Validation Rule
        Returns:
            scope, ScopeTypes: The scope of the rule, taken from validation rule
        """
        scope = val_rule.lower().split(" ")[2]
        return scope

    def _run_validation_across_target_manifests(
        project_scope: Optional[list[str]],
        rule_scope: ScopeTypes,
        access_token: str,
        val_rule: str,
        manifest_col: pd.core.series.Series,
        target_column: pd.core.series.Series,
    ) -> tuple([float, List]):
        """Run cross manifest validation from a source manifest, across all relevant target manifests,
            based on scope. Output start time and validation outputs..
        Args:
            project_scope, Optional[list]: Projects to limit the scope of cross manifest validation to.
            rule_scope, ScopeTypes: The scope of the rule, taken from validation rule
            access_token, str: Asset Store access token
            val_rule, str: Validation rule.
            manifest_col, pd.core.series.Series: Source manifest column for a given source component
            target_column, pd.core.series.Series: Empty target_column to fill out in this function
        Returns:
            start_time, float: start time in fractional seconds
            validation_store, Union[List[{}, [], {}], List[{},{},{}]]: validation outputs, exact types depend on scope,
        """
        # Initialize variables
        present_manifest_log = []
        duplicated_values = {}
        missing_values = {}
        repeat_values = {}
        missing_manifest_log = {}
        repeat_manifest_log = {}

        # Set relevant parameters
        [target_component, target_attribute] = val_rule.lower().split(" ")[1].split(".")
        target_column.name = target_attribute

        # Get IDs of manifests with target component
        (
            synStore,
            target_manifest_ids,
            target_dataset_ids,
        ) = ValidateAttribute.get_target_manifests(
            target_component, project_scope, access_token
        )

        # Start timer
        start_time = perf_counter()

        # For each target manifest, gather target manifest column and compare to the source manifest column
        # Save relevant data as appropriate for the given scope
        for target_manifest_id, target_dataset_id in zip(
            target_manifest_ids, target_dataset_ids
        ):
            # Pull manifest from Synapse
            entity = synStore.getDatasetManifest(
                datasetId=target_dataset_id, downloadFile=True
            )
            # Load manifest
            target_manifest = pd.read_csv(entity.path)

            # Get manifest column names
            column_names = ValidateAttribute._get_column_names(
                target_manifest=target_manifest
            )

            # Read each target manifest and run validation of current manifest column (set) against each
            # manifest individually, gather results
            if "set" in rule_scope:
                (
                    missing_manifest_log,
                    present_manifest_log,
                    repeat_manifest_log,
                ) = ValidateAttribute._run_validation_across_targets_set(
                    val_rule=val_rule,
                    column_names=column_names,
                    manifest_col=manifest_col,
                    target_attribute=target_attribute,
                    target_column=target_column,
                    target_manifest=target_manifest,
                    target_manifest_id=target_manifest_id,
                    missing_manifest_log=missing_manifest_log,
                    present_manifest_log=present_manifest_log,
                    repeat_manifest_log=repeat_manifest_log,
                )
            # Concatenate target manifest columns, in a subsequent step will run cross manifest validation from
            # the current manifest
            # column values against the concatenated target column
            if "value" in rule_scope:
                target_column = ValidateAttribute._gather_target_columns_value(
                    column_names=column_names,
                    target_attribute=target_attribute,
                    concatenated_target_column=target_column,
                    target_manifest=target_manifest,
                )

        # Store outputs according to the scope for which they are used.
        if "set" in rule_scope:
            validation_store = [
                missing_manifest_log,
                present_manifest_log,
                repeat_manifest_log,
            ]

        elif "value" in rule_scope:
            # From the concatenated target column, for value scope, run validation
            (
                missing_values,
                duplicated_values,
                repeat_values,
            ) = ValidateAttribute._run_validation_across_targets_value(
                manifest_col=manifest_col,
                concatenated_target_column=target_column,
            )
            validation_store = [missing_values, duplicated_values, repeat_values]

        return (start_time, validation_store)

    def cross_validation(
        self,
        val_rule: str,
        manifest_col: pd.core.series.Series,
        project_scope: Optional[list[str]],
        dmge: DataModelGraphExplorer,
        access_token: str,
    ) -> List[List[str]]:
        """
        Purpose:
            Do cross validation between the current manifest and all other manifests in a given asset view (limited
                by project scope, if provided).
        Args:
            val_rule, str: Validation rule
            manifest_col, pd.core.series.Series: column for a given
                attribute in the manifest
            project_scope, Optional[list] = None: Projects to limit the scope of cross manifest validation to.
            dmge: DataModelGraphExplorer Object
            access_token, str: Asset Store access token
        Returns:
            errors, warnings, List[List[str]]: raise warnings and errors as appropriate if values in current manifest do
            no pass relevant cross mannifest validation across the target manifest(s)
        """
        # Initialize target_column
        target_column = pd.Series(dtype=object)

        # Get the rule_scope from the validation rule
        rule_scope = ValidateAttribute._get_rule_scope(val_rule)

        # Run validation from source to target manifest(s), gather outputs
        (
            start_time,
            validation_store,
        ) = ValidateAttribute._run_validation_across_target_manifests(
            project_scope=project_scope,
            rule_scope=rule_scope,
            access_token=access_token,
            val_rule=val_rule,
            manifest_col=manifest_col,
            target_column=target_column,
        )

        # Raise warnings/errors based on validation output and rule_scope.
        if "set" in rule_scope:
            errors, warnings = ValidateAttribute._gather_set_warnings_errors(
                val_rule=val_rule,
                source_attribute=manifest_col.name,
                set_validation_store=validation_store,
                dmge=dmge,
            )
        elif "value" in rule_scope:
            errors, warnings = ValidateAttribute._gather_value_warnings_errors(
                val_rule=val_rule,
                source_attribute=manifest_col.name,
                value_validation_store=validation_store,
                dmge=dmge,
            )

        logger.debug(f"cross manifest validation time {perf_counter()-start_time}")

        return errors, warnings<|MERGE_RESOLUTION|>--- conflicted
+++ resolved
@@ -1,19 +1,11 @@
-<<<<<<< HEAD
 import builtins
-from itertools import repeat
-=======
->>>>>>> e9441034
 import logging
 import re
 from time import perf_counter
 
 # allows specifying explicit variable types
-<<<<<<< HEAD
 from typing import Any, Dict, List, Optional, Text, Literal, Union
 from urllib import error
-=======
-from typing import Optional, Union, Tuple
->>>>>>> e9441034
 from urllib.parse import urlparse
 from urllib.request import Request, urlopen
 
@@ -266,19 +258,11 @@
         val_rule: str,
         attribute_name: str,
         dmge: DataModelGraphExplorer,
-<<<<<<< HEAD
         matching_manifests: list[str] = [],
         manifest_id: Optional[list[str]] = None,
         invalid_entry: Optional[list[str]] = None,
         row_num: Optional[list[str]] = None,
     ) -> List[str]:
-=======
-        matching_manifests=[],
-        missing_manifest_ID=None,
-        invalid_entry=None,
-        row_num=None,
-    ) -> Tuple[list[list[str]], list[list[str]]]:
->>>>>>> e9441034
         """
         Purpose:
             Generate an logging error as well as a stored error message, when
@@ -288,34 +272,19 @@
             attribute_name: str, attribute being validated
             dmge: DataModelGraphExplorer object
             matching_manifests: list of manifests with all values in the target attribute present
-<<<<<<< HEAD
             manifest_id: list, synID of the target manifest missing the source value
-
             invalid_entry: list, value present in source manifest that is missing in the target
             row_num: list, row in source manifest with value missing in target manifests
-=======
-            manifest_ID: str, synID of the target manifest missing the source value
-            invalid_entry: str, value present in source manifest that is missing in the target
-            row_num: row in source manifest with value missing in target manifests
->>>>>>> e9441034
         Returns:
         Errors: list[str] Error details for further storage.
         warnings: list[str] Warning details for further storage.
         """
 
-<<<<<<< HEAD
         if "matchAtLeast" in val_rule:
             cross_error_str = f"Value(s) {invalid_entry} from row(s) {row_num} of the attribute {attribute_name} in the source manifest are missing."
             cross_error_str += (
                 f" Manifest(s) {manifest_id} are missing the value(s)."
                 if manifest_id
-=======
-        if val_rule.__contains__("matchAtLeast"):
-            error_message = f"Value(s) {invalid_entry} from row(s) {row_num} of the attribute {attribute_name} in the source manifest are missing."
-            error_message += (
-                f" Manifest(s) {missing_manifest_ID} are missing the value(s)."
-                if missing_manifest_ID
->>>>>>> e9441034
                 else ""
             )
 
@@ -328,7 +297,6 @@
                     else ""
                 )
 
-<<<<<<< HEAD
             elif "set" in val_rule:
                 cross_error_str = f"No matches for the values from attribute {attribute_name} in the source manifest are present in any other manifests instead of being present in exactly 1. "
             elif "value" in val_rule:
@@ -352,12 +320,6 @@
         error_col = attribute_name  # Attribute name
         error_message = cross_error_str
         error_val = invalid_entry  # Value from source manifest missing from targets
-=======
-            elif val_rule.__contains__("set"):
-                error_message = f"No matches for the values from attribute {attribute_name} in the source manifest are present in any other manifests instead of being present in exactly 1. "
-            elif val_rule.__contains__("value"):
-                error_message = f"Value(s) {invalid_entry} from row(s) {row_num} of the attribute {attribute_name} in the source manifest are not present in only one other manifest. "
->>>>>>> e9441034
 
         error_list, warning_list = GenerateError.raise_and_store_message(
             dmge=dmge,
@@ -1006,7 +968,6 @@
 
     def _gather_set_warnings_errors(
         val_rule: str,
-<<<<<<< HEAD
         source_attribute: str,
         set_validation_store: list[{}, [], {}],
         dmge: DataModelGraphExplorer,
@@ -1026,13 +987,6 @@
             not pass relevant cross mannifest validation across the target manifest(s)
             warnings, list[str]: list of warnings to raise, as appropriate, if values in current manifest do
             not pass relevant cross mannifest validation across the target manifest(s)
-=======
-        manifest_col: pd.core.series.Series,
-        project_scope: list,
-        dmge: DataModelGraphExplorer,
-        access_token: str,
-    ) -> list[list[str]]:
->>>>>>> e9441034
         """
         errors, warnings = [], []
 
