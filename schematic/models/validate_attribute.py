import builtins
from jsonschema import ValidationError
import logging

import numpy as np
import pandas as pd
import re
import sys
from os import getenv

# allows specifying explicit variable types
from typing import Any, Dict, Optional, Text, List
from urllib.parse import urlparse
from urllib.request import urlopen, OpenerDirector, HTTPDefaultErrorHandler
from urllib.request import Request
from urllib import error

from schematic.store.synapse import SynapseStorage
from schematic.store.base import BaseStorage
from schematic.schemas.generator import SchemaGenerator
import time

logger = logging.getLogger(__name__)

class GenerateError:
    def generate_list_error(
        list_string: str, row_num: str, attribute_name: str, list_error: str,
        invalid_entry:str,
    ) -> List[str]:
        """
            Purpose:
                If an error is found in the string formatting, detect and record
                an error message.
            Input:
                - list_string: the user input list, that is represented as a string.
                - row_num: the row the error occurred on.
                - attribute_name: the attribute the error occurred on.
            Returns:
                Logging.error.
                Errors: List[str] Error details for further storage.
            """
        if list_error == "not_comma_delimited":
            error_str = (
                f"For attribute {attribute_name} in row {row_num} it does not "
                f"appear as if you provided a comma delimited string. Please check "
                f"your entry ('{list_string}'') and try again."
            )
            logging.error(error_str)
            error_row = row_num  # index row of the manifest where the error presented.
            error_col = attribute_name  # Attribute name
            error_message = error_str
            error_val = invalid_entry
        return [error_row, error_col, error_message, error_val]

    def generate_regex_error(
        val_rule: str,
        reg_expression: str,
        row_num: str,
        module_to_call: str,
        attribute_name: str,
        invalid_entry:str,
    ) -> List[str]:
        """
            Purpose:
                Generate an logging error as well as a stored error message, when
                a regex error is encountered.
            Input:
                val_rule: str, defined in the schema.
                reg_expression: str, defined in the schema
                row_num: str, row where the error was detected
                module_to_call: re module specified in the schema
                attribute_name: str, attribute being validated
            Returns:
                Logging.error.
                Errors: List[str] Error details for further storage.
            """
        regex_error_string = (
            f"For the attribute {attribute_name}, on row {row_num}, the string is not properly formatted. "
            f'It should follow the following re.{module_to_call} pattern "{reg_expression}".'
        )
        logging.error(regex_error_string)
        error_row = row_num  # index row of the manifest where the error presented.
        error_col = attribute_name  # Attribute name
        error_message = regex_error_string
        error_val = invalid_entry
        return [error_row, error_col, error_message, error_val]

    def generate_type_error(
        val_rule: str, row_num: str, attribute_name: str, invalid_entry:str,
    ) -> List[str]:
        """
            Purpose:
                Generate an logging error as well as a stored error message, when
                a type error is encountered.
            Input:
                val_rule: str, defined in the schema.
                row_num: str, row where the error was detected
                attribute_name: str, attribute being validated
            Returns:
                Logging.error.
                Errors: List[str] Error details for further storage.
            """
        type_error_str = (
            f"On row {row_num} the attribute {attribute_name} "
            f"does not contain the proper value type {val_rule}."
        )
        logging.error(type_error_str)
        error_row = row_num  # index row of the manifest where the error presented.
        error_col = attribute_name  # Attribute name
        error_message = type_error_str
        error_val = invalid_entry
        return [error_row, error_col, error_message, error_val]

    def generate_url_error(
        url: str, url_error: str, row_num: str, attribute_name: str, argument: str,
        invalid_entry:str,
    ) -> List[str]:
        """
            Purpose:
                Generate an logging error as well as a stored error message, when
                a URL error is encountered.

                Types of errors included:
                    - Invalid URL: Refers to a URL that brings up an error when 
                        attempted to be accessed such as a HTTPError 404 Webpage Not Found.
                    - Argument Error: this refers to a valid URL that does not 
                        contain within it the arguments specified by the schema,
                        such as 'protocols.io' or 'dox.doi.org'
                    - Random Entry: this refers to an entry try that is not 
                        validated to be a URL.
                        e.g. 'lkejrlei', '0', 'not applicable'
            Input:
                url: str, that was input by the user.
                url_error: str, error detected in url_validation()
                attribute_name: str, attribute being validated
                argument: str, argument being validated.
            Returns:
                Logging.error.
                Errors: List[str] Error details for further storage.
            """
        error_row = row_num  # index row of the manifest where the error presented.
        error_col = attribute_name  # Attribute name
        if url_error == "invalid_url":
            invalid_url_error_string = (
                f"For the attribute '{attribute_name}', on row {row_num}, the URL provided ({url}) does not "
                f"conform to the standards of a URL. Please make sure you are entering a real, working URL "
                f"as required by the Schema."
            )
            logging.error(invalid_url_error_string)
            error_message = invalid_url_error_string
            error_val = invalid_entry
        elif url_error == "arg_error":
            arg_error_string = (
                f"For the attribute '{attribute_name}', on row {row_num}, the URL provided ({url}) does not "
                f"conform to the schema specifications and does not contain the required element: {argument}."
            )
            logging.error(arg_error_string)
            error_message = arg_error_string
            error_val = f"URL Error: Argument Error"
        elif url_error == "random_entry":
            random_entry_error_str = (
                f"For the attribute '{attribute_name}', on row {row_num}, the input provided ('{url}'') does not "
                f"look like a URL, please check input and try again."
            )
            logging.error(random_entry_error_str)
            error_message = random_entry_error_str
            error_val = f"URL Error: Random Entry"
        return [error_row, error_col, error_message, error_val]

    def generate_cross_error(
        val_rule: str,
        attribute_name: str,
        matching_manifests = [],
        missing_manifest_ID = None,
        missing_entry = None,
        row_num = None,
    ) -> List[str]:
        """
            Purpose:
                Generate an logging error as well as a stored error message, when
                a cross validation error is encountered.
            Input:
                val_rule: str, defined in the schema.
                matching_manifests: list of manifests with all values in the target attribute present
                manifest_ID: str, synID of the target manifest missing the source value
                attribute_name: str, attribute being validated
                missing_entry: str, value present in source manifest that is missing in the target
                row_num: row in source manifest with value missing in target manifests             
            Returns:
                Logging.error.
                Errors: List[str] Error details for further storage.
            """
        attribute_name=attribute_name.lower()
        if val_rule.__contains__('matchAtLeast'):
            cross_error_str = (
                f"Manifest {missing_manifest_ID} does not contain the value {missing_entry} "
                f"from row {row_num} of the attribute {attribute_name} in the source manifest."
            )
        elif val_rule.__contains__('matchExactly'):
            if matching_manifests != []:
                cross_error_str = (
                    f"All values from attribute {attribute_name} in the source manifest are present in {len(matching_manifests)} manifests instead of only 1. "
                    f"Manifests {matching_manifests} match the values in the source attribute."
                )
            else:
                cross_error_str = (
                    f"No matches for the values from attribute {attribute_name} in the source manifest are present in any other manifests instead of being present in exactly 1. "
                )

        logging.error(cross_error_str)
        error_row = row_num  # index row of the manifest where the error presented.
        error_col = attribute_name  # Attribute name
        error_message = cross_error_str
        error_val = missing_entry #Value from source manifest missing from targets
        
        return [error_row, error_col, error_message, error_val]

    def generate_content_error(
        val_rule: str,
        attribute_name: str,
        sg: SchemaGenerator,
        row_num = None,
        error_val = None,    
    ) -> (List[str], List[str]):
        """
        Purpose:
            Generate an logging error or warning as well as a stored error/warning message when validating the content of a manifest attribute.

            Types of error/warning included:
                - recommended - Raised when an attribute is empty and recommended but not required.
                - unique - Raised when attribute values are not unique.
                - protectAges - Raised when an attribute contains ages below 18YO or over 90YO that should be censored.
        Input:
                val_rule: str, defined in the schema.
                attribute_name: str, attribute being validated
                sg: schemaGenerator object
                row_num: str, row where the error was detected
                error_val: value duplicated

        Returns:
            Logging.error or Logging.warning.
            Message: List[str] Error|Warning details for further storage.
        """
        error_list = []
        warning_list = []
        error_col = attribute_name  # Attribute name
        
        #Determine whether to raise a warning or error
        raises = GenerateError.get_message_level(
            val_rule=val_rule,
            attribute_name = attribute_name,
            sg = sg,
            )

        #if a message needs to be raised, get the approrpiate function to do so
        if raises:
            logLevel = getattr(logging,raises)  
        else:
            return error_list, warning_list
        
        #log warning or error message
        if val_rule.startswith('recommended'):
            cross_error_str = (
                f"Column {attribute_name} is recommended but empty."
            )
            logLevel(cross_error_str)
            error_message = cross_error_str

            if raises == 'error':
                error_list = [error_col, error_message]
            #return warning and empty list for errors
            elif raises == 'warning':
                warning_list = [error_col, error_message]

            return error_list, warning_list

        elif val_rule.startswith('unique'):    
            cross_error_str = (
                f"Column {attribute_name} has the duplicate value(s) {set(error_val)} in rows: {row_num}."
            )

        elif val_rule.startswith('protectAges'):
            cross_error_str = (
                f"Column {attribute_name} contains ages that should be censored in rows: {row_num}."
            )           

        elif val_rule.startswith('inRange'):
            cross_error_str = (
                f"{attribute_name} values in rows {row_num} are out of the specified range."
            )  

        logLevel(cross_error_str)
        error_row = row_num 
        error_message = cross_error_str

        #return error and empty list for warnings
        if raises == 'error':
            error_list = [error_row, error_col, error_message, set(error_val)]
        #return warning and empty list for errors
        elif raises == 'warning':
            warning_list = [error_row, error_col, error_message, set(error_val)]
        
        return error_list, warning_list

    def get_message_level(
        val_rule: str,
        sg: SchemaGenerator,
        attribute_name: str,
        ) -> str:
        """
        Purpose:
            Determine whether an error or warning message should be logged and displayed

            Types of error/warning included:
                - recommended - Raised when an attribute is empty and recommended but not required.
                - unique - Raised when attribute values are not unique.
                - protectAges - Raised when an attribute contains ages below 18YO or over 90YO that should be censored.
        Input:
                val_rule: str, defined in the schema.
                sg: schemaGenerator object
                attribute_name: str, attribute being validated
        Returns:
            'error' or 'warning'
        """

        
        rule_parts = val_rule.split(" ")
        
        #See if the node is required, if it is and the column is missing then a requirement error will be raised later; no error or waring logged here if recommended and required but missing        
        if val_rule.startswith('recommended') and sg.is_node_required(node_display_name=attribute_name):
            level = None
        
        #if not required, use the message level specified in the rule
        elif rule_parts[-1].lower() == 'error':
            level = 'error'

        elif rule_parts[-1].lower() == 'warning':
            level = 'warning'
        
        #if no level specified, the default level is warning
        else:
            level = 'warning'

        return level

class ValidateAttribute(object):
    """
    A collection of functions to validate manifest attributes.
        list_validation
        regex_validation
        type_validation
        url_validation
        cross_validation
        get_target_manifests - helper function
    See functions for more details.
    TODO:
        - Add year validator
        - Add string length validator
    """

    def get_target_manifests(target_component, project_scope: List):

        target_manifest_IDs=[]
        target_dataset_IDs=[]
        
        #login
        access_token = getenv("SYNAPSE_ACCESS_TOKEN")
        if access_token:
            synStore = SynapseStorage(access_token=access_token)
        else:
            synStore = SynapseStorage()        

        #Get list of all projects user has access to
        projects = synStore.getStorageProjects(project_scope=project_scope)
        for project in projects:
            
            #get all manifests associated with datasets in the projects
            target_datasets=synStore.getProjectManifests(projectId=project[0])

            #If the manifest includes the target component, include synID in list
            for target_dataset in target_datasets:
<<<<<<< HEAD
                print(target_dataset)
=======
>>>>>>> 9d562aa3
                if target_component == target_dataset[-1][0].replace(" ","").lower() and target_dataset[1][0] != "":
                    target_manifest_IDs.append(target_dataset[1][0])
                    target_dataset_IDs.append(target_dataset[0][0])

        return synStore, target_manifest_IDs, target_dataset_IDs    

    def list_validation(
        self, val_rule: str, manifest_col: pd.core.series.Series
    ) -> (List[List[str]], List[List[str]], pd.core.series.Series):
        """
        Purpose:
            Determine if values for a particular attribute are comma separated.
        Input:
            - val_rule: str, Validation rule
            - manifest_col: pd.core.series.Series, column for a given attribute
        Returns:
            - manifest_col: Input values in manifest arere-formatted to a list
            - Error log, error list
        """

        # For each 'list' (input as a string with a , delimiter) entered,
        # convert to a real list of strings, with leading and trailing
        # white spaces removed.
        errors = []
        warnings = []
        manifest_col = manifest_col.astype(str)
        # This will capture any if an entry is not formatted properly.
        for i, list_string in enumerate(manifest_col):
            if "," not in list_string and bool(list_string):
                list_error = "not_comma_delimited"
                errors.append(
                    GenerateError.generate_list_error(
                        list_string,
                        row_num=str(i + 2),
                        attribute_name=manifest_col.name,
                        list_error=list_error,
                        invalid_entry=manifest_col[i]
                    )
                )
        # Convert string to list.
        manifest_col = manifest_col.apply(
            lambda x: [s.strip() for s in str(x).split(",")]
        )

        return errors, warnings, manifest_col

    def regex_validation(
        self, val_rule: str, manifest_col: pd.core.series.Series
    ) -> (List[List[str]], List[List[str]]):
        """
        Purpose:
            Check if values for a given manifest attribue conform to the reguar expression,
            provided in val_rule.
        Input:
            - val_rule: str, Validation rule
            - manifest_col: pd.core.series.Series, column for a given
                attribute in the manifest
            Using this module requres validation rules written in the following manner:
                'regex module regular expression'
                - regex: is an exact string specifying that the input is to be validated as a 
                regular expression.
                - module: is the name of the module within re to run ie. search. 
                - regular_expression: is the regular expression with which to validate
                the user input.
        Returns:
            - This function will return errors when the user input value
            does not match schema specifications.
            Logging.error.
            Errors: List[str] Error details for further storage.
        TODO: 
            move validation to convert step.
        """

        reg_exp_rules = val_rule.split(" ")

        try:
            module_to_call = getattr(re, reg_exp_rules[1])
            reg_expression = reg_exp_rules[2]
        except:
            raise ValidationError(
                f"The regex rules were not provided properly for attribute {manifest_col.name}."
                f" They should be provided as follows ['regex', 'module name', 'regular expression']"
            )

        errors = []
        warnings = []
        # Handle case where validating re's within a list.
        if type(manifest_col[0]) == list:
            for i, row_values in enumerate(manifest_col):
                for j, re_to_check in enumerate(row_values):
                    re_to_check = str(re_to_check)
                    if not bool(module_to_call(reg_expression, re_to_check)) and bool(
                        re_to_check
                    ):
                        errors.append(
                            GenerateError.generate_regex_error(
                                val_rule,
                                reg_expression,
                                row_num=str(i + 2),
                                module_to_call=reg_exp_rules[1],
                                attribute_name=manifest_col.name,
                                invalid_entry=manifest_col[i]
                            )
                        )
        # Validating single re's
        else:
            manifest_col = manifest_col.astype(str)
            for i, re_to_check in enumerate(manifest_col):
                if not bool(module_to_call(reg_expression, re_to_check)) and bool(
                    re_to_check
                ):
                    errors.append(
                        GenerateError.generate_regex_error(
                            val_rule,
                            reg_expression,
                            row_num=str(i + 2),
                            module_to_call=reg_exp_rules[1],
                            attribute_name=manifest_col.name,
                            invalid_entry=manifest_col[i]
                        )
                    )

        return errors, warnings

    def type_validation(
        self, val_rule: str, manifest_col: pd.core.series.Series
    ) -> (List[List[str]], List[List[str]]):
        """
        Purpose:
            Check if values for a given manifest attribue are the same type
            specified in val_rule.
        Input:
            - val_rule: str, Validation rule, specifying input type, either
                'float', 'int', 'num', 'str'
            - manifest_col: pd.core.series.Series, column for a given
                attribute in the manifest
        Returns:
            -This function will return errors when the user input value
            does not match schema specifications.
            Logging.error.
            Errors: List[str] Error details for further storage.
        TODO:
            Convert all inputs to .lower() just to prevent any entry errors.
        """
        specified_type = {
            'num': (int, np.int64, float),
            'int': (int, np.int64),
            'float': (float),
            'str': (str),
        }

        errors = []
        warnings = []
        # num indicates either a float or int.
        if val_rule == "num":
            for i, value in enumerate(manifest_col):
                if bool(value) and not isinstance(value, specified_type[val_rule]):
                    errors.append(
                        GenerateError.generate_type_error(
                            val_rule,
                            row_num=str(i + 2),
                            attribute_name=manifest_col.name,
                            invalid_entry=str(manifest_col[i])
                        )
                    )
        elif val_rule in ["int", "float", "str"]:
            for i, value in enumerate(manifest_col):
                if bool(value) and not isinstance(value, specified_type[val_rule]):
                    errors.append(
                        GenerateError.generate_type_error(
                            val_rule,
                            row_num=str(i + 2),
                            attribute_name=manifest_col.name,
                            invalid_entry=str(manifest_col[i])
                        )
                    )
        return errors, warnings

    def url_validation(self, val_rule: str, manifest_col: str) -> (List[List[str]], List[List[str]]):
        """
        Purpose:
            Validate URL's submitted for a particular attribute in a manifest.
            Determine if the URL is valid and contains attributes specified in the
            schema.
        Input:
            - val_rule: str, Validation rule
            - manifest_col: pd.core.series.Series, column for a given
                attribute in the manifest
        Output:
            This function will return errors when the user input value
            does not match schema specifications.
        """

        url_args = val_rule.split(" ")[1:]
        errors = []
        warnings = []

        for i, url in enumerate(manifest_col):
            # Check if a random phrase, string or number was added and
            # log the appropriate error.
            if not (
                urlparse(url).scheme
                + urlparse(url).netloc
                + urlparse(url).params
                + urlparse(url).query
                + urlparse(url).fragment
            ):
                #
                url_error = "random_entry"
                valid_url = False
                errors.append(
                    GenerateError.generate_url_error(
                        url,
                        url_error=url_error,
                        row_num=str(i + 2),
                        attribute_name=manifest_col.name,
                        argument=url_args,
                        invalid_entry=manifest_col[i]
                    )
                )
            else:
                # add scheme to the URL if not currently added.
                if not urlparse(url).scheme:
                    url = "http://" + url
                try:
                    # Check that the URL points to a working webpage
                    # if not log the appropriate error.
                    request = Request(url)
                    response = urlopen(request)
                    valid_url = True
                    response_code = response.getcode()
                except:
                    valid_url = False
                    url_error = "invalid_url"
                    errors.append(
                        GenerateError.generate_url_error(
                            url,
                            url_error=url_error,
                            row_num=str(i + 2),
                            attribute_name=manifest_col.name,
                            argument=url_args,
                            invalid_entry=manifest_col[i]
                        )
                    )
                if valid_url == True:
                    # If the URL works, check to see if it contains the proper arguments
                    # as specified in the schema.
                    for arg in url_args:
                        if arg not in url:
                            url_error = "arg_error"
                            errors.append(
                                GenerateError.generate_url_error(
                                    url,
                                    url_error=url_error,
                                    row_num=str(i + 2),
                                    attribute_name=manifest_col.name,
                                    argument=arg,
                                    invalid_entry=manifest_col[i]
                                )
                            )
        return errors, warnings

    def cross_validation(
        self, val_rule: str, manifest_col: pd.core.series.Series, project_scope: List,
    ) -> List[List[str]]:
        """
        Purpose:
            Do cross validation between the current manifest and all other manifests a user has access to on Synapse.
            Check if values in this manifest are present fully in others.
        Input:
            - val_rule: str, Validation rule
            - manifest_col: pd.core.series.Series, column for a given
                attribute in the manifest
        Output:
            This function will return errors when values in the current manifest's attribute 
            are not fully present in the correct amount of other manifests.
        """
        errors = []
        warnings = []
        missing_values = {}
        missing_manifest_log={}
        present_manifest_log=[]

        #parse sources and targets
        [source_component, source_attribute] = val_rule.lower().split(" ")[1].split(".")
        [target_component, target_attribute] = val_rule.lower().split(" ")[2].split(".")

        #Get IDs of manifests with target component
        synStore, target_manifest_IDs, target_dataset_IDs = ValidateAttribute.get_target_manifests(target_component,project_scope)

        #Read each manifest
        for target_manifest_ID, target_dataset_ID in zip(target_manifest_IDs,target_dataset_IDs):
            entity = synStore.getDatasetManifest(
                datasetId = target_dataset_ID,
                downloadFile = True
                )
            target_manifest=pd.read_csv(entity.path)

            #convert manifest column names into validation rule input format - 
            column_names={}
            for name in target_manifest.columns:
                column_names[name.replace(" ","").lower()]=name

            #If the manifest has the target attribute for the component do the cross validation
            if target_attribute.lower() in column_names:
                target_column = target_manifest[column_names[target_attribute.lower()]]

                #Do the validation on both columns
                missing_values = manifest_col[~manifest_col.isin(target_column)]
                if missing_values.empty:
                    present_manifest_log.append(target_manifest_ID)
                else:
                    missing_manifest_log[target_manifest_ID] = missing_values

        #generate errors if necessary
        if val_rule.__contains__('matchAtLeastOne') and len(present_manifest_log) < 1:      
            for missing_ID in missing_manifest_log:      
                missing_dict=missing_manifest_log[missing_ID]
                for row, value in zip (missing_dict.keys(),missing_dict): 
                    row = row +2 
                    errors.append(
                        GenerateError.generate_cross_error(
                            val_rule = val_rule,
                            row_num = str(row),
                            attribute_name = source_attribute,
                            missing_entry = str(value),
                            missing_manifest_ID = missing_ID,
                        )
                    )
        elif val_rule.__contains__('matchExactlyOne') and len(present_manifest_log) != 1:
            errors.append(
                GenerateError.generate_cross_error(
                    val_rule = val_rule,
                    attribute_name = source_attribute,
                    matching_manifests = present_manifest_log,
                )
            )
            

        return errors, warnings

<|MERGE_RESOLUTION|>--- conflicted
+++ resolved
@@ -379,10 +379,6 @@
 
             #If the manifest includes the target component, include synID in list
             for target_dataset in target_datasets:
-<<<<<<< HEAD
-                print(target_dataset)
-=======
->>>>>>> 9d562aa3
                 if target_component == target_dataset[-1][0].replace(" ","").lower() and target_dataset[1][0] != "":
                     target_manifest_IDs.append(target_dataset[1][0])
                     target_dataset_IDs.append(target_dataset[0][0])
