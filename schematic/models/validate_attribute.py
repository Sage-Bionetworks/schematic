import builtins
from jsonschema import ValidationError
import logging

import numpy as np
import pandas as pd
import re
import sys
from os import getenv

# allows specifying explicit variable types
from typing import Any, Dict, Optional, Text, List
from urllib.parse import urlparse
from urllib.request import urlopen, OpenerDirector, HTTPDefaultErrorHandler
from urllib.request import Request
from urllib import error

from schematic.store.synapse import SynapseStorage
from schematic.store.base import BaseStorage
from schematic.schemas.generator import SchemaGenerator
from schematic.utils.validate_utils import comma_separated_list_regex
import time

from schematic.utils.validate_utils import parse_str_series_to_list

logger = logging.getLogger(__name__)

class GenerateError:
    def generate_list_error(
        list_string: str, row_num: str, attribute_name: str, list_error: str,
        invalid_entry:str,
    ) -> List[str]:
        """
            Purpose:
                If an error is found in the string formatting, detect and record
                an error message.
            Input:
                - list_string: the user input list, that is represented as a string.
                - row_num: the row the error occurred on.
                - attribute_name: the attribute the error occurred on.
            Returns:
                Logging.error.
                Errors: List[str] Error details for further storage.
            """
        if list_error == "not_comma_delimited":
            error_str = (
                f"For attribute {attribute_name} in row {row_num} it does not "
                f"appear as if you provided a comma delimited string. Please check "
                f"your entry ('{list_string}'') and try again."
            )
            logging.error(error_str)
            error_row = row_num  # index row of the manifest where the error presented.
            error_col = attribute_name  # Attribute name
            error_message = error_str
            error_val = invalid_entry
        return [error_row, error_col, error_message, error_val]

    def generate_regex_error(
        val_rule: str,
        reg_expression: str,
        row_num: str,
        module_to_call: str,
        attribute_name: str,
        invalid_entry:str,
    ) -> List[str]:
        """
            Purpose:
                Generate an logging error as well as a stored error message, when
                a regex error is encountered.
            Input:
                val_rule: str, defined in the schema.
                reg_expression: str, defined in the schema
                row_num: str, row where the error was detected
                module_to_call: re module specified in the schema
                attribute_name: str, attribute being validated
            Returns:
                Logging.error.
                Errors: List[str] Error details for further storage.
            """
        regex_error_string = (
            f"For the attribute {attribute_name}, on row {row_num}, the string is not properly formatted. "
            f'It should follow the following re.{module_to_call} pattern "{reg_expression}".'
        )
        logging.error(regex_error_string)
        error_row = row_num  # index row of the manifest where the error presented.
        error_col = attribute_name  # Attribute name
        error_message = regex_error_string
        error_val = invalid_entry
        return [error_row, error_col, error_message, error_val]

    def generate_type_error(
        val_rule: str, row_num: str, attribute_name: str, invalid_entry:str,
    ) -> List[str]:
        """
            Purpose:
                Generate an logging error as well as a stored error message, when
                a type error is encountered.
            Input:
                val_rule: str, defined in the schema.
                row_num: str, row where the error was detected
                attribute_name: str, attribute being validated
            Returns:
                Logging.error.
                Errors: List[str] Error details for further storage.
            """
        type_error_str = (
            f"On row {row_num} the attribute {attribute_name} "
            f"does not contain the proper value type {val_rule}."
        )
        logging.error(type_error_str)
        error_row = row_num  # index row of the manifest where the error presented.
        error_col = attribute_name  # Attribute name
        error_message = type_error_str
        error_val = invalid_entry
        return [error_row, error_col, error_message, error_val]

    def generate_url_error(
        url: str, url_error: str, row_num: str, attribute_name: str, argument: str,
        invalid_entry:str,
    ) -> List[str]:
        """
            Purpose:
                Generate an logging error as well as a stored error message, when
                a URL error is encountered.

                Types of errors included:
                    - Invalid URL: Refers to a URL that brings up an error when 
                        attempted to be accessed such as a HTTPError 404 Webpage Not Found.
                    - Argument Error: this refers to a valid URL that does not 
                        contain within it the arguments specified by the schema,
                        such as 'protocols.io' or 'dox.doi.org'
                    - Random Entry: this refers to an entry try that is not 
                        validated to be a URL.
                        e.g. 'lkejrlei', '0', 'not applicable'
            Input:
                url: str, that was input by the user.
                url_error: str, error detected in url_validation()
                attribute_name: str, attribute being validated
                argument: str, argument being validated.
            Returns:
                Logging.error.
                Errors: List[str] Error details for further storage.
            """
        error_row = row_num  # index row of the manifest where the error presented.
        error_col = attribute_name  # Attribute name
        if url_error == "invalid_url":
            invalid_url_error_string = (
                f"For the attribute '{attribute_name}', on row {row_num}, the URL provided ({url}) does not "
                f"conform to the standards of a URL. Please make sure you are entering a real, working URL "
                f"as required by the Schema."
            )
            logging.error(invalid_url_error_string)
            error_message = invalid_url_error_string
            error_val = invalid_entry
        elif url_error == "arg_error":
            arg_error_string = (
                f"For the attribute '{attribute_name}', on row {row_num}, the URL provided ({url}) does not "
                f"conform to the schema specifications and does not contain the required element: {argument}."
            )
            logging.error(arg_error_string)
            error_message = arg_error_string
            error_val = f"URL Error: Argument Error"
        elif url_error == "random_entry":
            random_entry_error_str = (
                f"For the attribute '{attribute_name}', on row {row_num}, the input provided ('{url}'') does not "
                f"look like a URL, please check input and try again."
            )
            logging.error(random_entry_error_str)
            error_message = random_entry_error_str
            error_val = f"URL Error: Random Entry"
        return [error_row, error_col, error_message, error_val]

    def generate_cross_error(
        val_rule: str,
        attribute_name: str,
        matching_manifests = [],
        missing_manifest_ID = None,
        missing_entry = None,
        row_num = None,
    ) -> List[str]:
        """
            Purpose:
                Generate an logging error as well as a stored error message, when
                a cross validation error is encountered.
            Input:
                val_rule: str, defined in the schema.
                matching_manifests: list of manifests with all values in the target attribute present
                manifest_ID: str, synID of the target manifest missing the source value
                attribute_name: str, attribute being validated
                missing_entry: str, value present in source manifest that is missing in the target
                row_num: row in source manifest with value missing in target manifests             
            Returns:
                Logging.error.
                Errors: List[str] Error details for further storage.
            """
        attribute_name=attribute_name.lower()
        if val_rule.__contains__('matchAtLeast'):
            cross_error_str = (
                f"Manifest {missing_manifest_ID} does not contain the value {missing_entry} "
                f"from row {row_num} of the attribute {attribute_name} in the source manifest."
            )
        elif val_rule.__contains__('matchExactly'):
            if matching_manifests != []:
                cross_error_str = (
                    f"All values from attribute {attribute_name} in the source manifest are present in {len(matching_manifests)} manifests instead of only 1. "
                    f"Manifests {matching_manifests} match the values in the source attribute."
                )
            else:
                cross_error_str = (
                    f"No matches for the values from attribute {attribute_name} in the source manifest are present in any other manifests instead of being present in exactly 1. "
                )

        logging.error(cross_error_str)
        error_row = row_num  # index row of the manifest where the error presented.
        error_col = attribute_name  # Attribute name
        error_message = cross_error_str
        error_val = missing_entry #Value from source manifest missing from targets
        
        return [error_row, error_col, error_message, error_val]

    def generate_content_error(
        val_rule: str,
        attribute_name: str,
        sg: SchemaGenerator,
        row_num = None,
        error_val = None,    
    ) -> (List[str], List[str]):
        """
        Purpose:
            Generate an logging error or warning as well as a stored error/warning message when validating the content of a manifest attribute.

            Types of error/warning included:
                - recommended - Raised when an attribute is empty and recommended but not required.
                - unique - Raised when attribute values are not unique.
                - protectAges - Raised when an attribute contains ages below 18YO or over 90YO that should be censored.
        Input:
                val_rule: str, defined in the schema.
                attribute_name: str, attribute being validated
                sg: schemaGenerator object
                row_num: str, row where the error was detected
                error_val: value duplicated

        Returns:
            Logging.error or Logging.warning.
            Message: List[str] Error|Warning details for further storage.
        """
        error_list = []
        warning_list = []
        error_col = attribute_name  # Attribute name
        
        #Determine whether to raise a warning or error
        raises = GenerateError.get_message_level(
            val_rule=val_rule,
            attribute_name = attribute_name,
            sg = sg,
            )

        #if a message needs to be raised, get the approrpiate function to do so
        if raises:
            logLevel = getattr(logging,raises)  
        else:
            return error_list, warning_list
        
        #log warning or error message
        if val_rule.startswith('recommended'):
            cross_error_str = (
                f"Column {attribute_name} is recommended but empty."
            )
            logLevel(cross_error_str)
            error_message = cross_error_str

            if raises == 'error':
                error_list = [error_col, error_message]
            #return warning and empty list for errors
            elif raises == 'warning':
                warning_list = [error_col, error_message]

            return error_list, warning_list

        elif val_rule.startswith('unique'):    
            cross_error_str = (
                f"Column {attribute_name} has the duplicate value(s) {set(error_val)} in rows: {row_num}."
            )

        elif val_rule.startswith('protectAges'):
            cross_error_str = (
                f"Column {attribute_name} contains ages that should be censored in rows: {row_num}."
            )           

        elif val_rule.startswith('inRange'):
            cross_error_str = (
                f"{attribute_name} values in rows {row_num} are out of the specified range."
            )  

        logLevel(cross_error_str)
        error_row = row_num 
        error_message = cross_error_str

        #return error and empty list for warnings
        if raises == 'error':
            error_list = [error_row, error_col, error_message, set(error_val)]
        #return warning and empty list for errors
        elif raises == 'warning':
            warning_list = [error_row, error_col, error_message, set(error_val)]
        
        return error_list, warning_list

    def get_message_level(
        val_rule: str,
        sg: SchemaGenerator,
        attribute_name: str,
        ) -> str:
        """
        Purpose:
            Determine whether an error or warning message should be logged and displayed

            Types of error/warning included:
                - recommended - Raised when an attribute is empty and recommended but not required.
                - unique - Raised when attribute values are not unique.
                - protectAges - Raised when an attribute contains ages below 18YO or over 90YO that should be censored.
        Input:
                val_rule: str, defined in the schema.
                sg: schemaGenerator object
                attribute_name: str, attribute being validated
        Returns:
            'error' or 'warning'
        """

        
        rule_parts = val_rule.split(" ")
        
        #See if the node is required, if it is and the column is missing then a requirement error will be raised later; no error or waring logged here if recommended and required but missing        
        if val_rule.startswith('recommended') and sg.is_node_required(node_display_name=attribute_name):
            level = None
        
        #if not required, use the message level specified in the rule
        elif rule_parts[-1].lower() == 'error':
            level = 'error'

        elif rule_parts[-1].lower() == 'warning':
            level = 'warning'
        
        #if no level specified, the default level is warning
        else:
            level = 'warning'

        return level

class ValidateAttribute(object):
    """
    A collection of functions to validate manifest attributes.
        list_validation
        regex_validation
        type_validation
        url_validation
        cross_validation
        get_target_manifests - helper function
    See functions for more details.
    TODO:
        - Add year validator
        - Add string length validator
    """

    def get_target_manifests(target_component, project_scope: List):

        target_manifest_IDs=[]
        target_dataset_IDs=[]
        
        #login
        access_token = getenv("SYNAPSE_ACCESS_TOKEN")
        if access_token:
            synStore = SynapseStorage(access_token=access_token,project_scope=project_scope)
        else:
            synStore = SynapseStorage(project_scope=project_scope)        

        #Get list of all projects user has access to
        projects = synStore.getStorageProjects(project_scope=project_scope)
        for project in projects:
            
            #get all manifests associated with datasets in the projects
            target_datasets=synStore.getProjectManifests(projectId=project[0])

            #If the manifest includes the target component, include synID in list
            for target_dataset in target_datasets:
                if target_component == target_dataset[-1][0].replace(" ","").lower() and target_dataset[1][0] != "":
                    target_manifest_IDs.append(target_dataset[1][0])
                    target_dataset_IDs.append(target_dataset[0][0])

        return synStore, target_manifest_IDs, target_dataset_IDs    

    def list_validation(
        self, val_rule: str, manifest_col: pd.core.series.Series
    ) -> (List[List[str]], List[List[str]], pd.core.series.Series):
        """
        Purpose:
            Determine if values for a particular attribute are comma separated.
        Input:
            - val_rule: str, Validation rule
            - manifest_col: pd.core.series.Series, column for a given attribute
        Returns:
            - manifest_col: Input values in manifest arere-formatted to a list
            - Error log, error list
        """

        # For each 'list' (input as a string with a , delimiter) entered,
        # convert to a real list of strings, with leading and trailing
        # white spaces removed.
        errors = []
        warnings = []
        manifest_col = manifest_col.astype(str)
        csv_re = comma_separated_list_regex()

        rule_parts=val_rule.lower().split(" ")
        if len(rule_parts) > 1:
            list_robustness=rule_parts[1]
        else:
            list_robustness = 'strict'


        if list_robustness == 'strict':
        # This will capture any if an entry is not formatted properly. Only for strict lists
            for i, list_string in enumerate(manifest_col):
                if not re.fullmatch(csv_re,list_string):
                    list_error = "not_comma_delimited"
                    errors.append(
                        GenerateError.generate_list_error(
                            list_string,
                            row_num=str(i + 2),
                            attribute_name=manifest_col.name,
                            list_error=list_error,
                            invalid_entry=manifest_col[i]
                        )
                    )
<<<<<<< HEAD
                )

        # Convert string to list.
        manifest_col = parse_str_series_to_list(manifest_col)
=======

        # Convert string to list. For 'list like' strings, just attempt casting to list of strings without validation
        manifest_col = manifest_col.apply(
            lambda x: [s.strip() for s in str(x).split(",")]
        )
>>>>>>> c8484d19

        return errors, warnings, manifest_col

    def regex_validation(
        self, val_rule: str, manifest_col: pd.core.series.Series
    ) -> (List[List[str]], List[List[str]]):
        """
        Purpose:
            Check if values for a given manifest attribue conform to the reguar expression,
            provided in val_rule.
        Input:
            - val_rule: str, Validation rule
            - manifest_col: pd.core.series.Series, column for a given
                attribute in the manifest
            Using this module requres validation rules written in the following manner:
                'regex module regular expression'
                - regex: is an exact string specifying that the input is to be validated as a 
                regular expression.
                - module: is the name of the module within re to run ie. search. 
                - regular_expression: is the regular expression with which to validate
                the user input.
        Returns:
            - This function will return errors when the user input value
            does not match schema specifications.
            Logging.error.
            Errors: List[str] Error details for further storage.
        TODO: 
            move validation to convert step.
        """

        reg_exp_rules = val_rule.split(" ")

        try:
            module_to_call = getattr(re, reg_exp_rules[1])
            reg_expression = reg_exp_rules[2]
        except:
            raise ValidationError(
                f"The regex rules were not provided properly for attribute {manifest_col.name}."
                f" They should be provided as follows ['regex', 'module name', 'regular expression']"
            )

        errors = []
        warnings = []
        validation_rules=self.sg.se.get_class_validation_rules(self.sg.se.get_class_label_from_display_name(manifest_col.name))
        # Handle case where validating re's within a list.
        if 'list' in validation_rules:
            if type(manifest_col[0]) == str:
                # Convert string to list.
                manifest_col = parse_str_series_to_list(manifest_col)

            for i, row_values in enumerate(manifest_col):
                for j, re_to_check in enumerate(row_values):
                    re_to_check = str(re_to_check)
                    if not bool(module_to_call(reg_expression, re_to_check)) and bool(
                        re_to_check
                    ):
                        errors.append(
                            GenerateError.generate_regex_error(
                                val_rule,
                                reg_expression,
                                row_num=str(i + 2),
                                module_to_call=reg_exp_rules[1],
                                attribute_name=manifest_col.name,
                                invalid_entry=manifest_col[i]
                            )
                        )

        # Validating single re's
        else:
            manifest_col = manifest_col.astype(str)
            for i, re_to_check in enumerate(manifest_col):
                if not bool(module_to_call(reg_expression, re_to_check)) and bool(
                    re_to_check
                ):
                    errors.append(
                        GenerateError.generate_regex_error(
                            val_rule,
                            reg_expression,
                            row_num=str(i + 2),
                            module_to_call=reg_exp_rules[1],
                            attribute_name=manifest_col.name,
                            invalid_entry=manifest_col[i]
                        )
                    )

        return errors, warnings

    def type_validation(
        self, val_rule: str, manifest_col: pd.core.series.Series
    ) -> (List[List[str]], List[List[str]]):
        """
        Purpose:
            Check if values for a given manifest attribue are the same type
            specified in val_rule.
        Input:
            - val_rule: str, Validation rule, specifying input type, either
                'float', 'int', 'num', 'str'
            - manifest_col: pd.core.series.Series, column for a given
                attribute in the manifest
        Returns:
            -This function will return errors when the user input value
            does not match schema specifications.
            Logging.error.
            Errors: List[str] Error details for further storage.
        TODO:
            Convert all inputs to .lower() just to prevent any entry errors.
        """
        specified_type = {
            'num': (int, np.int64, float),
            'int': (int, np.int64),
            'float': (float),
            'str': (str),
        }

        errors = []
        warnings = []
        # num indicates either a float or int.
        if val_rule == "num":
            for i, value in enumerate(manifest_col):
                if bool(value) and not isinstance(value, specified_type[val_rule]):
                    errors.append(
                        GenerateError.generate_type_error(
                            val_rule,
                            row_num=str(i + 2),
                            attribute_name=manifest_col.name,
                            invalid_entry=str(manifest_col[i])
                        )
                    )
        elif val_rule in ["int", "float", "str"]:
            for i, value in enumerate(manifest_col):
                if bool(value) and not isinstance(value, specified_type[val_rule]):
                    errors.append(
                        GenerateError.generate_type_error(
                            val_rule,
                            row_num=str(i + 2),
                            attribute_name=manifest_col.name,
                            invalid_entry=str(manifest_col[i])
                        )
                    )
        return errors, warnings

    def url_validation(self, val_rule: str, manifest_col: str) -> (List[List[str]], List[List[str]]):
        """
        Purpose:
            Validate URL's submitted for a particular attribute in a manifest.
            Determine if the URL is valid and contains attributes specified in the
            schema.
        Input:
            - val_rule: str, Validation rule
            - manifest_col: pd.core.series.Series, column for a given
                attribute in the manifest
        Output:
            This function will return errors when the user input value
            does not match schema specifications.
        """

        url_args = val_rule.split(" ")[1:]
        errors = []
        warnings = []

        for i, url in enumerate(manifest_col):
            # Check if a random phrase, string or number was added and
            # log the appropriate error.
            if not (
                urlparse(url).scheme
                + urlparse(url).netloc
                + urlparse(url).params
                + urlparse(url).query
                + urlparse(url).fragment
            ):
                #
                url_error = "random_entry"
                valid_url = False
                errors.append(
                    GenerateError.generate_url_error(
                        url,
                        url_error=url_error,
                        row_num=str(i + 2),
                        attribute_name=manifest_col.name,
                        argument=url_args,
                        invalid_entry=manifest_col[i]
                    )
                )
            else:
                # add scheme to the URL if not currently added.
                if not urlparse(url).scheme:
                    url = "http://" + url
                try:
                    # Check that the URL points to a working webpage
                    # if not log the appropriate error.
                    request = Request(url)
                    response = urlopen(request)
                    valid_url = True
                    response_code = response.getcode()
                except:
                    valid_url = False
                    url_error = "invalid_url"
                    errors.append(
                        GenerateError.generate_url_error(
                            url,
                            url_error=url_error,
                            row_num=str(i + 2),
                            attribute_name=manifest_col.name,
                            argument=url_args,
                            invalid_entry=manifest_col[i]
                        )
                    )
                if valid_url == True:
                    # If the URL works, check to see if it contains the proper arguments
                    # as specified in the schema.
                    for arg in url_args:
                        if arg not in url:
                            url_error = "arg_error"
                            errors.append(
                                GenerateError.generate_url_error(
                                    url,
                                    url_error=url_error,
                                    row_num=str(i + 2),
                                    attribute_name=manifest_col.name,
                                    argument=arg,
                                    invalid_entry=manifest_col[i]
                                )
                            )
        return errors, warnings

    def cross_validation(
        self, val_rule: str, manifest_col: pd.core.series.Series, project_scope: List,
    ) -> List[List[str]]:
        """
        Purpose:
            Do cross validation between the current manifest and all other manifests a user has access to on Synapse.
            Check if values in this manifest are present fully in others.
        Input:
            - val_rule: str, Validation rule
            - manifest_col: pd.core.series.Series, column for a given
                attribute in the manifest
        Output:
            This function will return errors when values in the current manifest's attribute 
            are not fully present in the correct amount of other manifests.
        """
        errors = []
        warnings = []
        missing_values = {}
        missing_manifest_log={}
        present_manifest_log=[]

        #parse sources and targets
        [source_component, source_attribute] = val_rule.lower().split(" ")[1].split(".")
        [target_component, target_attribute] = val_rule.lower().split(" ")[2].split(".")

        #Get IDs of manifests with target component
        synStore, target_manifest_IDs, target_dataset_IDs = ValidateAttribute.get_target_manifests(target_component,project_scope)

        #Read each manifest
        for target_manifest_ID, target_dataset_ID in zip(target_manifest_IDs,target_dataset_IDs):
            entity = synStore.getDatasetManifest(
                datasetId = target_dataset_ID,
                downloadFile = True
                )
            target_manifest=pd.read_csv(entity.path)

            #convert manifest column names into validation rule input format - 
            column_names={}
            for name in target_manifest.columns:
                column_names[name.replace(" ","").lower()]=name

            #If the manifest has the target attribute for the component do the cross validation
            if target_attribute.lower() in column_names:
                target_column = target_manifest[column_names[target_attribute.lower()]]

                #Do the validation on both columns
                missing_values = manifest_col[~manifest_col.isin(target_column)]
                if missing_values.empty:
                    present_manifest_log.append(target_manifest_ID)
                else:
                    missing_manifest_log[target_manifest_ID] = missing_values

        #generate errors if necessary
        if val_rule.__contains__('matchAtLeastOne') and len(present_manifest_log) < 1:      
            for missing_ID in missing_manifest_log:      
                missing_dict=missing_manifest_log[missing_ID]
                for row, value in zip (missing_dict.keys(),missing_dict): 
                    row = row +2 
                    errors.append(
                        GenerateError.generate_cross_error(
                            val_rule = val_rule,
                            row_num = str(row),
                            attribute_name = source_attribute,
                            missing_entry = str(value),
                            missing_manifest_ID = missing_ID,
                        )
                    )
        elif val_rule.__contains__('matchExactlyOne') and len(present_manifest_log) != 1:
            errors.append(
                GenerateError.generate_cross_error(
                    val_rule = val_rule,
                    attribute_name = source_attribute,
                    matching_manifests = present_manifest_log,
                )
            )
            

        return errors, warnings

<|MERGE_RESOLUTION|>--- conflicted
+++ resolved
@@ -431,18 +431,10 @@
                             invalid_entry=manifest_col[i]
                         )
                     )
-<<<<<<< HEAD
-                )
+                
 
         # Convert string to list.
         manifest_col = parse_str_series_to_list(manifest_col)
-=======
-
-        # Convert string to list. For 'list like' strings, just attempt casting to list of strings without validation
-        manifest_col = manifest_col.apply(
-            lambda x: [s.strip() for s in str(x).split(",")]
-        )
->>>>>>> c8484d19
 
         return errors, warnings, manifest_col
 
