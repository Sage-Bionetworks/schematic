import builtins
import logging
import re
from time import perf_counter

# allows specifying explicit variable types
<<<<<<< HEAD
from typing import Optional, Union, Literal, Any
=======
from typing import Any, Optional, Text, Literal, Union
from urllib import error
>>>>>>> 8458565f
from urllib.parse import urlparse
from urllib.request import Request, urlopen

import numpy as np
import pandas as pd
from jsonschema import ValidationError

from schematic.schemas.data_model_graph import DataModelGraphExplorer

from schematic.store.synapse import SynapseStorage
from schematic.utils.validate_rules_utils import validation_rule_info
from schematic.utils.validate_utils import (
    comma_separated_list_regex,
    parse_str_series_to_list,
    np_array_to_str_list,
    iterable_to_str_list,
    rule_in_rule_list,
)

from synapseclient.core.exceptions import SynapseNoCredentialsError

logger = logging.getLogger(__name__)

<<<<<<< HEAD
MessageLevelType = Literal["warning", "error"]
=======
ScopeTypes = Literal["set", "value"]
>>>>>>> 8458565f


class GenerateError:
    def generate_schema_error(
        row_num: str,
        attribute_name: str,
        error_message: str,
        invalid_entry,
        dmge: DataModelGraphExplorer,
    ) -> tuple[list[list[str]], list[list[str]]]:
        """
        Purpose: Process error messages generated from schema
        Input:
            - row_num: the row the error occurred on.
            - attribute_name: the attribute the error occurred on.
            - error_message: Error message
            - invalid_entry: The value that caused the error
            - dmge: DataModelGraphExplorer object
        """

        error_list, warning_list = GenerateError.raise_and_store_message(
            dmge=dmge,
            val_rule="schema",
            error_row=row_num,
            error_col=attribute_name,
            error_message=error_message,
            error_val=invalid_entry,
        )

        return error_list, warning_list

    def generate_list_error(
        list_string: str,
        row_num: str,
        attribute_name: str,
        list_error: Literal["not_comma_delimited", "not_a_string"],
        invalid_entry,
        dmge: DataModelGraphExplorer,
        val_rule: str,
    ) -> tuple[list[list[str]], list[list[str]]]:
        """
        Purpose:
            If an error is found in the string formatting, detect and record
            an error message.
        Input:
            - list_string: the user input list, that is represented as a string.
            - row_num: the row the error occurred on.
            - attribute_name: the attribute the error occurred on.
            - list_error: the type of list error that occurred.
            - invalid_entry: The value that caused the error
            - dmge: DataModelGraphExplorer object
            - val_rule: validation rule str, defined in the schema.
        Returns
        Errors: list[str] Error details for further storage.
        warnings: list[str] Warning details for further storage.
        """

        if list_error == "not_comma_delimited":
            error_message = (
                f"For attribute {attribute_name} in row {row_num} it does not "
                f"appear as if you provided a comma delimited string. Please check "
                f"your entry ('{list_string}'') and try again."
            )
        elif list_error == "not_a_string":
            error_message = (
                f"For attribute {attribute_name} in row {row_num} it does not "
                f"appear as if you provided a string. Please check "
                f"your entry ('{list_string}'') and try again."
            )

        error_list, warning_list = GenerateError.raise_and_store_message(
            dmge=dmge,
            val_rule=val_rule,
            error_row=row_num,
            error_col=attribute_name,
            error_message=error_message,
            error_val=invalid_entry,
        )

        return error_list, warning_list

    def generate_regex_error(
        val_rule: str,
        reg_expression: str,
        row_num: str,
        module_to_call: str,
        attribute_name: str,
        invalid_entry,
        dmge: DataModelGraphExplorer,
    ) -> tuple[list[list[str]], list[list[str]]]:
        """
        Purpose:
            Generate an logging error as well as a stored error message, when
            a regex error is encountered.
        Input:
            val_rule: str, defined in the schema.
            reg_expression: str, defined in the schema
            row_num: str, row where the error was detected
            module_to_call: re module specified in the schema
            attribute_name: str, attribute being validated
            invalid_entry: value that caused the error
            dmge: DataModelGraphExplorer object
        Returns:
        Errors: list[str] Error details for further storage.
        warnings: list[str] Warning details for further storage.
        """

        error_message = (
            f"For the attribute {attribute_name}, on row {row_num}, the string is not properly formatted. "
            f'It should follow the following re.{module_to_call} pattern "{reg_expression}".'
        )

        error_list, warning_list = GenerateError.raise_and_store_message(
            dmge=dmge,
            val_rule=val_rule,
            error_row=row_num,
            error_col=attribute_name,
            error_message=error_message,
            error_val=invalid_entry,
        )

        return error_list, warning_list

    def generate_type_error(
        val_rule: str,
        row_num: str,
        attribute_name: str,
        invalid_entry,
        dmge: DataModelGraphExplorer,
    ) -> tuple[list[list[str]], list[list[str]]]:
        """
        Purpose:
            Generate an logging error as well as a stored error message, when
            a type error is encountered.
        Input:
            val_rule: str, defined in the schema.
            row_num: str, row where the error was detected
            attribute_name: str, attribute being validated
            invalid_entry: str, value that caused the error
            dmge: DataModelGraphExplorer object
        Returns:
        Errors: list[str] Error details for further storage.
        warnings: list[str] Warning details for further storage.
        """

        base_rule = val_rule.split(" ")[0]

        error_message = (
            f"On row {row_num} the attribute {attribute_name} "
            f"does not contain the proper value type {base_rule}."
        )

        error_list, warning_list = GenerateError.raise_and_store_message(
            dmge=dmge,
            val_rule=val_rule,
            error_row=row_num,
            error_col=attribute_name,
            error_message=error_message,
            error_val=invalid_entry,
        )

        return error_list, warning_list

    def generate_url_error(
        url: str,
        url_error: str,
        row_num: str,
        attribute_name: str,
        argument: str,
        invalid_entry,
        dmge: DataModelGraphExplorer,
        val_rule: str,
    ) -> tuple[list[list[str]], list[list[str]]]:
        """
        Purpose:
            Generate an logging error as well as a stored error message, when
            a URL error is encountered.

            Types of errors included:
                - Invalid URL: Refers to a URL that brings up an error when
                    attempted to be accessed such as a HTTPError 404 Webpage Not Found.
                - Argument Error: this refers to a valid URL that does not
                    contain within it the arguments specified by the schema,
                    such as 'protocols.io' or 'dox.doi.org'
                - Random Entry: this refers to an entry try that is not
                    validated to be a URL.
                    e.g. 'lkejrlei', '0', 'not applicable'
        Input:
            url: str, that was input by the user.
            url_error: str, error detected in url_validation()
            row_num: str, row where the error was detected
            attribute_name: str, attribute being validated
            argument: str, argument being validated.
            invalid_entry: str, value that caused the error
            dmge: DataModelGraphExplorer object
            val_rule: validation rule str, defined in the schema.
        Returns:
        Errors: list[str] Error details for further storage.
        warnings: list[str] Warning details for further storage.
        """

        if url_error == "invalid_url":
            error_message = (
                f"For the attribute '{attribute_name}', on row {row_num}, the URL provided ({url}) does not "
                f"conform to the standards of a URL. Please make sure you are entering a real, working URL "
                f"as required by the Schema."
            )
        elif url_error == "arg_error":
            error_message = (
                f"For the attribute '{attribute_name}', on row {row_num}, the URL provided ({url}) does not "
                f"conform to the schema specifications and does not contain the required element: {argument}."
            )
        elif url_error == "random_entry":
            error_message = (
                f"For the attribute '{attribute_name}', on row {row_num}, the input provided ('{url}'') does not "
                f"look like a URL, please check input and try again."
            )

        error_list, warning_list = GenerateError.raise_and_store_message(
            dmge=dmge,
            val_rule=val_rule,
            error_row=row_num,
            error_col=attribute_name,
            error_message=error_message,
            error_val=invalid_entry,
        )

        return error_list, warning_list

    def generate_cross_warning(
        val_rule: str,
        attribute_name: str,
        dmge: DataModelGraphExplorer,
<<<<<<< HEAD
        matching_manifests=[],
        missing_manifest_ID=None,
        invalid_entry="No Invalid Entry Recorded",
        row_num=None,
    ) -> tuple[list[list[str]], list[list[str]]]:
=======
        matching_manifests: list[str] = None,
        manifest_id: Optional[list[str]] = None,
        invalid_entry: Optional[list[str]] = None,
        row_num: Optional[list[str]] = None,
    ) -> tuple[[list[str], list[str]]]:
>>>>>>> 8458565f
        """
        Purpose:
            Generate an logging error as well as a stored error message, when
            a cross validation error is encountered.
        Input:
            val_rule: str, defined in the schema.
            attribute_name: str, attribute being validated
            dmge: DataModelGraphExplorer object
            matching_manifests: list of manifests with all values in the target attribute present
            manifest_id: list, synID of the target manifest missing the source value
            invalid_entry: list, value present in source manifest that is missing in the target
            row_num: list, row in source manifest with value missing in target manifests
        Returns:
        Errors: list[str] Error details for further storage.
        warnings: list[str] Warning details for further storage.
        """

        if "matchAtLeast" in val_rule:
            error_message = f"Value(s) {invalid_entry} from row(s) {row_num} of the attribute {attribute_name} in the source manifest are missing."
            error_message += (
                f" Manifest(s) {manifest_id} are missing the value(s)."
                if manifest_id
                else ""
            )

        elif "matchExactly" in val_rule:
            if matching_manifests and matching_manifests != []:
                error_message = f"All values from attribute {attribute_name} in the source manifest are present in {len(matching_manifests)} manifests instead of only 1."
                error_message += f" Manifests {matching_manifests} match the values in the source attribute."

            elif "set" in val_rule:
                error_message = f"No matches for the values from attribute {attribute_name} in the source manifest are present in any other manifests instead of being present in exactly 1. "
            elif "value" in val_rule:
                error_message = f"Value(s) {invalid_entry} from row(s) {row_num} of the attribute {attribute_name} in the source manifest are not present in only one other manifest. "

        elif "matchNone" in val_rule:
            error_message = (
                f"Value(s) {invalid_entry} from row(s) {row_num} for the attribute {attribute_name} "
                f"in the source manifest are not unique."
            )
            error_message += (
                f" Manifest(s) {manifest_id} contain duplicate values."
                if manifest_id
                else ""
            )

        error_list, warning_list = GenerateError.raise_and_store_message(
            dmge=dmge,
            val_rule=val_rule,
            error_row=row_num,
            error_col=attribute_name,
            error_message=error_message,
            error_val=invalid_entry,
        )

        return error_list, warning_list

    def generate_content_error(
        val_rule: str,
        attribute_name: str,
        dmge: DataModelGraphExplorer,
        row_num=None,
        invalid_entry=None,
    ) -> tuple[list[str], list[str]]:
        """
        Purpose:
            Generate an logging error or warning as well as a stored error/warning message when validating the content of a manifest attribute.

            Types of error/warning included:
                - recommended - Raised when an attribute is empty and recommended but not required.
                - unique - Raised when attribute values are not unique.
                - protectAges - Raised when an attribute contains ages below 18YO or over 90YO that should be censored.
        Input:
                val_rule: str, defined in the schema.
                attribute_name: str, attribute being validated
                dmge: DataModelGraphExplorer object
                row_num: str, row where the error was detected
                invalid_entry: erroneous value(s)
        Returns:
            Errors: list[str] Error details for further storage.
            warnings: list[str] Warning details for further storage.
        """

        error_row = row_num

        # log warning or error message
        if val_rule.startswith("recommended"):
            error_message = f"Column {attribute_name} is recommended but empty."
            error_row = None
            invalid_entry = None

        if val_rule.startswith("unique"):
            invalid_entry = (
                iterable_to_str_list(set(invalid_entry)) if invalid_entry else None
            )
            error_message = f"Column {attribute_name} has the duplicate value(s) {invalid_entry} in rows: {row_num}."

        elif val_rule.startswith("protectAges"):
            error_message = f"Column {attribute_name} contains ages that should be censored in rows: {row_num}."

        elif val_rule.startswith("inRange"):
            error_message = f"{attribute_name} values in rows {row_num} are out of the specified range."

        elif val_rule.startswith("date"):
            error_message = (
                f"{attribute_name} values in rows {row_num} are not parsable as dates."
            )

        elif val_rule.startswith("IsNA"):
            error_message = f"{attribute_name} values in rows {row_num} are not marked as 'Not Applicable'."

        error_list, warning_list = GenerateError.raise_and_store_message(
            dmge=dmge,
            val_rule=val_rule,
            error_row=error_row,
            error_col=attribute_name,
            error_message=error_message,
            error_val=invalid_entry,
        )

        return error_list, warning_list

    def _get_rule_attributes(
        val_rule: str, error_col_name: str, dmge: DataModelGraphExplorer
    ) -> tuple[[str, str, str]]:
        """Extract different attributes from the given rule
        Args:
            val_rule, str:
            error_col_name, str
            dmge, DataModelGraphExplorer Object
        Returns:
        """
        rule_parts = val_rule.split(" ")
        rule_name = rule_parts[0]
        specified_level = rule_parts[-1].lower()
        specified_level = (
            specified_level if specified_level in ["warning", "error"] else None
        )

        is_schema_error = rule_name == "schema"
        col_is_recommended = rule_name == "recommended"
        col_is_required = dmge.get_node_required(node_display_name=error_col_name)
        return (
            rule_parts,
            rule_name,
            specified_level,
            is_schema_error,
            col_is_recommended,
            col_is_required,
        )

    def _get_is_na_allowed(
        node_display_name: str, dmge: DataModelGraphExplorer
    ) -> bool:
        """Determine if NAs are allowed based on the original set of rules
        Args:
            node_display_name, str: display name for the current attribure
            dmge, DataModelGraphExplorer
        Returns:
            bool: True, if IsNA is one of the rules, else False
        """
        # Get -all- of the specified validation rules for the attribute,
        validation_rule_list = dmge.get_node_validation_rules(
            node_display_name=node_display_name
        )

        # Determine if IsNA is one of the rules, if it is return True, else return False
        if rule_in_rule_list("IsNA", validation_rule_list):
            return True
        else:
            return False

    def _get_error_value_is_na(
        error_val,
        na_allowed: bool = False,
        col_is_required: bool = False,
    ) -> bool:
        """Determine if the erroring value is NA
        Args:
            error_val: erroneous value
        Returns:
            bool: Returns True, if the error value is evaluated to be NA, and False if not
        """
        not_applicable_strings = [
            "not applicable",
        ]

        # Try to figure out if the erroring value is NA
        if isinstance(error_val, str) and na_allowed:
            error_val_is_na = error_val.lower() in not_applicable_strings
        elif isinstance(error_val, list):
            error_val_is_na = False
        elif (
            (error_val is None)
            or pd.isnull(error_val)
            or (error_val == "<NA>" and not col_is_required)
        ):
            error_val_is_na = True
        else:
            error_val_is_na = False
        return error_val_is_na

    def _determine_messaging_level(
        rule_name: str,
        error_val_is_na: bool,
        specified_level: MessageLevelType,
        is_schema_error: bool,
        col_is_required: bool,
        col_is_recommended: bool,
    ) -> Optional[MessageLevelType]:
        """Deterimine messaging level given infromation that was gathered about the rule and the error value
        Args:
            rule_name, str:
            error_val_is_na, bool:
            specified_level, MessageLevelType:
            is_schema_error, bool:
            col_is_required, bool:
            col_is_recommended, bool:
        Returns:
            Optional[MessageLevelType]:
        """

        # If the erroring value is NA, do not raise message. Do not worry about if value is required or not
        # bc this is already accounted for in JSON Validation.
        # This allows flexibiity to where, we dont need the value to be provided,
        # but also the case where NA is recorded as the value 'Not Applicable'
        if error_val_is_na and col_is_recommended:
            message_level = "warning"

        elif error_val_is_na:
            message_level = None

        # If the level was specified, return that level
        elif specified_level:
            message_level = specified_level

        # If the rule being evaluated IsNa then do not raise message
        elif rule_name.lower() == "isna":
            message_level = None

        # If schema error return Error
        elif is_schema_error:
            message_level = "error"

        # If the column is not required, raise a warning,
        elif not col_is_required:
            message_level = "warning"
        # If is the column is required, but recommended, do not raise message
        elif col_is_required and col_is_recommended:
            message_level = None

        # If none of the above statements catches, then return the default message level, determine for a given rule.
        # Rules have default messaging levels.

        else:
            message_level = validation_rule_info()[rule_name]["default_message_level"]
        return message_level

    def get_message_level(
        dmge: DataModelGraphExplorer,
        error_col: str,
        error_val,
        val_rule: str,
    ) -> Optional[str]:
        """
        Purpose:
            Determine whether an error or warning message should be logged and displayed

            Message determination hierarchy is as follows:
                1. Schema errors are always logged as errors.
                2. If a message level is specified in the validation rule, it is logged as such.
                3. If the erroneous value is 'not applicable' and the rule is modified by 'IsNA', no message is logged.
                    3a. Messages are never logged specifically for the IsNA rule.
                4. If no level is specified and there is an erroneous value, level is determined by whether or not
                the attribute is required and if the rule set is modified by the recommended modifier.
                5. If none of the above conditions apply, the default message level for the rule is logged.
        Input:
                dmge: DataModelGraphExplorer object
                error_col: str, Display name of attribute being validated
                error_val: Any, erroneous value
                val_rule: str, current attribute rule, defined in the schema, and being evaluated in this step
                    (single rule set)
        Returns:
            'error', 'warning' or None
        Raises:
            Logging messagees, either error, warning, or no message
        """

        # Extract attributes from the current val_rule
        (
            rule_parts,
            rule_name,
            specified_level,
            is_schema_error,
            col_is_recommended,
            col_is_required,
        ) = GenerateError._get_rule_attributes(
            val_rule=val_rule, error_col_name=error_col, dmge=dmge
        )

        # Determine if NA values are allowed.
        na_allowed = GenerateError._get_is_na_allowed(
            node_display_name=error_col, dmge=dmge
        )

        # Determine if the provided value that is
        error_val_is_na = GenerateError._get_error_value_is_na(
            error_val, na_allowed, col_is_required
        )

        # Return Messaging Level as appropriate, determined based on logic and heirarchy
        message_level = GenerateError._determine_messaging_level(
            rule_name,
            error_val_is_na,
            specified_level,
            is_schema_error,
            col_is_required,
            col_is_recommended,
        )

        return message_level

    def raise_and_store_message(
        dmge: DataModelGraphExplorer,
        val_rule: str,
        error_row: str,
        error_col: str,
        error_message: str,
<<<<<<< HEAD
        error_val,
=======
        error_val: Union[str, list[str]],
>>>>>>> 8458565f
    ) -> tuple[list[str], list[str]]:
        """
        Purpose:
            Log and store error messages in a list for further storage.
        Input:
            - dmge: DataModelGraphExplorer object
            - val_rule: str, single validation rule who's error is being logged
            - error_row: str, row where the error was detected
            - error_col: str, attribute being validated
            - error_message: str, error message string
            - error_val: str, erroneous value
        Raises:
            logger.error or logger.warning or no message
        Returns:
            error_list: list of errors
            warning_list: list of warnings
        """

        error_list = []
        warning_list = []

        message_level = GenerateError.get_message_level(
            dmge,
            error_col,
            error_val,
            val_rule,
        )

        if message_level is None:
            return error_list, warning_list

        message_logger = getattr(logger, message_level)
        message_logger(error_message)

        if error_val == "No Invalid Entry Recorded":
            error_val = None

        if message_level == "error":
            error_list = [error_row, error_col, error_message, error_val]
        elif message_level == "warning":
            warning_list = [error_row, error_col, error_message, error_val]

        return error_list, warning_list


class ValidateAttribute(object):
    """
    A collection of functions to validate manifest attributes.
        list_validation
        regex_validation
        type_validation
        url_validation
        cross_validation
        get_target_manifests - helper function
    See functions for more details.
    TODO:
        - Add year validator
        - Add string length validator
    """

<<<<<<< HEAD
    def get_no_entry_and_not_required(dmge, entry, node_display_name, col_is_required):
        # check if <NA> in list let pass if not required and no value is recorded.
        no_entry_and_not_required = False
        if not col_is_required:
            na_allowed = GenerateError._get_is_na_allowed(
                node_display_name=node_display_name, dmge=dmge
            )
            value_is_na = GenerateError._get_error_value_is_na(
                entry, na_allowed, col_is_required
            )
            if value_is_na:
                no_entry_and_not_required = True

        return no_entry_and_not_required

    def get_entry_has_value_or_required(
        dmge, entry, node_display_name, col_is_required
    ):
        return not ValidateAttribute.get_no_entry_and_not_required(
            dmge, entry, node_display_name, col_is_required
        )
=======
    def __init__(self, dmge: DataModelGraphExplorer) -> None:
        self.dmge = dmge
>>>>>>> 8458565f

    def get_target_manifests(
        self, target_component: str, project_scope: list[str], access_token: str = None
    ):
        t_manifest_search = perf_counter()
        target_manifest_ids = []
        target_dataset_ids = []

        # login
        try:
            synStore = SynapseStorage(
                access_token=access_token, project_scope=project_scope
            )
        except SynapseNoCredentialsError as e:
            raise ValueError(
                "No Synapse credentials were provided. Credentials must be provided to utilize cross-manfiest validation functionality."
            ) from e

        # Get list of all projects user has access to
        projects = synStore.getStorageProjects(project_scope=project_scope)

        for project in projects:
            # get all manifests associated with datasets in the projects
            target_datasets = synStore.getProjectManifests(projectId=project[0])

            # If the manifest includes the target component, include synID in list
            for target_dataset in target_datasets:
                if (
                    target_component == target_dataset[-1][0].replace(" ", "").lower()
                    and target_dataset[1][0] != ""
                ):
                    target_manifest_ids.append(target_dataset[1][0])
                    target_dataset_ids.append(target_dataset[0][0])
        logger.debug(
            f"Cross manifest gathering elapsed time {perf_counter()-t_manifest_search}"
        )
        return synStore, target_manifest_ids, target_dataset_ids

    def list_validation(
        self,
        val_rule: str,
        manifest_col: pd.core.series.Series,
<<<<<<< HEAD
        dmge: DataModelGraphExplorer,
=======
>>>>>>> 8458565f
    ) -> tuple[list[list[str]], list[list[str]], pd.core.series.Series]:
        """
        Purpose:
            Determine if values for a particular attribute are comma separated.
        Input:
            - val_rule: str, Validation rule
            - manifest_col: pd.core.series.Series, column for a given attribute
        Returns:
            - manifest_col: Input values in manifest arere-formatted to a list
            logger.error or logger.warning.
            Errors: list[str] Error details for further storage.
            warnings: list[str] Warning details for further storage.
        """

        # For each 'list' (input as a string with a , delimiter) entered,
        # convert to a real list of strings, with leading and trailing
        # white spaces removed.
        errors = []
        warnings = []

        csv_re = comma_separated_list_regex()

        rule_parts = val_rule.lower().split(" ")
        if len(rule_parts) > 1:
            list_robustness = rule_parts[1]
        else:
            list_robustness = "strict"

        if list_robustness == "strict":
            manifest_col = manifest_col.astype(str)

            col_is_required = dmge.get_node_required(
                node_display_name=manifest_col.name
            )
            # This will capture any if an entry is not formatted properly. Only for strict lists
            for i, list_string in enumerate(manifest_col):
                list_error = None
                entry_has_value_or_is_required = (
                    ValidateAttribute.get_entry_has_value_or_required(
                        dmge=dmge,
                        entry=list_string,
                        node_display_name=manifest_col.name,
                        col_is_required=col_is_required,
                    )
                )

                if not isinstance(list_string, str) and entry_has_value_or_is_required:
                    list_error = "not_a_string"
                elif (
                    not re.fullmatch(csv_re, list_string)
                    and entry_has_value_or_is_required
                ):
                    list_error = "not_comma_delimited"
                    vr_errors, vr_warnings = GenerateError.generate_list_error(
                        list_string,
                        row_num=str(i + 2),
                        attribute_name=manifest_col.name,
                        list_error=list_error,
                        invalid_entry=manifest_col[i],
                        dmge=self.dmge,
                        val_rule=val_rule,
                    )
                    if vr_errors:
                        errors.append(vr_errors)
                    if vr_warnings:
                        warnings.append(vr_warnings)

        # Convert string to list.
        manifest_col = parse_str_series_to_list(manifest_col)

        return errors, warnings, manifest_col

    def regex_validation(
        self,
        val_rule: str,
        manifest_col: pd.core.series.Series,
<<<<<<< HEAD
        dmge: DataModelGraphExplorer,
=======
>>>>>>> 8458565f
    ) -> tuple[list[list[str]], list[list[str]]]:
        """
        Purpose:
            Check if values for a given manifest attribue conform to the reguar expression,
            provided in val_rule.
        Input:
            - val_rule: str, Validation rule
            - manifest_col: pd.core.series.Series, column for a given
                attribute in the manifest
            - dmge: DataModelGraphExplorer Object
            Using this module requres validation rules written in the following manner:
                'regex module regular expression'
                - regex: is an exact string specifying that the input is to be validated as a
                regular expression.
                - module: is the name of the module within re to run ie. search.
                - regular_expression: is the regular expression with which to validate
                the user input.
        Returns:
            - This function will return errors when the user input value
            does not match schema specifications.
            logger.error or logger.warning.
            Errors: list[str] Error details for further storage.
            warnings: list[str] Warning details for further storage.
        TODO:
            move validation to convert step.
        """

        reg_exp_rules = val_rule.split(" ")

        try:
            module_to_call = getattr(re, reg_exp_rules[1])
            reg_expression = reg_exp_rules[2]
        except:
            raise ValidationError(
                f"The regex rules were not provided properly for attribute {manifest_col.name}."
                f" They should be provided as follows ['regex', 'module name', 'regular expression']"
            )

        errors = []
        warnings = []

        validation_rules = self.dmge.get_node_validation_rules(
            node_display_name=manifest_col.name
        )
        col_is_required = dmge.get_node_required(node_display_name=manifest_col.name)
        if validation_rules and "::" in validation_rules[0]:
            validation_rules = validation_rules[0].split("::")
        # Handle case where validating re's within a list.
        if re.search("list", "|".join(validation_rules)):
            if type(manifest_col[0]) == str:
                # Convert string to list.
                manifest_col = parse_str_series_to_list(manifest_col)

            for i, row_values in enumerate(manifest_col):
                for j, re_to_check in enumerate(row_values):
<<<<<<< HEAD
                    entry_has_value_or_is_required = (
                        ValidateAttribute.get_entry_has_value_or_required(
                            dmge=dmge,
                            entry=re_to_check,
                            node_display_name=manifest_col.name,
                            col_is_required=col_is_required,
=======
                    re_to_check = str(re_to_check)
                    if not bool(module_to_call(reg_expression, re_to_check)) and bool(
                        re_to_check
                    ):
                        vr_errors, vr_warnings = GenerateError.generate_regex_error(
                            val_rule=val_rule,
                            reg_expression=reg_expression,
                            row_num=str(i + 2),
                            module_to_call=reg_exp_rules[1],
                            attribute_name=manifest_col.name,
                            invalid_entry=manifest_col[i],
                            dmge=self.dmge,
>>>>>>> 8458565f
                        )
                    )
                    if entry_has_value_or_is_required:
                        re_to_check = str(re_to_check)
                        if not bool(
                            module_to_call(reg_expression, re_to_check)
                        ) and bool(re_to_check):
                            vr_errors, vr_warnings = GenerateError.generate_regex_error(
                                val_rule=val_rule,
                                reg_expression=reg_expression,
                                row_num=str(i + 2),
                                module_to_call=reg_exp_rules[1],
                                attribute_name=manifest_col.name,
                                invalid_entry=manifest_col[i],
                                dmge=dmge,
                            )
                            if vr_errors:
                                errors.append(vr_errors)
                            if vr_warnings:
                                warnings.append(vr_warnings)

        # Validating single re's
        else:
            manifest_col = manifest_col.astype(str)
            for i, re_to_check in enumerate(manifest_col):
                # check if <NA> in list let pass.
                entry_has_value_or_is_required = (
                    ValidateAttribute.get_entry_has_value_or_required(
                        dmge=dmge,
                        entry=re_to_check,
                        node_display_name=manifest_col.name,
                        col_is_required=col_is_required,
                    )
                )

                if (
                    not bool(module_to_call(reg_expression, re_to_check))
                    and bool(re_to_check)
                    and entry_has_value_or_is_required
                ):
                    vr_errors, vr_warnings = GenerateError.generate_regex_error(
                        val_rule=val_rule,
                        reg_expression=reg_expression,
                        row_num=str(i + 2),
                        module_to_call=reg_exp_rules[1],
                        attribute_name=manifest_col.name,
                        invalid_entry=manifest_col[i],
                        dmge=self.dmge,
                    )
                    if vr_errors:
                        errors.append(vr_errors)
                    if vr_warnings:
                        warnings.append(vr_warnings)

        return errors, warnings

    def type_validation(
        self,
        val_rule: str,
        manifest_col: pd.core.series.Series,
<<<<<<< HEAD
        dmge: DataModelGraphExplorer,
=======
>>>>>>> 8458565f
    ) -> tuple[list[list[str]], list[list[str]]]:
        """
        Purpose:
            Check if values for a given manifest attribue are the same type
            specified in val_rule.
        Input:
            - val_rule: str, Validation rule, specifying input type, either
                'float', 'int', 'num', 'str'
            - manifest_col: pd.core.series.Series, column for a given
                attribute in the manifest
        Returns:
            -This function will return errors when the user input value
            does not match schema specifications.
            logger.error or logger.warning.
            Errors: list[str] Error details for further storage.
            warnings: list[str] Warning details for further storage.
        TODO:
            Convert all inputs to .lower() just to prevent any entry errors.
        """
        specified_type = {
            "num": (int, np.int64, float),
            "int": (int, np.int64),
            "float": (float),
            "str": (str),
        }

        errors = []
        warnings = []
        col_is_required = dmge.get_node_required(node_display_name=manifest_col.name)

        # num indicates either a float or int.
        if val_rule == "num":
            for i, value in enumerate(manifest_col):
                entry_has_value_or_is_required = (
                    ValidateAttribute.get_entry_has_value_or_required(
                        dmge=dmge,
                        entry=value,
                        node_display_name=manifest_col.name,
                        col_is_required=col_is_required,
                    )
                )
                if (
                    bool(value)
                    and not isinstance(value, specified_type[val_rule])
                    and entry_has_value_or_is_required
                ):
                    vr_errors, vr_warnings = GenerateError.generate_type_error(
                        val_rule=val_rule,
                        row_num=str(i + 2),
                        attribute_name=manifest_col.name,
                        invalid_entry=str(manifest_col[i]),
                        dmge=self.dmge,
                    )
                    if vr_errors:
                        errors.append(vr_errors)
                    if vr_warnings:
                        warnings.append(vr_warnings)
        elif val_rule in ["int", "float", "str"]:
            for i, value in enumerate(manifest_col):
                entry_has_value_or_is_required = (
                    ValidateAttribute.get_entry_has_value_or_required(
                        dmge=dmge,
                        entry=value,
                        node_display_name=manifest_col.name,
                        col_is_required=col_is_required,
                    )
                )
                if (
                    bool(value)
                    and not isinstance(value, specified_type[val_rule])
                    and entry_has_value_or_is_required
                ):
                    vr_errors, vr_warnings = GenerateError.generate_type_error(
                        val_rule=val_rule,
                        row_num=str(i + 2),
                        attribute_name=manifest_col.name,
                        invalid_entry=str(manifest_col[i]),
                        dmge=self.dmge,
                    )
                    if vr_errors:
                        errors.append(vr_errors)
                    if vr_warnings:
                        warnings.append(vr_warnings)
        return errors, warnings

    def url_validation(
<<<<<<< HEAD
        self, val_rule: str, manifest_col: str, dmge: DataModelGraphExplorer
=======
        self,
        val_rule: str,
        manifest_col: str,
>>>>>>> 8458565f
    ) -> tuple[list[list[str]], list[list[str]]]:
        """
        Purpose:
            Validate URL's submitted for a particular attribute in a manifest.
            Determine if the URL is valid and contains attributes specified in the
            schema.
        Input:
            - val_rule: str, Validation rule
            - manifest_col: pd.core.series.Series, column for a given
                attribute in the manifest
        Output:
            This function will return errors when the user input value
            does not match schema specifications.
        """

        url_args = val_rule.split(" ")[1:]
        errors = []
        warnings = []

        col_is_required = dmge.get_node_required(node_display_name=manifest_col.name)

        for i, url in enumerate(manifest_col):
<<<<<<< HEAD
            entry_has_value_or_is_required = (
                ValidateAttribute.get_entry_has_value_or_required(
                    dmge=dmge,
                    entry=url,
                    node_display_name=manifest_col.name,
                    col_is_required=col_is_required,
=======
            # Check if a random phrase, string or number was added and
            # log the appropriate error.
            if not isinstance(url, str) or not (
                urlparse(url).scheme
                + urlparse(url).netloc
                + urlparse(url).params
                + urlparse(url).query
                + urlparse(url).fragment
            ):
                #
                url_error = "random_entry"
                valid_url = False
                vr_errors, vr_warnings = GenerateError.generate_url_error(
                    url,
                    url_error=url_error,
                    row_num=str(i + 2),
                    attribute_name=manifest_col.name,
                    argument=url_args,
                    invalid_entry=manifest_col[i],
                    dmge=self.dmge,
                    val_rule=val_rule,
>>>>>>> 8458565f
                )
            )
            if entry_has_value_or_is_required:
                # Check if a random phrase, string or number was added and
                # log the appropriate error.
                if not isinstance(url, str) or not (
                    urlparse(url).scheme
                    + urlparse(url).netloc
                    + urlparse(url).params
                    + urlparse(url).query
                    + urlparse(url).fragment
                ):
                    #
                    url_error = "random_entry"
                    valid_url = False
                    vr_errors, vr_warnings = GenerateError.generate_url_error(
                        url,
                        url_error=url_error,
                        row_num=str(i + 2),
                        attribute_name=manifest_col.name,
                        argument=url_args,
                        invalid_entry=manifest_col[i],
                        dmge=self.dmge,
                        val_rule=val_rule,
                    )
                    if vr_errors:
                        errors.append(vr_errors)
                    if vr_warnings:
                        warnings.append(vr_warnings)
<<<<<<< HEAD
                else:
                    # add scheme to the URL if not currently added.
                    if not urlparse(url).scheme:
                        url = "http://" + url
                    try:
                        # Check that the URL points to a working webpage
                        # if not log the appropriate error.
                        request = Request(url)
                        response = urlopen(request)
                        valid_url = True
                        response_code = response.getcode()
                    except:
                        valid_url = False
                        url_error = "invalid_url"
                        vr_errors, vr_warnings = GenerateError.generate_url_error(
                            url,
                            url_error=url_error,
                            row_num=str(i + 2),
                            attribute_name=manifest_col.name,
                            argument=url_args,
                            invalid_entry=manifest_col[i],
                            dmge=dmge,
                            val_rule=val_rule,
                        )
                        if vr_errors:
                            errors.append(vr_errors)
                        if vr_warnings:
                            warnings.append(vr_warnings)
                    if valid_url == True:
                        # If the URL works, check to see if it contains the proper arguments
                        # as specified in the schema.
                        for arg in url_args:
                            if arg not in url:
                                url_error = "arg_error"
                                (
                                    vr_errors,
                                    vr_warnings,
                                ) = GenerateError.generate_url_error(
                                    url,
                                    url_error=url_error,
                                    row_num=str(i + 2),
                                    attribute_name=manifest_col.name,
                                    argument=arg,
                                    invalid_entry=manifest_col[i],
                                    dmge=dmge,
                                    val_rule=val_rule,
                                )
                                if vr_errors:
                                    errors.append(vr_errors)
                                if vr_warnings:
                                    warnings.append(vr_warnings)
=======
                if valid_url == True:
                    # If the URL works, check to see if it contains the proper arguments
                    # as specified in the schema.
                    for arg in url_args:
                        if arg not in url:
                            url_error = "arg_error"
                            vr_errors, vr_warnings = GenerateError.generate_url_error(
                                url,
                                url_error=url_error,
                                row_num=str(i + 2),
                                attribute_name=manifest_col.name,
                                argument=arg,
                                invalid_entry=manifest_col[i],
                                dmge=self.dmge,
                                val_rule=val_rule,
                            )
                            if vr_errors:
                                errors.append(vr_errors)
                            if vr_warnings:
                                warnings.append(vr_warnings)
>>>>>>> 8458565f
        return errors, warnings

    def _parse_validation_log(
        self, validation_log: dict[str, pd.core.series.Series]
    ) -> tuple[[list[str], list[str], list[str]]]:
        """Parse validation log, so values can be used to raise warnings/errors
        Args:
            validation_log, dict[str, pd.core.series.Series]:
        Returns:
            invalid_rows, list: invalid rows recorded in the validation log
            invalid_entry, list: invalid values recorded in the validation log
            manifest_ids, list:
        """
        # Initialize parameters
        validation_rows, validation_values = [], []

        manifest_entries = list(validation_log.values())
        manifest_ids = list(validation_log.keys())
        for entry in manifest_entries:
            # Increment pandas row values by 2 so they will match manifest sheet row values.
            validation_rows.append(entry.index[0] + 2)
            validation_values.append(entry.values[0])

        # Parse invalid_rows and invalid_values so they can be used to raise warnings/errors
        invalid_rows = iterable_to_str_list(set(validation_rows))
        invalid_entries = iterable_to_str_list(set(validation_values))

        return invalid_rows, invalid_entries, manifest_ids

    def _merge_format_invalid_rows_values(
        self, series_1: pd.core.series.Series, series_2: pd.core.series.Series
    ) -> tuple[[list[str], list[str]]]:
        """Merge two series to identify gather all invalid values, and parse out invalid rows and entries
        Args:
            series_1, pd.core.series.Series: first set of invalid values to extract
            series_2, pd.core.series.Series: second set of invalid values to extract
        Returns:
            invalid_rows, list: invalid rows taken from both series
            invalid_entry, list: invalid values taken from both series
        """
        # Merge series to get invalid values and rows
        invalid_values = pd.merge(series_1, series_2, how="outer")
        # Increment pandas row values by 2 so they will match manifest sheet row values.
        invalid_rows = (
            pd.merge(
                series_1,
                series_2,
                how="outer",
                left_index=True,
                right_index=True,
            ).index.to_numpy()
            + 2
        )
        # Parse invalid_rows and invalid_values so they can be used to raise warnings/errors
        invalid_rows = np_array_to_str_list(invalid_rows)
        invalid_entry = iterable_to_str_list(invalid_values.squeeze())
        return invalid_rows, invalid_entry

    def _format_invalid_row_values(
        self, invalid_values: dict[str, pd.core.series.Series]
    ) -> tuple[[list[str], list[str]]]:
        """Parse invalid_values dictionary, to extract invalid_rows and invalid_entry to be used later
        to raise warnings or errors.
        Args:
            invalid_values, dict[str, pd.core.series.Series]:
        Returns:
            invalid_rows, list: invalid rows recorded in invalid_values
            invalid_entry, list: invalid values recorded in invalid_values
        """
        # Increment pandas row values by 2 so they will match manifest sheet row values.
        invalid_rows = invalid_values.index.to_numpy() + 2

        # Parse invalid_rows and invalid_values so they can be used to raise warnings/errors
        invalid_rows = np_array_to_str_list(invalid_rows)
        invalid_entry = iterable_to_str_list(invalid_values)
        return invalid_rows, invalid_entry

    def _gather_set_warnings_errors(
        self,
        val_rule: str,
        source_attribute: str,
        set_validation_store: tuple[
            dict[str, pd.core.series.Series],
            list[str],
            dict[str, pd.core.series.Series],
        ],
    ) -> tuple[[list[str], list[str]]]:
        """Based on the cross manifest validation rule, and in set rule scope, pass variables to
        _get_cross_errors_warnings
            to log appropriate error or warning.
        Args:
            val_rule, str: Validation Rule
            source_attribute, str: Source manifest column name
            set_validation_store, tuple[dict[str, pd.core.series.Series], list[string],
            dict[str, pd.core.series.Series]]:
                contains the missing_manifest_log, present_manifest_log, and repeat_manifest_log
            dmge: DataModelGraphExplorer Object.

        Returns:
            errors, list[str]: list of errors to raise, as appropriate, if values in current manifest do
            not pass relevant cross mannifest validation across the target manifest(s)
            warnings, list[str]: list of warnings to raise, as appropriate, if values in current manifest do
            not pass relevant cross mannifest validation across the target manifest(s)
        """
        errors, warnings = [], []

        (
            missing_manifest_log,
            present_manifest_log,
            repeat_manifest_log,
        ) = set_validation_store

        # Process error handling by rule
        if "matchAtLeastOne" in val_rule and len(present_manifest_log) < 1:
            (
                invalid_rows,
                invalid_entries,
                manifest_ids,
            ) = self._parse_validation_log(validation_log=missing_manifest_log)
            errors, warnings = self._get_cross_errors_warnings(
                val_rule=val_rule,
                row_num=invalid_rows,
                attribute_name=source_attribute,
                invalid_entry=invalid_entries,
                manifest_id=manifest_ids,
            )

        elif "matchExactlyOne" in val_rule and len(present_manifest_log) != 1:
            errors, warnings = self._get_cross_errors_warnings(
                val_rule=val_rule,
                attribute_name=source_attribute,
                matching_manifests=present_manifest_log,
            )

        elif "matchNone" in val_rule and repeat_manifest_log:
            (
                invalid_rows,
                invalid_entries,
                manifest_ids,
            ) = self._parse_validation_log(validation_log=repeat_manifest_log)
            errors, warnings = self._get_cross_errors_warnings(
                val_rule=val_rule,
                row_num=invalid_rows,
                attribute_name=source_attribute,
                invalid_entry=invalid_entries,
                manifest_id=manifest_ids,
            )

        return errors, warnings

    def _get_cross_errors_warnings(
        self,
        val_rule: str,
        attribute_name: str,
        row_num: Optional[list[str]] = None,
        matching_manifests: Optional[list[str]] = None,
        manifest_id: Optional[list[str]] = None,
        invalid_entry: Optional[list[str]] = None,
    ) -> tuple[[list[str], list[str]]]:
        """Helper to call GenerateError.generate_cross_warning in a consistent way, gather warnings and errors.
        Args:
            val_rule, str: Validation Rule
            attribute_name, str: source attribute name
            row_num, list: default=None, list of rows in the source manifest where invalid values were located
            matching_manifests, list: default=[], ist of manifests with all values in the target attribute present
            manifest_id, list: default=None, list of manifests where invalid values were located.
            invalid_entry, list: default=None, list of entries in the source manifest where invalid values were located.
        Returns:
            errors, list[str]: list of errors to raise, as appropriate, if values in current manifest do
            not pass relevant cross mannifest validation across the target manifest(s)
            warnings, list[str]: list of warnings to raise, as appropriate, if values in current manifest do
            not pass relevant cross mannifest validation across the target manifest(s)
        """

        errors, warnings = [], []
        vr_errors, vr_warnings = GenerateError.generate_cross_warning(
            val_rule=val_rule,
            row_num=row_num,
            attribute_name=attribute_name,
            matching_manifests=matching_manifests,
            invalid_entry=invalid_entry,
            manifest_id=manifest_id,
            dmge=self.dmge,
        )
        if vr_errors:
            errors.append(vr_errors)
        if vr_warnings:
            warnings.append(vr_warnings)
        return errors, warnings

    def _gather_value_warnings_errors(
        self,
        val_rule: str,
        source_attribute: str,
        value_validation_store: tuple[
            dict[str, pd.core.series.Series],
            dict[str, pd.core.series.Series],
            dict[str, pd.core.series.Series],
        ],
    ) -> tuple[[list[str], list[str]]]:
        """For value rule scope, find invalid rows and entries, and generate appropriate errors and warnings
        Args:
            val_rule, str: Validation rule
            source_attribute, str: source manifest column name
            value_validation_store, tuple(dict[str, pd.core.series.Series], dict[str, pd.core.series.Series],
                dict[str, pd.core.series.Series]):
                contains missing_values, duplicated_values, and repeat values
        Returns:
            errors, list[str]: list of errors to raise, as appropriate, if values in current manifest do
            not pass relevant cross mannifest validation across the target manifest(s)
            warnings, list[str]: list of warnings to raise, as appropriate, if values in current manifest do
            not pass relevant cross mannifest validation across the target manifest(s)
        """
        # Initialize with empty lists
        errors, warnings = [], []
        invalid_rows, invalid_entry = [], []

        # Unpack the value_validation_store
        (missing_values, duplicated_values, repeat_values) = value_validation_store

        # Determine invalid rows and entries based on the rule type
        if "matchAtLeastOne" in val_rule and not missing_values.empty:
            invalid_rows, invalid_entry = self._format_invalid_row_values(
                missing_values
            )

        elif "matchExactlyOne" in val_rule and (
            duplicated_values.any() or missing_values.any()
        ):
            (
                invalid_rows,
                invalid_entry,
            ) = self._merge_format_invalid_rows_values(
                duplicated_values, missing_values
            )

        elif "matchNone" in val_rule and repeat_values.any():
            invalid_rows, invalid_entry = self._format_invalid_row_values(repeat_values)

        # If invalid rows/entries found, raise warning/error
        if invalid_rows and invalid_entry:
            errors, warnings = self._get_cross_errors_warnings(
                val_rule=val_rule,
                row_num=invalid_rows,
                attribute_name=source_attribute,
                invalid_entry=invalid_entry,
            )
        return errors, warnings

    def _run_validation_across_targets_set(
        self,
        val_rule: str,
        column_names: dict[str, str],
        manifest_col: pd.core.series.Series,
        target_attribute: str,
        target_manifest: pd.core.series.Series,
        target_manifest_id: str,
        missing_manifest_log: dict[str, pd.core.series.Series],
        present_manifest_log: dict[str, pd.core.series.Series],
        repeat_manifest_log: dict[str, pd.core.series.Series],
    ) -> tuple[
        dict[str, pd.core.series.Series],
        dict[str, pd.core.series.Series],
        dict[str, pd.core.series.Series],
    ]:
        """For set rule scope, go through the given target column and look
        Args:
            val_rule, str: Validation rule
            column_names, dict[str,str]: {stripped_col_name:original_column_name}
            target_column, pd.core.series.Series: Empty target_column to fill out in this function
            manifest_col, pd.core.series.Series: Source manifest column
            target_attribute, str: current target attribute
            target_column, pd.core.series.Series: Current target column
            target_manifest, pd.core.series.Series: Current target manifest
            target_manifest_id, str: Current target manifest Synapse ID
            missing_manifest_log, dict[str, pd.core.series.Series]:
                Log of manifests with missing values, {synapse_id: index,missing value}, updated.
            present_manifest_log, dict[str, pd.core.series.Series]
                Log of present manifests, {synapse_id: index,present value}, updated.
            repeat_manifest_log, dict[str, pd.core.series.Series]
                Log of manifests with repeat values, {synapse_id: index,repeat value}, updated.

        Returns:
            missing_manifest_log, dict[str, pd.core.series.Series]:
                Log of manifests with missing values, {synapse_id: index,missing value}, updated.
            present_manifest_log, dict[str, pd.core.series.Series]
                Log of present manifests, {synapse_id: index,present value}, updated.
            repeat_manifest_log, dict[str, pd.core.series.Series]
                Log of manifests with repeat values, {synapse_id: index,repeat value}, updated.
        """
        # If the manifest has the target attribute for the component do the cross validation
        if target_attribute in column_names:
            target_column = target_manifest[column_names[target_attribute]]

            # Do the validation on both columns
            if "matchNone" in val_rule:
                # Look for repeats between the source manifest and target_column, if there are
                # repeats log the repeat value and manifest
                repeat_values = manifest_col[manifest_col.isin(target_column)]

                if repeat_values.any():
                    repeat_manifest_log[target_manifest_id] = repeat_values
            else:
                # Determine elements in manifest column that are missing from the target column
                missing_values = manifest_col[~manifest_col.isin(target_column)]

                if missing_values.empty:
                    # If there are no missing values in the target column, log this manifest as
                    # one where all items are present
                    present_manifest_log.append(target_manifest_id)
                else:
                    # If there are missing values in the target manifest, log the manifest
                    # and the missing values.
                    missing_manifest_log[target_manifest_id] = missing_values

        return missing_manifest_log, present_manifest_log, repeat_manifest_log

    def _gather_target_columns_value(
        self,
        column_names: dict[str, str],
        target_attribute: str,
        concatenated_target_column: pd.core.series.Series,
        target_manifest: pd.core.series.Series,
    ) -> pd.core.series.Series:
        """A helper function for creating a concatenating all target attribute columns across all target manifest. This function checks if the
        target attribute is in the current target manifest. If it is, and is the first manifest with this column, start recording it, if it has
        already been recorded from another manifest concatenate the new column to the concatenated_target_column series.
        Args:
            column_names, dict: {stripped_col_name:original_column_name}
            target_attribute, str: current target attribute
            concatenated_target_column, pd.core.series.Series: target column in the process of being built, possibly
                passed through this function multiple times based on the number of manifests
            target_manifest, pd.core.series.Series: current target manifest
        Returns:
            concatenated_target_column, pd.core.series.Series: All target columns concatenated into a single column
        """
        # Check if the target_attribute is in the current target manifest.
        if target_attribute in column_names:
            # If it is, make sure the column names match the original column names
            target_manifest.rename(
                columns={column_names[target_attribute]: target_attribute},
                inplace=True,
            )
            # If matches with other columns have already been found, concatenate current target attribute column to
            # the series
            if concatenated_target_column.any():
                concatenated_target_column = pd.concat(
                    objs=[
                        concatenated_target_column,
                        target_manifest[target_attribute],
                    ],
                    join="outer",
                    ignore_index=True,
                )
            else:
                # Otherwise, start recording the target_attribute column
                concatenated_target_column = target_manifest[target_attribute]

            concatenated_target_column = concatenated_target_column.astype("object")

        return concatenated_target_column

    def _run_validation_across_targets_value(
        self,
        manifest_col: pd.core.series.Series,
        concatenated_target_column: pd.core.series.Series,
    ) -> tuple[[pd.core.series.Series, pd.core.series.Series, pd.core.series.Series]]:
        """Get missing values, duplicated values and repeat values assesed comapring the source manifest to all
            the values in all target columns.
        Args:
            manifest_col, pd.core.series.Series: Current source manifest column
            concatenated_target_column, pd.core.series.Series: All target columns concatenated into a single column
        Returns:
            missing_values, pd.core.series.Series: values that are present in the source manifest, but not present
                in the target manifest
            duplicated_values, pd.core.series.Series: values that duplicated in the concatenated target column, and
                also present in the source manifest column
            repeat_values, pd.core.series.Series: values that are repeated between the manifest column and
                concatenated target column
        """
        # Find values that are present in the source manifest, but not present in the target manifest
        missing_values = manifest_col[~manifest_col.isin(concatenated_target_column)]

        # Find values that duplicated in the concatenated target column, and also present in the source manifest column
        duplicated_values = manifest_col[
            manifest_col.isin(
                concatenated_target_column[concatenated_target_column.duplicated()]
            )
        ]

        # Find values that are repeated between the manifest column and concatenated target column
        repeat_values = manifest_col[manifest_col.isin(concatenated_target_column)]

        return missing_values, duplicated_values, repeat_values

    def _get_column_names(
        self, target_manifest: pd.core.series.Series
    ) -> dict[str, str]:
        """Convert manifest column names into validation rule input format
        Args:
            target_manifest, pd.core.series.Series: Current target manifest
        Returns:
            column_names, dict[str,str]: {stripped_col_name:original_column_name}
        """
        column_names = {}
        for original_column_name in target_manifest.columns:
            stripped_col_name = original_column_name.replace(" ", "").lower()
            column_names[stripped_col_name] = original_column_name
        return column_names

    def _get_rule_scope(self, val_rule: str) -> ScopeTypes:
        """Parse scope from validation rule
        Args:
            val_rule, str: Validation Rule
        Returns:
            scope, ScopeTypes: The scope of the rule, taken from validation rule
        """
        scope = val_rule.lower().split(" ")[2]
        return scope

    def _run_validation_across_target_manifests(
        self,
        project_scope: Optional[list[str]],
        rule_scope: ScopeTypes,
        access_token: str,
        val_rule: str,
        manifest_col: pd.core.series.Series,
        target_column: pd.core.series.Series,
    ) -> tuple[[float, list]]:
        """Run cross manifest validation from a source manifest, across all relevant target manifests,
            based on scope. Output start time and validation outputs..
        Args:
            project_scope, Optional[list]: Projects to limit the scope of cross manifest validation to.
            rule_scope, ScopeTypes: The scope of the rule, taken from validation rule
            access_token, str: Asset Store access token
            val_rule, str: Validation rule.
            manifest_col, pd.core.series.Series: Source manifest column for a given source component
            target_column, pd.core.series.Series: Empty target_column to fill out in this function
        Returns:
            start_time, float: start time in fractional seconds
            validation_store, Union[
                tuple[dict[str, pd.core.series.Series], list[str], dict[str, pd.core.series.Series]],
                tuple[dict[str, pd.core.series.Series], dict[str, pd.core.series.Series],
                    dict[str, pd.core.series.Series]]:
                    validation outputs, exact types depend on scope,
        """
        # Initialize variables
        present_manifest_log = []
        duplicated_values = {}
        missing_values = {}
        repeat_values = {}
        missing_manifest_log = {}
        repeat_manifest_log = {}

        # Set relevant parameters
        [target_component, target_attribute] = val_rule.lower().split(" ")[1].split(".")
        target_column.name = target_attribute
        col_is_required = dmge.get_node_required(node_display_name=manifest_col.name)

        # Get IDs of manifests with target component
        (
            synStore,
            target_manifest_ids,
            target_dataset_ids,
        ) = self.get_target_manifests(target_component, project_scope, access_token)

        # Start timer
        start_time = perf_counter()

        # For each target manifest, gather target manifest column and compare to the source manifest column
        # Save relevant data as appropriate for the given scope
        for target_manifest_id, target_dataset_id in zip(
            target_manifest_ids, target_dataset_ids
        ):
            # Pull manifest from Synapse
            entity = synStore.getDatasetManifest(
                datasetId=target_dataset_id, downloadFile=True
            )
            # Load manifest
            target_manifest = pd.read_csv(entity.path)

<<<<<<< HEAD
            # convert manifest column names into validation rule input format -
            column_names = {}
            for name in target_manifest.columns:
                column_names[name.replace(" ", "").lower()] = name

            if scope.__contains__("set"):
                # If the manifest has the target attribute for the component do the cross validation
                if target_attribute in column_names:
                    target_column = target_manifest[column_names[target_attribute]]

                    # Do the validation on both columns
                    missing_values = manifest_col[~manifest_col.isin(target_column)]

                    if not col_is_required:
                        missing_values.dropna(inplace=True)

                    if missing_values.empty:
                        present_manifest_log.append(target_manifest_ID)
                    else:
                        missing_manifest_log[target_manifest_ID] = missing_values

            elif scope.__contains__("value"):
                if target_attribute in column_names:
                    target_manifest.rename(
                        columns={column_names[target_attribute]: target_attribute},
                        inplace=True,
                    )

                    target_column = pd.concat(
                        objs=[target_column, target_manifest[target_attribute]],
                        join="outer",
                        ignore_index=True,
                    )
                    target_column = target_column.astype("object")
                    # print(target_column)

        missing_rows = []
        missing_values = []

        if scope.__contains__("value"):
            missing_values = manifest_col[~manifest_col.isin(target_column)]
            duplicated_values = manifest_col[
                manifest_col.isin(target_column[target_column.duplicated()])
            ]
            if not col_is_required:
                missing_values.dropna(inplace=True)
                duplicated_values.dropna(inplace=True)

            if val_rule.__contains__("matchAtLeastOne") and not missing_values.empty:
                missing_rows = missing_values.index.to_numpy() + 2
                missing_rows = np_array_to_str_list(missing_rows)

                vr_errors, vr_warnings = GenerateError.generate_cross_warning(
=======
            # Get manifest column names
            column_names = self._get_column_names(target_manifest=target_manifest)

            # Read each target manifest and run validation of current manifest column (set) against each
            # manifest individually, gather results
            if "set" in rule_scope:
                (
                    missing_manifest_log,
                    present_manifest_log,
                    repeat_manifest_log,
                ) = self._run_validation_across_targets_set(
>>>>>>> 8458565f
                    val_rule=val_rule,
                    column_names=column_names,
                    manifest_col=manifest_col,
                    target_attribute=target_attribute,
                    target_manifest=target_manifest,
                    target_manifest_id=target_manifest_id,
                    missing_manifest_log=missing_manifest_log,
                    present_manifest_log=present_manifest_log,
                    repeat_manifest_log=repeat_manifest_log,
                )
<<<<<<< HEAD

                invalid_rows = (
                    pd.merge(
                        duplicated_values,
                        missing_values,
                        how="outer",
                        left_index=True,
                        right_index=True,
                    ).index.to_numpy()
                    + 2
=======
            # Concatenate target manifest columns, in a subsequent step will run cross manifest validation from
            # the current manifest
            # column values against the concatenated target column
            if "value" in rule_scope:
                target_column = self._gather_target_columns_value(
                    column_names=column_names,
                    target_attribute=target_attribute,
                    concatenated_target_column=target_column,
                    target_manifest=target_manifest,
>>>>>>> 8458565f
                )

<<<<<<< HEAD
        # generate warnings if necessary
        elif scope.__contains__("set"):
            if (
                val_rule.__contains__("matchAtLeastOne")
                and len(present_manifest_log) < 1
            ):
                missing_entries = list(missing_manifest_log.values())
                missing_manifest_IDs = list(missing_manifest_log.keys())

                for missing_entry in missing_entries:
                    missing_rows.append(missing_entry.index[0] + 2)
                    missing_values.append(missing_entry.values[0])
=======
        # Store outputs according to the scope for which they are used.
        if "set" in rule_scope:
            validation_store = (
                missing_manifest_log,
                present_manifest_log,
                repeat_manifest_log,
            )
>>>>>>> 8458565f

        elif "value" in rule_scope:
            # From the concatenated target column, for value scope, run validation
            (
                missing_values,
                duplicated_values,
                repeat_values,
            ) = self._run_validation_across_targets_value(
                manifest_col=manifest_col,
                concatenated_target_column=target_column,
            )
            validation_store = (missing_values, duplicated_values, repeat_values)

        return (start_time, validation_store)

    def cross_validation(
        self,
        val_rule: str,
        manifest_col: pd.core.series.Series,
        project_scope: Optional[list[str]],
        access_token: str,
    ) -> list[list[str]]:
        """
        Purpose:
            Do cross validation between the current manifest and all other manifests in a given asset view (limited
                by project scope, if provided).
        Args:
            val_rule, str: Validation rule
            manifest_col, pd.core.series.Series: column for a given
                attribute in the manifest
            project_scope, Optional[list] = None: Projects to limit the scope of cross manifest validation to.
            dmge: DataModelGraphExplorer Object
            access_token, str: Asset Store access token
        Returns:
            errors, warnings, list[list[str]]: raise warnings and errors as appropriate if values in current manifest do
            no pass relevant cross mannifest validation across the target manifest(s)
        """
        # Initialize target_column
        target_column = pd.Series(dtype=object)

        # Get the rule_scope from the validation rule
        rule_scope = self._get_rule_scope(val_rule)

        # Run validation from source to target manifest(s), gather outputs
        (
            start_time,
            validation_store,
        ) = self._run_validation_across_target_manifests(
            project_scope=project_scope,
            rule_scope=rule_scope,
            access_token=access_token,
            val_rule=val_rule,
            manifest_col=manifest_col,
            target_column=target_column,
        )

        # Raise warnings/errors based on validation output and rule_scope.
        if "set" in rule_scope:
            errors, warnings = self._gather_set_warnings_errors(
                val_rule=val_rule,
                source_attribute=manifest_col.name,
                set_validation_store=validation_store,
            )
        elif "value" in rule_scope:
            errors, warnings = self._gather_value_warnings_errors(
                val_rule=val_rule,
                source_attribute=manifest_col.name,
                value_validation_store=validation_store,
            )

        logger.debug(f"cross manifest validation time {perf_counter()-start_time}")

        return errors, warnings<|MERGE_RESOLUTION|>--- conflicted
+++ resolved
@@ -4,12 +4,8 @@
 from time import perf_counter
 
 # allows specifying explicit variable types
-<<<<<<< HEAD
-from typing import Optional, Union, Literal, Any
-=======
-from typing import Any, Optional, Text, Literal, Union
+from typing import Any, Optional, Literal, Union
 from urllib import error
->>>>>>> 8458565f
 from urllib.parse import urlparse
 from urllib.request import Request, urlopen
 
@@ -33,12 +29,8 @@
 
 logger = logging.getLogger(__name__)
 
-<<<<<<< HEAD
 MessageLevelType = Literal["warning", "error"]
-=======
 ScopeTypes = Literal["set", "value"]
->>>>>>> 8458565f
-
 
 class GenerateError:
     def generate_schema_error(
@@ -271,19 +263,11 @@
         val_rule: str,
         attribute_name: str,
         dmge: DataModelGraphExplorer,
-<<<<<<< HEAD
-        matching_manifests=[],
-        missing_manifest_ID=None,
-        invalid_entry="No Invalid Entry Recorded",
-        row_num=None,
-    ) -> tuple[list[list[str]], list[list[str]]]:
-=======
         matching_manifests: list[str] = None,
         manifest_id: Optional[list[str]] = None,
-        invalid_entry: Optional[list[str]] = None,
+        invalid_entry: Optional[list[str]] = "No Invalid Entry Recorded",
         row_num: Optional[list[str]] = None,
-    ) -> tuple[[list[str], list[str]]]:
->>>>>>> 8458565f
+    ) -> tuple[list[list[str]], list[list[str]]]:
         """
         Purpose:
             Generate an logging error as well as a stored error message, when
@@ -612,11 +596,7 @@
         error_row: str,
         error_col: str,
         error_message: str,
-<<<<<<< HEAD
-        error_val,
-=======
         error_val: Union[str, list[str]],
->>>>>>> 8458565f
     ) -> tuple[list[str], list[str]]:
         """
         Purpose:
@@ -676,14 +656,15 @@
         - Add year validator
         - Add string length validator
     """
-
-<<<<<<< HEAD
-    def get_no_entry_and_not_required(dmge, entry, node_display_name, col_is_required):
+    def __init__(self, dmge: DataModelGraphExplorer) -> None:
+        self.dmge = dmge
+
+    def get_no_entry_and_not_required(self, entry, node_display_name, col_is_required):
         # check if <NA> in list let pass if not required and no value is recorded.
         no_entry_and_not_required = False
         if not col_is_required:
             na_allowed = GenerateError._get_is_na_allowed(
-                node_display_name=node_display_name, dmge=dmge
+                node_display_name=node_display_name, dmge=self.dmge
             )
             value_is_na = GenerateError._get_error_value_is_na(
                 entry, na_allowed, col_is_required
@@ -694,15 +675,11 @@
         return no_entry_and_not_required
 
     def get_entry_has_value_or_required(
-        dmge, entry, node_display_name, col_is_required
+        self, entry, node_display_name, col_is_required
     ):
-        return not ValidateAttribute.get_no_entry_and_not_required(
-            dmge, entry, node_display_name, col_is_required
-        )
-=======
-    def __init__(self, dmge: DataModelGraphExplorer) -> None:
-        self.dmge = dmge
->>>>>>> 8458565f
+        return not self.get_no_entry_and_not_required(
+            entry, node_display_name, col_is_required
+        )
 
     def get_target_manifests(
         self, target_component: str, project_scope: list[str], access_token: str = None
@@ -745,10 +722,6 @@
         self,
         val_rule: str,
         manifest_col: pd.core.series.Series,
-<<<<<<< HEAD
-        dmge: DataModelGraphExplorer,
-=======
->>>>>>> 8458565f
     ) -> tuple[list[list[str]], list[list[str]], pd.core.series.Series]:
         """
         Purpose:
@@ -780,15 +753,14 @@
         if list_robustness == "strict":
             manifest_col = manifest_col.astype(str)
 
-            col_is_required = dmge.get_node_required(
+            col_is_required = self.dmge.get_node_required(
                 node_display_name=manifest_col.name
             )
             # This will capture any if an entry is not formatted properly. Only for strict lists
             for i, list_string in enumerate(manifest_col):
                 list_error = None
                 entry_has_value_or_is_required = (
-                    ValidateAttribute.get_entry_has_value_or_required(
-                        dmge=dmge,
+                    self.get_entry_has_value_or_required(
                         entry=list_string,
                         node_display_name=manifest_col.name,
                         col_is_required=col_is_required,
@@ -825,10 +797,6 @@
         self,
         val_rule: str,
         manifest_col: pd.core.series.Series,
-<<<<<<< HEAD
-        dmge: DataModelGraphExplorer,
-=======
->>>>>>> 8458565f
     ) -> tuple[list[list[str]], list[list[str]]]:
         """
         Purpose:
@@ -873,7 +841,7 @@
         validation_rules = self.dmge.get_node_validation_rules(
             node_display_name=manifest_col.name
         )
-        col_is_required = dmge.get_node_required(node_display_name=manifest_col.name)
+        col_is_required = self.dmge.get_node_required(node_display_name=manifest_col.name)
         if validation_rules and "::" in validation_rules[0]:
             validation_rules = validation_rules[0].split("::")
         # Handle case where validating re's within a list.
@@ -884,27 +852,11 @@
 
             for i, row_values in enumerate(manifest_col):
                 for j, re_to_check in enumerate(row_values):
-<<<<<<< HEAD
                     entry_has_value_or_is_required = (
-                        ValidateAttribute.get_entry_has_value_or_required(
-                            dmge=dmge,
+                        self.get_entry_has_value_or_required(
                             entry=re_to_check,
                             node_display_name=manifest_col.name,
                             col_is_required=col_is_required,
-=======
-                    re_to_check = str(re_to_check)
-                    if not bool(module_to_call(reg_expression, re_to_check)) and bool(
-                        re_to_check
-                    ):
-                        vr_errors, vr_warnings = GenerateError.generate_regex_error(
-                            val_rule=val_rule,
-                            reg_expression=reg_expression,
-                            row_num=str(i + 2),
-                            module_to_call=reg_exp_rules[1],
-                            attribute_name=manifest_col.name,
-                            invalid_entry=manifest_col[i],
-                            dmge=self.dmge,
->>>>>>> 8458565f
                         )
                     )
                     if entry_has_value_or_is_required:
@@ -932,8 +884,7 @@
             for i, re_to_check in enumerate(manifest_col):
                 # check if <NA> in list let pass.
                 entry_has_value_or_is_required = (
-                    ValidateAttribute.get_entry_has_value_or_required(
-                        dmge=dmge,
+                    self.get_entry_has_value_or_required(
                         entry=re_to_check,
                         node_display_name=manifest_col.name,
                         col_is_required=col_is_required,
@@ -965,10 +916,6 @@
         self,
         val_rule: str,
         manifest_col: pd.core.series.Series,
-<<<<<<< HEAD
-        dmge: DataModelGraphExplorer,
-=======
->>>>>>> 8458565f
     ) -> tuple[list[list[str]], list[list[str]]]:
         """
         Purpose:
@@ -997,14 +944,13 @@
 
         errors = []
         warnings = []
-        col_is_required = dmge.get_node_required(node_display_name=manifest_col.name)
+        col_is_required = self.dmge.get_node_required(node_display_name=manifest_col.name)
 
         # num indicates either a float or int.
         if val_rule == "num":
             for i, value in enumerate(manifest_col):
                 entry_has_value_or_is_required = (
-                    ValidateAttribute.get_entry_has_value_or_required(
-                        dmge=dmge,
+                    self.get_entry_has_value_or_required(
                         entry=value,
                         node_display_name=manifest_col.name,
                         col_is_required=col_is_required,
@@ -1029,8 +975,7 @@
         elif val_rule in ["int", "float", "str"]:
             for i, value in enumerate(manifest_col):
                 entry_has_value_or_is_required = (
-                    ValidateAttribute.get_entry_has_value_or_required(
-                        dmge=dmge,
+                    self.get_entry_has_value_or_required(
                         entry=value,
                         node_display_name=manifest_col.name,
                         col_is_required=col_is_required,
@@ -1055,13 +1000,9 @@
         return errors, warnings
 
     def url_validation(
-<<<<<<< HEAD
-        self, val_rule: str, manifest_col: str, dmge: DataModelGraphExplorer
-=======
         self,
         val_rule: str,
         manifest_col: str,
->>>>>>> 8458565f
     ) -> tuple[list[list[str]], list[list[str]]]:
         """
         Purpose:
@@ -1081,39 +1022,14 @@
         errors = []
         warnings = []
 
-        col_is_required = dmge.get_node_required(node_display_name=manifest_col.name)
+        col_is_required = self.dmge.get_node_required(node_display_name=manifest_col.name)
 
         for i, url in enumerate(manifest_col):
-<<<<<<< HEAD
             entry_has_value_or_is_required = (
-                ValidateAttribute.get_entry_has_value_or_required(
-                    dmge=dmge,
+                self.get_entry_has_value_or_required(
                     entry=url,
                     node_display_name=manifest_col.name,
                     col_is_required=col_is_required,
-=======
-            # Check if a random phrase, string or number was added and
-            # log the appropriate error.
-            if not isinstance(url, str) or not (
-                urlparse(url).scheme
-                + urlparse(url).netloc
-                + urlparse(url).params
-                + urlparse(url).query
-                + urlparse(url).fragment
-            ):
-                #
-                url_error = "random_entry"
-                valid_url = False
-                vr_errors, vr_warnings = GenerateError.generate_url_error(
-                    url,
-                    url_error=url_error,
-                    row_num=str(i + 2),
-                    attribute_name=manifest_col.name,
-                    argument=url_args,
-                    invalid_entry=manifest_col[i],
-                    dmge=self.dmge,
-                    val_rule=val_rule,
->>>>>>> 8458565f
                 )
             )
             if entry_has_value_or_is_required:
@@ -1143,7 +1059,6 @@
                         errors.append(vr_errors)
                     if vr_warnings:
                         warnings.append(vr_warnings)
-<<<<<<< HEAD
                 else:
                     # add scheme to the URL if not currently added.
                     if not urlparse(url).scheme:
@@ -1195,28 +1110,6 @@
                                     errors.append(vr_errors)
                                 if vr_warnings:
                                     warnings.append(vr_warnings)
-=======
-                if valid_url == True:
-                    # If the URL works, check to see if it contains the proper arguments
-                    # as specified in the schema.
-                    for arg in url_args:
-                        if arg not in url:
-                            url_error = "arg_error"
-                            vr_errors, vr_warnings = GenerateError.generate_url_error(
-                                url,
-                                url_error=url_error,
-                                row_num=str(i + 2),
-                                attribute_name=manifest_col.name,
-                                argument=arg,
-                                invalid_entry=manifest_col[i],
-                                dmge=self.dmge,
-                                val_rule=val_rule,
-                            )
-                            if vr_errors:
-                                errors.append(vr_errors)
-                            if vr_warnings:
-                                warnings.append(vr_warnings)
->>>>>>> 8458565f
         return errors, warnings
 
     def _parse_validation_log(
@@ -1367,6 +1260,43 @@
 
         return errors, warnings
 
+    def _remove_non_entry_from_invalid_entry_list(
+            self, invalid_entry:Optional[list[str]], row_num:Optional[list[str]], attribute_name:str):
+        """Helper to remove NAs from a list of invalid entries (if applicable, and allowed), remove the row
+        too from row_num. This will make sure errors are not rasied for NA entries unless the value is required.
+        Args:
+            invalid_entry, list[str]: default=None, list of entries in the source manifest where invalid values were located.
+            row_num, list[str[: default=None, list of rows in the source manifest where invalid values were located
+            attribute_name, str: source attribute name
+        Returns:
+            invalid_entry and row_num returned with any NA and corresponding row index value removed, if applicable.
+        """
+        idx_to_remove=[]
+        # Check if the current attribute column is required, via the data model
+        col_is_required=self.dmge.get_node_required(node_display_name=attribute_name)
+        
+        if invalid_entry:
+            # Check each invalid entry and determine if it has a value and/or is required.
+            # If there is no entry and its not required, remove the NA value so an error is not raised.
+            for idx, entry in enumerate(invalid_entry):
+                entry_has_value_or_required = self.get_entry_has_value_or_required(
+                    entry, attribute_name, col_is_required)
+                # If there is no value, and is not required, recored the index
+                if not entry_has_value_or_required:
+                    idx_to_remove.append(idx)
+
+            # If indices are recorded for NA values to remove, remove them and the corresponding row
+            if idx_to_remove:
+                for idx in idx_to_remove:
+                    del invalid_entry[idx]
+                    del row_num[idx]
+                # Perform check to make sure length of invalid_entry and row_num is the same. If not that would suggest
+                # there was an issue recording or removing values.
+                if len(invalid_entry)!=len(row_num):
+                    logger.error(f"There was an error handling and validating a non-entry."
+                        f"Please try again or contact Schematic administrators.")
+        return invalid_entry, row_num
+
     def _get_cross_errors_warnings(
         self,
         val_rule: str,
@@ -1381,7 +1311,7 @@
             val_rule, str: Validation Rule
             attribute_name, str: source attribute name
             row_num, list: default=None, list of rows in the source manifest where invalid values were located
-            matching_manifests, list: default=[], ist of manifests with all values in the target attribute present
+            matching_manifests, list: default=None, ist of manifests with all values in the target attribute present
             manifest_id, list: default=None, list of manifests where invalid values were located.
             invalid_entry, list: default=None, list of entries in the source manifest where invalid values were located.
         Returns:
@@ -1391,20 +1321,25 @@
             not pass relevant cross mannifest validation across the target manifest(s)
         """
 
+        idx_to_remove = []
+
+        invalid_entry, row_num = self._remove_non_entry_from_invalid_entry_list(invalid_entry, row_num, attribute_name)
+        
         errors, warnings = [], []
-        vr_errors, vr_warnings = GenerateError.generate_cross_warning(
-            val_rule=val_rule,
-            row_num=row_num,
-            attribute_name=attribute_name,
-            matching_manifests=matching_manifests,
-            invalid_entry=invalid_entry,
-            manifest_id=manifest_id,
-            dmge=self.dmge,
-        )
-        if vr_errors:
-            errors.append(vr_errors)
-        if vr_warnings:
-            warnings.append(vr_warnings)
+        if invalid_entry:
+            vr_errors, vr_warnings = GenerateError.generate_cross_warning(
+                val_rule=val_rule,
+                row_num=row_num,
+                attribute_name=attribute_name,
+                matching_manifests=matching_manifests,
+                invalid_entry=invalid_entry,
+                manifest_id=manifest_id,
+                dmge=self.dmge,
+            )
+            if vr_errors:
+                errors.append(vr_errors)
+            if vr_warnings:
+                warnings.append(vr_warnings)
         return errors, warnings
 
     def _gather_value_warnings_errors(
@@ -1674,7 +1609,7 @@
         # Set relevant parameters
         [target_component, target_attribute] = val_rule.lower().split(" ")[1].split(".")
         target_column.name = target_attribute
-        col_is_required = dmge.get_node_required(node_display_name=manifest_col.name)
+        col_is_required = self.dmge.get_node_required(node_display_name=manifest_col.name)
 
         # Get IDs of manifests with target component
         (
@@ -1698,61 +1633,6 @@
             # Load manifest
             target_manifest = pd.read_csv(entity.path)
 
-<<<<<<< HEAD
-            # convert manifest column names into validation rule input format -
-            column_names = {}
-            for name in target_manifest.columns:
-                column_names[name.replace(" ", "").lower()] = name
-
-            if scope.__contains__("set"):
-                # If the manifest has the target attribute for the component do the cross validation
-                if target_attribute in column_names:
-                    target_column = target_manifest[column_names[target_attribute]]
-
-                    # Do the validation on both columns
-                    missing_values = manifest_col[~manifest_col.isin(target_column)]
-
-                    if not col_is_required:
-                        missing_values.dropna(inplace=True)
-
-                    if missing_values.empty:
-                        present_manifest_log.append(target_manifest_ID)
-                    else:
-                        missing_manifest_log[target_manifest_ID] = missing_values
-
-            elif scope.__contains__("value"):
-                if target_attribute in column_names:
-                    target_manifest.rename(
-                        columns={column_names[target_attribute]: target_attribute},
-                        inplace=True,
-                    )
-
-                    target_column = pd.concat(
-                        objs=[target_column, target_manifest[target_attribute]],
-                        join="outer",
-                        ignore_index=True,
-                    )
-                    target_column = target_column.astype("object")
-                    # print(target_column)
-
-        missing_rows = []
-        missing_values = []
-
-        if scope.__contains__("value"):
-            missing_values = manifest_col[~manifest_col.isin(target_column)]
-            duplicated_values = manifest_col[
-                manifest_col.isin(target_column[target_column.duplicated()])
-            ]
-            if not col_is_required:
-                missing_values.dropna(inplace=True)
-                duplicated_values.dropna(inplace=True)
-
-            if val_rule.__contains__("matchAtLeastOne") and not missing_values.empty:
-                missing_rows = missing_values.index.to_numpy() + 2
-                missing_rows = np_array_to_str_list(missing_rows)
-
-                vr_errors, vr_warnings = GenerateError.generate_cross_warning(
-=======
             # Get manifest column names
             column_names = self._get_column_names(target_manifest=target_manifest)
 
@@ -1764,7 +1644,6 @@
                     present_manifest_log,
                     repeat_manifest_log,
                 ) = self._run_validation_across_targets_set(
->>>>>>> 8458565f
                     val_rule=val_rule,
                     column_names=column_names,
                     manifest_col=manifest_col,
@@ -1775,18 +1654,7 @@
                     present_manifest_log=present_manifest_log,
                     repeat_manifest_log=repeat_manifest_log,
                 )
-<<<<<<< HEAD
-
-                invalid_rows = (
-                    pd.merge(
-                        duplicated_values,
-                        missing_values,
-                        how="outer",
-                        left_index=True,
-                        right_index=True,
-                    ).index.to_numpy()
-                    + 2
-=======
+
             # Concatenate target manifest columns, in a subsequent step will run cross manifest validation from
             # the current manifest
             # column values against the concatenated target column
@@ -1796,23 +1664,8 @@
                     target_attribute=target_attribute,
                     concatenated_target_column=target_column,
                     target_manifest=target_manifest,
->>>>>>> 8458565f
                 )
 
-<<<<<<< HEAD
-        # generate warnings if necessary
-        elif scope.__contains__("set"):
-            if (
-                val_rule.__contains__("matchAtLeastOne")
-                and len(present_manifest_log) < 1
-            ):
-                missing_entries = list(missing_manifest_log.values())
-                missing_manifest_IDs = list(missing_manifest_log.keys())
-
-                for missing_entry in missing_entries:
-                    missing_rows.append(missing_entry.index[0] + 2)
-                    missing_values.append(missing_entry.values[0])
-=======
         # Store outputs according to the scope for which they are used.
         if "set" in rule_scope:
             validation_store = (
@@ -1820,7 +1673,6 @@
                 present_manifest_log,
                 repeat_manifest_log,
             )
->>>>>>> 8458565f
 
         elif "value" in rule_scope:
             # From the concatenated target column, for value scope, run validation
