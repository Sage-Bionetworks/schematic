--- conflicted
+++ resolved
@@ -465,11 +465,7 @@
             error_val_is_na = error_val.lower() in not_applicable_strings
         elif isinstance(error_val, list):
             error_val_is_na = False
-        elif (
-            (error_val is None)
-            or pd.isnull(error_val)
-            or (error_val == "<NA>")
-        ):
+        elif (error_val is None) or pd.isnull(error_val) or (error_val == "<NA>"):
             error_val_is_na = True
         else:
             error_val_is_na = False
@@ -580,7 +576,8 @@
 
         # Determine if the provided value that is
         error_val_is_na = GenerateError._get_error_value_is_na(
-            error_val, na_allowed,
+            error_val,
+            na_allowed,
         )
         # Return Messaging Level as appropriate, determined based on logic and heirarchy
         message_level = GenerateError._determine_messaging_level(
@@ -667,12 +664,13 @@
     def get_no_entry(self, entry, node_display_name):
         # check if <NA> in list let pass if not required and no value is recorded.
         no_entry = False
-        #if not col_is_required:
+        # if not col_is_required:
         na_allowed = GenerateError._get_is_na_allowed(
             node_display_name=node_display_name, dmge=self.dmge
         )
-        value_is_na  = GenerateError._get_error_value_is_na(
-            entry, na_allowed,
+        value_is_na = GenerateError._get_error_value_is_na(
+            entry,
+            na_allowed,
         )
         if value_is_na:
             no_entry = True
@@ -680,12 +678,15 @@
         return no_entry
 
     def get_entry_has_value(
-        self, entry, node_display_name,
+        self,
+        entry,
+        node_display_name,
     ):
         no_entry = self.get_no_entry(
-            entry, node_display_name,
-        )
-        return not no_entry 
+            entry,
+            node_display_name,
+        )
+        return not no_entry
 
     def get_target_manifests(
         self, target_component: str, project_scope: list[str], access_token: str = None
@@ -769,10 +770,7 @@
 
                 if not isinstance(list_string, str) and entry_has_value:
                     list_error = "not_a_string"
-                elif (
-                    not re.fullmatch(csv_re, list_string)
-                    and entry_has_value
-                ):
+                elif not re.fullmatch(csv_re, list_string) and entry_has_value:
                     list_error = "not_comma_delimited"
                     vr_errors, vr_warnings = GenerateError.generate_list_error(
                         list_string,
@@ -841,7 +839,7 @@
         validation_rules = self.dmge.get_node_validation_rules(
             node_display_name=manifest_col.name
         )
-        
+
         if validation_rules and "::" in validation_rules[0]:
             validation_rules = validation_rules[0].split("::")
         # Handle case where validating re's within a list.
@@ -852,11 +850,9 @@
 
             for i, row_values in enumerate(manifest_col):
                 for j, re_to_check in enumerate(row_values):
-                    entry_has_value = (
-                        self.get_entry_has_value(
-                            entry=re_to_check,
-                            node_display_name=manifest_col.name,
-                        )
+                    entry_has_value = self.get_entry_has_value(
+                        entry=re_to_check,
+                        node_display_name=manifest_col.name,
                     )
                     if entry_has_value:
                         re_to_check = str(re_to_check)
@@ -1010,7 +1006,6 @@
         url_args = val_rule.split(" ")[1:]
         errors = []
         warnings = []
-
 
         for i, url in enumerate(manifest_col):
             entry_has_value = self.get_entry_has_value(
@@ -1267,9 +1262,7 @@
             # Check each invalid entry and determine if it has a value and/or is required.
             # If there is no entry and its not required, remove the NA value so an error is not raised.
             for idx, entry in enumerate(invalid_entry):
-                entry_has_value = self.get_entry_has_value(
-                    entry, attribute_name
-                )
+                entry_has_value = self.get_entry_has_value(entry, attribute_name)
                 # If there is no value, and is not required, recored the index
                 if not entry_has_value:
                     idx_to_remove.append(idx)
@@ -1315,11 +1308,6 @@
             invalid_entry, row_num, attribute_name
         )
         errors, warnings = [], []
-<<<<<<< HEAD
-        #if "matchExactly" in val_rule:
-            #breakpoint()
-        if invalid_entry or matching_manifests:
-=======
 
         # Want to make sure we only generate errors when appropriate. Dont call, if we have removed all Nans,
         # Also rules either require an invalid entry OR matching manifests. So let pass if either of those
@@ -1327,7 +1315,6 @@
         if invalid_entry or matching_manifests:
             if not invalid_entry:
                 invalid_entry = "No Invalid Entry Recorded"
->>>>>>> a279fb76
             vr_errors, vr_warnings = GenerateError.generate_cross_warning(
                 val_rule=val_rule,
                 attribute_name=attribute_name,
@@ -1341,8 +1328,6 @@
                 errors.append(vr_errors)
             if vr_warnings:
                 warnings.append(vr_warnings)
-        #if "matchExactly" in val_rule:
-            #breakpoint()
         return errors, warnings
 
     def _gather_value_warnings_errors(
