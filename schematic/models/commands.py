#!/usr/bin/env python3

from gc import callbacks
import logging
import sys
from time import perf_counter

import click
import click_log

from jsonschema import ValidationError

from schematic.models.metadata import MetadataModel
from schematic.utils.cli_utils import (
    log_value_from_config,
    query_dict,
    parse_synIDs,
    parse_comma_str_to_list,
)
from schematic.help import model_commands
from schematic.exceptions import MissingConfigValueError
from schematic.configuration.configuration import CONFIG

logger = logging.getLogger("schematic")
click_log.basic_config(logger)

CONTEXT_SETTINGS = dict(help_option_names=["--help", "-h"])  # help options


# invoke_without_command=True -> forces the application not to show aids before losing them with a --h
@click.group(context_settings=CONTEXT_SETTINGS, invoke_without_command=True)
@click_log.simple_verbosity_option(logger)
@click.option(
    "-c",
    "--config",
    type=click.Path(),
    envvar="SCHEMATIC_CONFIG",
    help=query_dict(model_commands, ("model", "config")),
)
@click.pass_context
def model(ctx, config):  # use as `schematic model ...`
    """
    Sub-commands for Metadata Model related utilities/methods.
    """
    try:
        logger.debug(f"Loading config file contents in '{config}'")
        CONFIG.load_config(config)
        ctx.obj = CONFIG
    except ValueError as e:
        logger.error("'--config' not provided or environment variable not set.")
        logger.exception(e)
        sys.exit(1)


# prototype based on submit_metadata_manifest()
@model.command(
    "submit", short_help=query_dict(model_commands, ("model", "submit", "short_help"))
)
@click_log.simple_verbosity_option(logger)
@click.option(
    "-mp",
    "--manifest_path",
    help=query_dict(model_commands, ("model", "submit", "manifest_path")),
)
@click.option(
    "-d",
    "--dataset_id",
    help=query_dict(model_commands, ("model", "submit", "dataset_id")),
)
@click.option(
    "-vc",
    "--validate_component",
    help=query_dict(model_commands, ("model", "submit", "validate_component")),
)
@click.option(
    "--use_schema_label/--use_display_label",
    "-sl/-dl",
    default=True,
    help=query_dict(model_commands, ("model", "submit", "use_schema_label")),
)
@click.option(
    "--hide_blanks",
    "-hb",
    is_flag=True,
    help=query_dict(model_commands, ("model", "submit", "hide_blanks")),
)
@click.option(
    "--manifest_record_type",
    "-mrt",
    default="table_file_and_entities",
    type=click.Choice(
        ["table_and_file", "file_only", "file_and_entities", "table_file_and_entities"],
        case_sensitive=True,
    ),
    help=query_dict(model_commands, ("model", "submit", "manifest_record_type")),
)
@click.option(
    "-rr",
    "--restrict_rules",
    is_flag=True,
    help=query_dict(model_commands, ("model", "validate", "restrict_rules")),
)
@click.option(
    "-ps",
    "--project_scope",
    default=None,
    callback=parse_synIDs,
    help=query_dict(model_commands, ("model", "validate", "project_scope")),
)
@click.option(
    "--table_manipulation",
    "-tm",
<<<<<<< HEAD
    default='replace',
    type=click.Choice(['replace', 'upsert'], case_sensitive=True),
    help=query_dict(model_commands, ("model", "submit", "table_manipulation")))
@click.option(
    "--display_name_as_label",
    "-dnl",
    is_flag=True,
    help=query_dict(model_commands, ("model", "submit", "display_name_as_label")),
)
@click.pass_obj
def submit_manifest(
    ctx, manifest_path, dataset_id, validate_component, manifest_record_type, use_schema_label, hide_blanks, restrict_rules, project_scope, table_manipulation, display_name_as_label
=======
    default="replace",
    type=click.Choice(["replace", "upsert"], case_sensitive=True),
    help=query_dict(model_commands, ("model", "submit", "table_manipulation")),
)
@click.pass_obj
def submit_manifest(
    ctx,
    manifest_path,
    dataset_id,
    validate_component,
    manifest_record_type,
    use_schema_label,
    hide_blanks,
    restrict_rules,
    project_scope,
    table_manipulation,
>>>>>>> 48d7f96c
):
    """
    Running CLI with manifest validation (optional) and submission options.
    """

    jsonld = CONFIG.model_location
    log_value_from_config("jsonld", jsonld)

    metadata_model = MetadataModel(
        inputMModelLocation=jsonld, inputMModelLocationType="local", display_name_as_label=display_name_as_label
    )

    manifest_id = metadata_model.submit_metadata_manifest(
        path_to_json_ld=jsonld,
        manifest_path=manifest_path,
        dataset_id=dataset_id,
        validate_component=validate_component,
        manifest_record_type=manifest_record_type,
        restrict_rules=restrict_rules,
        use_schema_label=use_schema_label,
        hide_blanks=hide_blanks,
        project_scope=project_scope,
        table_manipulation=table_manipulation,
    )

    if manifest_id:
        logger.info(
            f"File at '{manifest_path}' was successfully associated "
            f"with dataset '{dataset_id}'."
        )


# prototype based on validateModelManifest()
@model.command(
    "validate",
    short_help=query_dict(model_commands, ("model", "validate", "short_help")),
)
@click_log.simple_verbosity_option(logger)
@click.option(
    "-mp",
    "--manifest_path",
    type=click.Path(exists=True),
    required=True,
    help=query_dict(model_commands, ("model", "validate", "manifest_path")),
)
@click.option(
    "-dt",
    "--data_type",
    callback=parse_comma_str_to_list,
    help=query_dict(model_commands, ("model", "validate", "data_type")),
)
@click.option(
    "-js",
    "--json_schema",
    help=query_dict(model_commands, ("model", "validate", "json_schema")),
)
@click.option(
    "-rr",
    "--restrict_rules",
    is_flag=True,
    help=query_dict(model_commands, ("model", "validate", "restrict_rules")),
)
@click.option(
    "-ps",
    "--project_scope",
    default=None,
    callback=parse_synIDs,
    help=query_dict(model_commands, ("model", "validate", "project_scope")),
)
@click.option(
    "--display_name_as_label",
    "-dnl",
    is_flag=True,
    help=query_dict(model_commands, ("model", "validate", "display_name_as_label")),
)
@click.pass_obj
<<<<<<< HEAD
def validate_manifest(ctx, manifest_path, data_type, json_schema, restrict_rules,project_scope, display_name_as_label):
=======
def validate_manifest(
    ctx, manifest_path, data_type, json_schema, restrict_rules, project_scope
):
>>>>>>> 48d7f96c
    """
    Running CLI for manifest validation.
    """
    if data_type is None:
        data_type = CONFIG.manifest_data_type
        log_value_from_config("data_type", data_type)

    try:
        len(data_type) == 1
    except:
        logger.error(
            f"Can only validate a single data_type at a time. Please provide a single data_type"
        )

    data_type = data_type[0]

    t_validate = perf_counter()

    jsonld = CONFIG.model_location
    log_value_from_config("jsonld", jsonld)

    metadata_model = MetadataModel(
        inputMModelLocation=jsonld, inputMModelLocationType="local", display_name_as_label=display_name_as_label,
    )

    errors, warnings = metadata_model.validateModelManifest(
        manifestPath=manifest_path,
        rootNode=data_type,
        jsonSchema=json_schema,
        restrict_rules=restrict_rules,
        project_scope=project_scope,
    )

    if not errors:
        click.echo(
            "Your manifest has been validated successfully. "
            "There are no errors in your manifest, and it can "
            "be submitted without any modifications."
        )
    else:
        click.echo(errors)

    logger.debug(f"Total elapsed time {perf_counter()-t_validate} seconds")<|MERGE_RESOLUTION|>--- conflicted
+++ resolved
@@ -110,23 +110,15 @@
 @click.option(
     "--table_manipulation",
     "-tm",
-<<<<<<< HEAD
-    default='replace',
-    type=click.Choice(['replace', 'upsert'], case_sensitive=True),
-    help=query_dict(model_commands, ("model", "submit", "table_manipulation")))
-@click.option(
-    "--display_name_as_label",
-    "-dnl",
-    is_flag=True,
-    help=query_dict(model_commands, ("model", "submit", "display_name_as_label")),
-)
-@click.pass_obj
-def submit_manifest(
-    ctx, manifest_path, dataset_id, validate_component, manifest_record_type, use_schema_label, hide_blanks, restrict_rules, project_scope, table_manipulation, display_name_as_label
-=======
     default="replace",
     type=click.Choice(["replace", "upsert"], case_sensitive=True),
     help=query_dict(model_commands, ("model", "submit", "table_manipulation")),
+)
+@click.option(
+    "--data_model_labels",
+    "-dml",
+    is_flag=True,
+    help=query_dict(model_commands, ("model", "submit", "data_model_labels")),
 )
 @click.pass_obj
 def submit_manifest(
@@ -140,7 +132,7 @@
     restrict_rules,
     project_scope,
     table_manipulation,
->>>>>>> 48d7f96c
+    display_name_as_label,
 ):
     """
     Running CLI with manifest validation (optional) and submission options.
@@ -150,7 +142,9 @@
     log_value_from_config("jsonld", jsonld)
 
     metadata_model = MetadataModel(
-        inputMModelLocation=jsonld, inputMModelLocationType="local", display_name_as_label=display_name_as_label
+        inputMModelLocation=jsonld,
+        inputMModelLocationType="local",
+        display_name_as_label=display_name_as_label,
     )
 
     manifest_id = metadata_model.submit_metadata_manifest(
@@ -214,16 +208,18 @@
     "--display_name_as_label",
     "-dnl",
     is_flag=True,
-    help=query_dict(model_commands, ("model", "validate", "display_name_as_label")),
+    help=query_dict(model_commands, ("model", "validate", "data_model_labels")),
 )
 @click.pass_obj
-<<<<<<< HEAD
-def validate_manifest(ctx, manifest_path, data_type, json_schema, restrict_rules,project_scope, display_name_as_label):
-=======
 def validate_manifest(
-    ctx, manifest_path, data_type, json_schema, restrict_rules, project_scope
+    ctx,
+    manifest_path,
+    data_type,
+    json_schema,
+    restrict_rules,
+    project_scope,
+    data_model_labels,
 ):
->>>>>>> 48d7f96c
     """
     Running CLI for manifest validation.
     """
@@ -246,7 +242,9 @@
     log_value_from_config("jsonld", jsonld)
 
     metadata_model = MetadataModel(
-        inputMModelLocation=jsonld, inputMModelLocationType="local", display_name_as_label=display_name_as_label,
+        inputMModelLocation=jsonld,
+        inputMModelLocationType="local",
+        data_model_labels=data_model_labels,
     )
 
     errors, warnings = metadata_model.validateModelManifest(
