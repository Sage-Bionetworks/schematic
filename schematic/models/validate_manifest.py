import json
from statistics import mode
from tabnanny import check
from jsonschema import Draft7Validator, exceptions, ValidationError
import logging

import numpy as np
import os
import pandas as pd
import re
import sys

# allows specifying explicit variable types
from typing import Any, Dict, Optional, Text, List
from urllib.parse import urlparse
from urllib.request import urlopen, OpenerDirector, HTTPDefaultErrorHandler
from urllib.request import Request
from urllib import error

from schematic.models.validate_attribute import ValidateAttribute, GenerateError
from schematic.schemas.generator import SchemaGenerator
from schematic.store.synapse import SynapseStorage
from schematic.models.GE_Helpers import GreatExpectationsHelpers

from ruamel import yaml

import great_expectations as ge
from great_expectations.core.expectation_configuration import ExpectationConfiguration
from great_expectations.data_context import BaseDataContext
from great_expectations.data_context.types.base import DataContextConfig, DatasourceConfig, FilesystemStoreBackendDefaults
from great_expectations.data_context.types.resource_identifiers import ExpectationSuiteIdentifier

logger = logging.getLogger(__name__)

class ValidateManifest(object):
    def __init__(self, errors, manifest, manifestPath, sg, jsonSchema):
        self.errors = errors
        self.manifest = manifest
        self.manifestPath = manifestPath
        self.sg = sg
        self.jsonSchema = jsonSchema       

    def get_multiple_types_error(
        validation_rules: list, attribute_name: str, error_type: str
    ) -> List[str]:
        """
            Generate error message for errors when trying to specify 
            multiple validation rules.
            """
        error_col = attribute_name  # Attribute name
        if error_type == "too_many_rules":
            error_str = (
                f"For attribute {attribute_name}, the provided validation rules ({validation_rules}) ."
                f"have too many entries. We currently only specify two rules ('list :: another_rule')."
            )
            logging.error(error_str)
            error_message = error_str
            error_val = f"Multiple Rules: too many rules"
        if error_type == "list_not_first":
            error_str = (
                f"For attribute {attribute_name}, the provided validation rules ({validation_rules}) are improperly "
                f"specified. 'list' must be first."
            )
            logging.error(error_str)
            error_message = error_str
            error_val = f"Multiple Rules: list not first"
        return ["NA", error_col, error_message, error_val]

    def validate_manifest_rules(
        self, manifest: pd.core.frame.DataFrame, sg: SchemaGenerator, restrict_rules: bool, project_scope: List,
    ) -> (pd.core.frame.DataFrame, List[List[str]]):
        """
        Purpose:
            Take validation rules set for a particular attribute
            and validate manifest entries based on these rules.
        Input:
            manifest: pd.core.frame.DataFrame
                imported from models/metadata.py
                contains metadata input from user for each attribute.
            sg: SchemaGenerator
                initialized within models/metadata.py
        Returns:
            manifest: pd.core.frame.DataFrame
                If a 'list' validatior is run, the manifest needs to be 
                updated to change the attribute column values to a list.
                In this case the manifest will be updated then exported.
            errors: List[List[str]]
                If any errors are generated they will be added to an errors
                list log recording the following information:
                [error_row, error_col, error_message, error_val]
        TODO: 
            -Investigate why a :: delimiter is breaking up the
                validation rules without me having to do anything...
            - Move the rules formatting validation to the JSONLD 
                generation script.
        """

        # for each type of rule that can be spefified (key) point
        # to the type of validation that will be run.
        validation_types = {
            "int": "type_validation",
            "float": "type_validation",
            "num": "type_validation",
            "str": "type_validation",
            "regex": "regex_validation",
            "url": "url_validation",
            "list": "list_validation",
            "matchAtLeastOne": "cross_validation",
            "matchExactlyOne": "cross_validation",
            "recommended": "content_validation",
            "protectAges": "content_validation",
            "unique": "content_validation",
            "inRange": "content_validation",
        }

        type_dict={
            "float64": float,
            "int64": int,
            "str": str,
        }

        unimplemented_expectations=[
            "url",
            "regex.*",
            "matchAtLeastOne.*",
            "matchExactlyOne.*",
            ]

        in_house_rules = [
            "int",
            "float",
            "num",
            "str",
            "regex.*",
            "url",
            "list",
            "matchAtLeastOne.*",
            "matchExactlyOne.*",
        ]

        # initialize error and warning handling lists.
        errors = []   
        warnings = [] 

        unimplemented_expectations='|'.join(unimplemented_expectations)
        in_house_rules='|'.join(in_house_rules)

        if not restrict_rules:
            #operations necessary to set up and run ge suite validation
            ge_helpers=GreatExpectationsHelpers(
                sg=sg,
                unimplemented_expectations=unimplemented_expectations,
                manifest = manifest,
                manifestPath = self.manifestPath,
                )

            ge_helpers.build_context()
            ge_helpers.build_expectation_suite()
            ge_helpers.build_checkpoint()

        #run GE validation
            results = ge_helpers.context.run_checkpoint(
                checkpoint_name="manifest_checkpoint",
                batch_request={
                    "runtime_parameters": {"batch_data": manifest},
                    "batch_identifiers": {
                        "default_identifier_name": "manifestID"
                    },
                },
                result_format={'result_format': 'COMPLETE'},
            )        
        
            #print(results)       
            #results.list_validation_results()
            validation_results = results.list_validation_results()
            

            #parse validation results dict and generate errors
            errors, warnings = ge_helpers.generate_errors(
                errors = errors,
                warnings = warnings,
                validation_results = validation_results,
                validation_types = validation_types,
                )               
        else:             
            logging.info("Great Expetations suite will not be utilized.")  


        regex_re=re.compile('regex.*')
        for col in manifest.columns:
            # remove trailing/leading whitespaces from manifest
            manifest.applymap(lambda x: x.strip() if isinstance(x, str) else x)
            validation_rules = sg.get_node_validation_rules(col)
<<<<<<< HEAD
            print(validation_rules)
            #check if list and regex and in right format
            
            if 'list' in validation_rules and list(filter(regex_re.search,validation_rules)):
                if not validation_rules[0] == "list":
                    errors.append(
                        self.get_multiple_types_error(
                            validation_rules, col, error_type="list_not_first"
                        )
=======

            
            # Given a validation rule, run validation. Skip validations already performed by GE
            if bool(validation_rules) and (restrict_rules or re.match(unimplemented_expectations,validation_rules[0])):
                
                if not re.match(in_house_rules,validation_rules[0]):
                    logging.warning(f"Validation rule {validation_rules[0].split(' ')[0]} has not been implemented in house and cannnot be validated without Great Expectations.")
                    continue

                # Check for multiple validation types,
                # If there are multiple types, validate them.
                if len(validation_rules) == 2:
                    # For multiple rules check that the first rule listed is 'list'
                    # if not, throw an error (this is the only format currently supported).
                    if not validation_rules[0] == "list":
                        errors.append(
                            get_multiple_types_error(
                                validation_rules, col, error_type="list_not_first"
                            )
                        )
                    elif validation_rules[0] == "list":
                        # Convert user input to list.
                        validation_method = getattr(
                            ValidateAttribute, validation_types["list"]
                        )
                        vr_errors, vr_warnings, manifest_col = validation_method(
                            self, validation_rules[0], manifest[col]
                        )
                        manifest[col] = manifest_col

                        # Continue to second validation rule
                        second_rule = validation_rules[1].split(" ")
                        second_type = second_rule[0]
                        if second_type != "list":
                            module_to_call = getattr(re, second_rule[1])
                            regular_expression = second_rule[2]
                            validation_method = getattr(
                                ValidateAttribute, validation_types[second_type]
                            )
                            second_error, second_warning = validation_method(
                                    self, validation_rules[1], manifest[col]
                            )
                            if second_error:
                                vr_errors.append(
                                    second_error
                                )
                            if second_warning:
                                vr_warnings.append(
                                    second_warning
                                )
                # Check for edge case that user has entered more than 2 rules,
                # throw an error if they have.
                elif len(validation_rules) > 2:
                    get_multiple_types_error(
                        validation_rules, col, error_type="too_many_rules"
>>>>>>> 14aff6e0
                    )

            for rule in validation_rules:
                validation_type = rule.split(" ")[0]
                if re.match(unimplemented_expectations,rule):
                    #Validate for each individual validation rule.
                    validation_method = getattr(
                            ValidateAttribute, validation_types[validation_type]
                        )

                    if validation_type == "list":
                        vr_errors, vr_warnings, manifest_col = validation_method(
                            self, rule, manifest[col]
                        )
                        manifest[col] = manifest_col
                    elif validation_type.lower().startswith("match"):
                        vr_errors, vr_warnings = validation_method(
                            self, validation_rules[0], manifest[col], project_scope,
                        )
                    else:
                        vr_errors, vr_warnings = validation_method(
                            self, rule, manifest[col]
                        )
                    # Check for validation rule errors and add them to other errors.
                    if vr_errors:
                        errors.extend(vr_errors)
                    if vr_warnings:
                        warnings.extend(vr_warnings)

        return manifest, errors, warnings

    def validate_manifest_values(self, manifest, jsonSchema):
        
        errors = []
        warnings = []
        
        # numerical values need to be type string for the jsonValidator
        for col in manifest.select_dtypes(include=[int, np.int64, float]).columns:
            manifest[col]=manifest[col].astype('string')

        manifest.applymap(lambda x: str(x) if isinstance(x, (int, np.int64, float)) else x, na_action='ignore')

        annotations = json.loads(manifest.to_json(orient="records"))
        for i, annotation in enumerate(annotations):
            v = Draft7Validator(jsonSchema)
            for error in sorted(v.iter_errors(annotation), key=exceptions.relevance):
                errorRow = i + 2
                errorCol = error.path[-1] if len(error.path) > 0 else "Wrong schema"
                errorMsg = error.message[0:500]
                errorVal = error.instance if len(error.path) > 0 else "Wrong schema"

                errors.append([errorRow, errorCol, errorMsg, errorVal])
        return errors, warnings


def validate_all(self, errors, warnings, manifest, manifestPath, sg, jsonSchema, restrict_rules, project_scope: List):
    vm = ValidateManifest(errors, manifest, manifestPath, sg, jsonSchema)
    manifest, vmr_errors, vmr_warnings = vm.validate_manifest_rules(manifest, sg, restrict_rules, project_scope)
    if vmr_errors:
        errors.extend(vmr_errors)
    if vmr_warnings:
        warnings.extend(vmr_warnings)

    vmv_errors, vmv_warnings = vm.validate_manifest_values(manifest, jsonSchema)
    if vmv_errors:
        errors.extend(vmv_errors)
    if vmv_warnings:
        warnings.extend(vmv_warnings)

    return errors, warnings, manifest<|MERGE_RESOLUTION|>--- conflicted
+++ resolved
@@ -191,19 +191,7 @@
             # remove trailing/leading whitespaces from manifest
             manifest.applymap(lambda x: x.strip() if isinstance(x, str) else x)
             validation_rules = sg.get_node_validation_rules(col)
-<<<<<<< HEAD
-            print(validation_rules)
-            #check if list and regex and in right format
-            
-            if 'list' in validation_rules and list(filter(regex_re.search,validation_rules)):
-                if not validation_rules[0] == "list":
-                    errors.append(
-                        self.get_multiple_types_error(
-                            validation_rules, col, error_type="list_not_first"
-                        )
-=======
-
-            
+
             # Given a validation rule, run validation. Skip validations already performed by GE
             if bool(validation_rules) and (restrict_rules or re.match(unimplemented_expectations,validation_rules[0])):
                 
@@ -257,7 +245,6 @@
                 elif len(validation_rules) > 2:
                     get_multiple_types_error(
                         validation_rules, col, error_type="too_many_rules"
->>>>>>> 14aff6e0
                     )
 
             for rule in validation_rules:
