import json
import logging
import uuid
from numbers import Number
from time import perf_counter

# allows specifying explicit variable types
from typing import List, Optional, Tuple

import numpy as np
import pandas as pd
<<<<<<< HEAD
from jsonschema import Draft7Validator, ValidationError, exceptions
from opentelemetry import trace
=======
from jsonschema import Draft7Validator, exceptions
>>>>>>> ad7c8f8b

from schematic.models.GE_Helpers import GreatExpectationsHelpers
from schematic.models.validate_attribute import GenerateError, ValidateAttribute
from schematic.schemas.data_model_graph import DataModelGraphExplorer
from schematic.utils.schema_utils import extract_component_validation_rules
from schematic.utils.validate_rules_utils import validation_rule_info
from schematic.utils.validate_utils import (
    convert_nan_entries_to_empty_strings,
    rule_in_rule_list,
)

logger = logging.getLogger(__name__)
tracer = trace.get_tracer("Schematic")


class ValidateManifest(object):
    def __init__(self, errors, manifest, manifestPath, dmge, jsonSchema):
        self.errors = errors
        self.manifest = manifest
        self.manifestPath = manifestPath
        self.dmge = dmge
        self.jsonSchema = jsonSchema

    def get_multiple_types_error(
        self, validation_rules: list, attribute_name: str, error_type: str
    ) -> List[str]:
        """
        Generate error message for errors when trying to specify
        multiple validation rules.
        """
        error_col = attribute_name  # Attribute name
        if error_type == "too_many_rules":
            error_str = (
                f"For attribute {attribute_name}, the provided validation rules ({validation_rules}) ."
                f"have too many entries. We currently only specify two rules ('list :: another_rule')."
            )
            logger.error(error_str)
            error_message = error_str
            error_val = f"Multiple Rules: too many rules"
        if error_type == "list_not_first":
            error_str = (
                f"For attribute {attribute_name}, the provided validation rules ({validation_rules}) are improperly "
                f"specified. 'list' must be first."
            )
            logger.error(error_str)
            error_message = error_str
            error_val = f"Multiple Rules: list not first"
        return ["NA", error_col, error_message, error_val]

    def check_max_rule_num(
        self,
        validation_rules: list[str],
        col: pd.Series,
        errors: list[list[str]],
    ) -> list[list[str]]:
        """Check that user isnt applying more rule combinations than allowed. Do not consider certain rules as a part of this rule limit.
        Args:
            validation_rules, list: Validation rules for current manifest column/attribute being evaluated
            col, pd.Series: the current manifest column being evaluated
            errors, list[list[str]]: list of errors being compiled.
        Returns:
            errors, list[list[str]]: list of errors being compiled, with additional error list being appended if appropriate
        """
        # Check that attribute rules conform to limits:
        # IsNa and required is operate differently than most rules, do not consider it as a rule for evaluating
        # if the number of rule pairs has been exceeded.
        if "IsNa" in validation_rules:
            validation_rules.remove("IsNa")

        if "required" in validation_rules:
            validation_rules.remove("required")

        # no more than two rules for an attribute.
        # As more combinations get added, may want to bring out into its own function / or use validate_rules_utils?
        if len(validation_rules) > 2:
            errors.append(
                self.get_multiple_types_error(
                    validation_rules, col, error_type="too_many_rules"
                )
            )
        return errors

    @tracer.start_as_current_span("ValidateManifest::validate_manifest_rules")
    def validate_manifest_rules(
        self,
        manifest: pd.DataFrame,
        dmge: DataModelGraphExplorer,
        restrict_rules: bool,
        project_scope: list[str],
        dataset_scope: Optional[str] = None,
        access_token: Optional[str] = None,
    ) -> Tuple[pd.DataFrame, list[list[str]]]:
        """
        Purpose:
            Take validation rules set for a particular attribute
            and validate manifest entries based on these rules.
        Input:
            manifest: pd.DataFrame
                imported from models/metadata.py
                contains metadata input from user for each attribute.
            dmge: DataModelGraphExplorer
                initialized within models/metadata.py
        Returns:
            manifest: pd.DataFrame
                If a 'list' validatior is run, the manifest needs to be
                updated to change the attribute column values to a list.
                In this case the manifest will be updated then exported.
            errors: List[List[str]]
                If any errors are generated they will be added to an errors
                list log recording the following information:
                [error_row, error_col, error_message, error_val]
        TODO:
            -Investigate why a :: delimiter is breaking up the
                validation rules without me having to do anything...
            - Move the rules formatting validation to the JSONLD
                generation script.
        """

        # for each type of rule that can be spefified (key) point
        # to the type of validation that will be run.

        validation_types = validation_rule_info()

        unimplemented_expectations = [
            "url",
            "list",
            "regex.*",
            "matchAtLeastOne.*",
            "matchExactlyOne.*",
            "matchNone.*",
            "filenameExists",
        ]

        in_house_rules = [
            "int",
            "float",
            "num",
            "str",
            "regex.*",
            "url",
            "list",
            "matchAtLeastOne.*",
            "matchExactlyOne.*",
            "matchNone.*",
            "filenameExists",
        ]

        # initialize error and warning handling lists.
        errors = []
        warnings = []

        if not restrict_rules:
            if logger.isEnabledFor(logging.DEBUG):
                t_GE = perf_counter()
            # operations necessary to set up and run ge suite validation
<<<<<<< HEAD
            with tracer.start_as_current_span(
                "ValidateManifest::validate_manifest_rules::GreatExpectationsValidation"
            ):
                ge_helpers = GreatExpectationsHelpers(
                    dmge=dmge,
                    unimplemented_expectations=unimplemented_expectations,
                    manifest=manifest,
                    manifestPath=self.manifestPath,
=======
            ge_helpers = GreatExpectationsHelpers(
                dmge=dmge,
                unimplemented_expectations=unimplemented_expectations,
                manifest=manifest,
                manifestPath=self.manifestPath,
            )

            ge_helpers.build_context()
            ge_helpers.build_expectation_suite()
            ge_helpers.build_checkpoint()

            try:
                # run GE validation
                results = ge_helpers.context.run_checkpoint(
                    checkpoint_name=ge_helpers.checkpoint_name,
                    batch_request={
                        "runtime_parameters": {"batch_data": manifest},
                        "batch_identifiers": {
                            "default_identifier_name": f"manifestID_{uuid.uuid4()}"
                        },
                    },
                    result_format={"result_format": "COMPLETE"},
                )
            finally:
                ge_helpers.context.delete_checkpoint(name=ge_helpers.checkpoint_name)
                ge_helpers.context.delete_expectation_suite(
                    expectation_suite_name=ge_helpers.expectation_suite_name
>>>>>>> ad7c8f8b
                )

                ge_helpers.build_context()
                ge_helpers.build_expectation_suite()
                ge_helpers.build_checkpoint()

                try:
                    # run GE validation
                    with tracer.start_as_current_span(
                        "ValidateManifest::validate_manifest_rules::GreatExpectationsValidation::run_checkpoint"
                    ):
                        results = ge_helpers.context.run_checkpoint(
                            checkpoint_name=ge_helpers.checkpoint_name,
                            batch_request={
                                "runtime_parameters": {"batch_data": manifest},
                                "batch_identifiers": {
                                    "default_identifier_name": "manifestID"
                                },
                            },
                            result_format={"result_format": "COMPLETE"},
                        )
                finally:
                    ge_helpers.context.delete_checkpoint(ge_helpers.checkpoint_name)
                    ge_helpers.context.delete_expectation_suite(
                        ge_helpers.expectation_suite_name
                    )

                validation_results = results.list_validation_results()

<<<<<<< HEAD
                # parse validation results dict and generate errors
                errors, warnings = ge_helpers.generate_errors(
                    errors=errors,
                    warnings=warnings,
                    validation_results=validation_results,
                    validation_types=validation_types,
                    dmge=dmge,
                )
=======
            # parse validation results dict and generate errors
            errors, warnings = ge_helpers.generate_errors(
                errors=errors,
                warnings=warnings,
                validation_results=validation_results,
                validation_types=validation_types,
                dmge=dmge,
            )
            if logger.isEnabledFor(logging.DEBUG):
>>>>>>> ad7c8f8b
                logger.debug(f"GE elapsed time {perf_counter()-t_GE}")
        else:
            logger.info("Great Expetations suite will not be utilized.")

        if logger.isEnabledFor(logging.DEBUG):
            t_err = perf_counter()

        # Instantiate Validate Attribute
        validate_attribute = ValidateAttribute(dmge=dmge)

        for col in manifest.columns:
            # remove trailing/leading whitespaces from manifest
            manifest.map(lambda x: x.strip() if isinstance(x, str) else x)
            validation_rules = dmge.get_node_validation_rules(node_display_name=col)

            # Parse the validation rules
            if validation_rules and isinstance(validation_rules, dict):
                validation_rules = extract_component_validation_rules(
                    manifest_component=manifest["Component"][0],
                    validation_rules_dict=validation_rules,
                )

            # Check for max rule allowance
            errors = self.check_max_rule_num(
                validation_rules=validation_rules, col=col, errors=errors
            )

            # Given a validation rule, run validation. Skip validations already performed by GE
            for rule in validation_rules:
                validation_type = rule.split(" ")[0]
                if rule_in_rule_list(rule, unimplemented_expectations) or (
                    rule_in_rule_list(rule, in_house_rules) and restrict_rules
                ):
                    # Note rules not listed in unimplemented_expectations or inhouse rules will not be run through
                    # the validation steps. IsNA is not a true rule, so it will not have any validation run,
                    # it is handled in validate_attribute
                    if not rule_in_rule_list(rule, in_house_rules):
                        logger.warning(
                            f"Validation rule {rule.split(' ')[0]} has not been implemented in house and cannnot be validated without Great Expectations."
                        )
                        continue

                    if logger.isEnabledFor(logging.DEBUG):
                        t_indiv_rule = perf_counter()
                    # Validate for each individual validation rule.
                    validation_method = getattr(
                        validate_attribute, validation_types[validation_type]["type"]
                    )

                    if validation_type == "list":
                        vr_errors, vr_warnings, manifest_col = validation_method(
                            rule,
                            manifest[col],
                        )
                        manifest[col] = manifest_col
                    elif validation_type.lower().startswith("match"):
                        vr_errors, vr_warnings = validation_method(
                            rule, manifest[col], project_scope, access_token
                        )
                    elif validation_type == "filenameExists":
                        vr_errors, vr_warnings = validation_method(
                            rule,
                            manifest,
                            access_token,
                            dataset_scope,
                            project_scope,
                        )
                    else:
                        vr_errors, vr_warnings = validation_method(
                            rule,
                            manifest[col],
                        )
                    # Check for validation rule errors and add them to other errors.
                    if vr_errors:
                        errors.extend(vr_errors)
                    if vr_warnings:
                        warnings.extend(vr_warnings)

                    if logger.isEnabledFor(logging.DEBUG):
                        logger.debug(
                            f"Rule {rule} elapsed time: {perf_counter()-t_indiv_rule}"
                        )

        if logger.isEnabledFor(logging.DEBUG):
            logger.debug(f"In House validation elapsed time {perf_counter()-t_err}")
        return manifest, errors, warnings

    def validate_manifest_values(
        self,
        manifest,
        jsonSchema,
        dmge,
    ) -> Tuple[List[List[str]], List[List[str]]]:
        t_json_schema = perf_counter()

        errors = []
        warnings = []

        manifest = convert_nan_entries_to_empty_strings(manifest=manifest)

        # numerical values need to be type string for the jsonValidator
        for col in manifest.select_dtypes(
            include=[int, np.int64, float, np.float64]
        ).columns:
            manifest[col] = manifest[col].astype("string")
        manifest = manifest.map(
            lambda x: str(x) if isinstance(x, Number) else x, na_action="ignore"
        )

        annotations = json.loads(manifest.to_json(orient="records"))
        for i, annotation in enumerate(annotations):
            v = Draft7Validator(jsonSchema)
            for sorted_error in sorted(
                v.iter_errors(annotation), key=exceptions.relevance
            ):
                errorRow = str(i + 2)
                errorColName = (
                    sorted_error.path[0]
                    if len(sorted_error.path) > 0
                    else "Wrong schema"
                )
                errorMsg = sorted_error.message[0:500]
                errorVal = (
                    sorted_error.instance
                    if len(sorted_error.path) > 0
                    else "Wrong schema"
                )

                val_errors, val_warnings = GenerateError.generate_schema_error(
                    row_num=errorRow,
                    attribute_name=errorColName,
                    error_message=errorMsg,
                    invalid_entry=errorVal,
                    dmge=dmge,
                )

                if val_errors:
                    errors.append(val_errors)
                if val_warnings:
                    warnings.append(val_warnings)
        logger.debug(
            f"JSON Schema validation elapsed time {perf_counter()-t_json_schema}"
        )
        return errors, warnings


def validate_all(
    self,
    errors,
    warnings,
    manifest,
    manifestPath,
    dmge,
    jsonSchema,
    restrict_rules,
    project_scope: List,
    dataset_scope: str,
    access_token: str,
):
    # Run Validation Rules
    vm = ValidateManifest(errors, manifest, manifestPath, dmge, jsonSchema)
    manifest, vmr_errors, vmr_warnings = vm.validate_manifest_rules(
        manifest, dmge, restrict_rules, project_scope, dataset_scope, access_token
    )

    if vmr_errors:
        errors.extend(vmr_errors)
    if vmr_warnings:
        warnings.extend(vmr_warnings)

    # Run JSON Schema Validation
    vmv_errors, vmv_warnings = vm.validate_manifest_values(manifest, jsonSchema, dmge)
    if vmv_errors:
        errors.extend(vmv_errors)
    if vmv_warnings:
        warnings.extend(vmv_warnings)

    return errors, warnings, manifest<|MERGE_RESOLUTION|>--- conflicted
+++ resolved
@@ -9,12 +9,8 @@
 
 import numpy as np
 import pandas as pd
-<<<<<<< HEAD
-from jsonschema import Draft7Validator, ValidationError, exceptions
+from jsonschema import Draft7Validator, exceptions
 from opentelemetry import trace
-=======
-from jsonschema import Draft7Validator, exceptions
->>>>>>> ad7c8f8b
 
 from schematic.models.GE_Helpers import GreatExpectationsHelpers
 from schematic.models.validate_attribute import GenerateError, ValidateAttribute
@@ -170,7 +166,6 @@
             if logger.isEnabledFor(logging.DEBUG):
                 t_GE = perf_counter()
             # operations necessary to set up and run ge suite validation
-<<<<<<< HEAD
             with tracer.start_as_current_span(
                 "ValidateManifest::validate_manifest_rules::GreatExpectationsValidation"
             ):
@@ -179,74 +174,35 @@
                     unimplemented_expectations=unimplemented_expectations,
                     manifest=manifest,
                     manifestPath=self.manifestPath,
-=======
-            ge_helpers = GreatExpectationsHelpers(
-                dmge=dmge,
-                unimplemented_expectations=unimplemented_expectations,
-                manifest=manifest,
-                manifestPath=self.manifestPath,
-            )
-
-            ge_helpers.build_context()
-            ge_helpers.build_expectation_suite()
-            ge_helpers.build_checkpoint()
+                )
+
+                ge_helpers.build_context()
+                ge_helpers.build_expectation_suite()
+                ge_helpers.build_checkpoint()
 
             try:
                 # run GE validation
-                results = ge_helpers.context.run_checkpoint(
-                    checkpoint_name=ge_helpers.checkpoint_name,
-                    batch_request={
-                        "runtime_parameters": {"batch_data": manifest},
-                        "batch_identifiers": {
-                            "default_identifier_name": f"manifestID_{uuid.uuid4()}"
+                with tracer.start_as_current_span(
+                    "ValidateManifest::validate_manifest_rules::GreatExpectationsValidation::run_checkpoint"
+                ):
+                    results = ge_helpers.context.run_checkpoint(
+                        checkpoint_name=ge_helpers.checkpoint_name,
+                        batch_request={
+                            "runtime_parameters": {"batch_data": manifest},
+                            "batch_identifiers": {
+                                "default_identifier_name": f"manifestID_{uuid.uuid4()}"
+                            },
                         },
-                    },
-                    result_format={"result_format": "COMPLETE"},
-                )
+                        result_format={"result_format": "COMPLETE"},
+                    )
             finally:
                 ge_helpers.context.delete_checkpoint(name=ge_helpers.checkpoint_name)
                 ge_helpers.context.delete_expectation_suite(
                     expectation_suite_name=ge_helpers.expectation_suite_name
->>>>>>> ad7c8f8b
-                )
-
-                ge_helpers.build_context()
-                ge_helpers.build_expectation_suite()
-                ge_helpers.build_checkpoint()
-
-                try:
-                    # run GE validation
-                    with tracer.start_as_current_span(
-                        "ValidateManifest::validate_manifest_rules::GreatExpectationsValidation::run_checkpoint"
-                    ):
-                        results = ge_helpers.context.run_checkpoint(
-                            checkpoint_name=ge_helpers.checkpoint_name,
-                            batch_request={
-                                "runtime_parameters": {"batch_data": manifest},
-                                "batch_identifiers": {
-                                    "default_identifier_name": "manifestID"
-                                },
-                            },
-                            result_format={"result_format": "COMPLETE"},
-                        )
-                finally:
-                    ge_helpers.context.delete_checkpoint(ge_helpers.checkpoint_name)
-                    ge_helpers.context.delete_expectation_suite(
-                        ge_helpers.expectation_suite_name
-                    )
+                )
 
                 validation_results = results.list_validation_results()
 
-<<<<<<< HEAD
-                # parse validation results dict and generate errors
-                errors, warnings = ge_helpers.generate_errors(
-                    errors=errors,
-                    warnings=warnings,
-                    validation_results=validation_results,
-                    validation_types=validation_types,
-                    dmge=dmge,
-                )
-=======
             # parse validation results dict and generate errors
             errors, warnings = ge_helpers.generate_errors(
                 errors=errors,
@@ -256,7 +212,6 @@
                 dmge=dmge,
             )
             if logger.isEnabledFor(logging.DEBUG):
->>>>>>> ad7c8f8b
                 logger.debug(f"GE elapsed time {perf_counter()-t_GE}")
         else:
             logger.info("Great Expetations suite will not be utilized.")
