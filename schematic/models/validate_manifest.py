import json
from statistics import mode
from tabnanny import check
from jsonschema import Draft7Validator, exceptions, ValidationError
import logging

import numpy as np
import os
import pandas as pd
import re
import sys
from time import perf_counter

# allows specifying explicit variable types
from typing import Any, Dict, Optional, Text, List
from urllib.parse import urlparse
from urllib.request import urlopen, OpenerDirector, HTTPDefaultErrorHandler
from urllib.request import Request
from urllib import error

from schematic.models.validate_attribute import ValidateAttribute, GenerateError
#from schematic.schemas.generator import SchemaGenerator
from schematic.schemas.data_model_graph import DataModelGraphExplorer
from schematic.store.synapse import SynapseStorage
from schematic.models.GE_Helpers import GreatExpectationsHelpers
from schematic.utils.validate_rules_utils import validation_rule_info
from schematic.utils.validate_utils import rule_in_rule_list

logger = logging.getLogger(__name__)

class ValidateManifest(object):
    def __init__(self, errors, manifest, manifestPath, dmge, jsonSchema):
        self.errors = errors
        self.manifest = manifest
        self.manifestPath = manifestPath
        self.dmge = dmge
        self.jsonSchema = jsonSchema       

    def get_multiple_types_error(
        self, validation_rules: list, attribute_name: str, error_type: str
    ) -> List[str]:
        """
            Generate error message for errors when trying to specify 
            multiple validation rules.
            """
        error_col = attribute_name  # Attribute name
        if error_type == "too_many_rules":
            error_str = (
                f"For attribute {attribute_name}, the provided validation rules ({validation_rules}) ."
                f"have too many entries. We currently only specify two rules ('list :: another_rule')."
            )
            logger.error(error_str)
            error_message = error_str
            error_val = f"Multiple Rules: too many rules"
        if error_type == "list_not_first":
            error_str = (
                f"For attribute {attribute_name}, the provided validation rules ({validation_rules}) are improperly "
                f"specified. 'list' must be first."
            )
            logger.error(error_str)
            error_message = error_str
            error_val = f"Multiple Rules: list not first"
        return ["NA", error_col, error_message, error_val]

    def validate_manifest_rules(
<<<<<<< HEAD
        self, manifest: pd.core.frame.DataFrame, dmge: DataModelGraphExplorer, restrict_rules: bool, project_scope: List,
=======
        self, manifest: pd.core.frame.DataFrame, sg: SchemaGenerator, restrict_rules: bool, project_scope: List, access_token: Optional[str] = None,
>>>>>>> 07d90e7e
    ) -> (pd.core.frame.DataFrame, List[List[str]]):
        """
        Purpose:
            Take validation rules set for a particular attribute
            and validate manifest entries based on these rules.
        Input:
            manifest: pd.core.frame.DataFrame
                imported from models/metadata.py
                contains metadata input from user for each attribute.
            dmge: DataModelGraphExplorer
                initialized within models/metadata.py
        Returns:
            manifest: pd.core.frame.DataFrame
                If a 'list' validatior is run, the manifest needs to be 
                updated to change the attribute column values to a list.
                In this case the manifest will be updated then exported.
            errors: List[List[str]]
                If any errors are generated they will be added to an errors
                list log recording the following information:
                [error_row, error_col, error_message, error_val]
        TODO: 
            -Investigate why a :: delimiter is breaking up the
                validation rules without me having to do anything...
            - Move the rules formatting validation to the JSONLD 
                generation script.
        """

        # for each type of rule that can be spefified (key) point
        # to the type of validation that will be run.

        validation_types = validation_rule_info()

        type_dict={
            "float64": float,
            "int64": int,
            "str": str,
        }

        unimplemented_expectations=[
            "url",
            "list",
            "regex.*",
            "matchAtLeastOne.*",
            "matchExactlyOne.*",
            ]

        in_house_rules = [
            "int",
            "float",
            "num",
            "str",
            "regex.*",
            "url",
            "list",
            "matchAtLeastOne.*",
            "matchExactlyOne.*",
        ]

        # initialize error and warning handling lists.
        errors = []   
        warnings = [] 

        if not restrict_rules:
            t_GE = perf_counter()
            #operations necessary to set up and run ge suite validation
            ge_helpers=GreatExpectationsHelpers(
                dmge=dmge,
                unimplemented_expectations=unimplemented_expectations,
                manifest = manifest,
                manifestPath = self.manifestPath,
                )

            ge_helpers.build_context()
            ge_helpers.build_expectation_suite()
            ge_helpers.build_checkpoint()

            try:
                #run GE validation
                results = ge_helpers.context.run_checkpoint(
                    checkpoint_name=ge_helpers.checkpoint_name,
                    batch_request={
                        "runtime_parameters": {"batch_data": manifest},
                        "batch_identifiers": {
                            "default_identifier_name": "manifestID"
                        },
                    },
                    result_format={'result_format': 'COMPLETE'},
                )       
            finally:
                ge_helpers.context.delete_checkpoint(ge_helpers.checkpoint_name) 
        
            validation_results = results.list_validation_results()            

            #parse validation results dict and generate errors
            errors, warnings = ge_helpers.generate_errors(
                errors = errors,
                warnings = warnings,
                validation_results = validation_results,
                validation_types = validation_types,
                dmge = dmge,
                )        
            logger.debug(f"GE elapsed time {perf_counter()-t_GE}")       
        else:             
            logger.info("Great Expetations suite will not be utilized.")  

        t_err=perf_counter()
        regex_re=re.compile('regex.*')
        for col in manifest.columns:
            
            # remove trailing/leading whitespaces from manifest
            manifest.applymap(lambda x: x.strip() if isinstance(x, str) else x)
            validation_rules = dmge.get_node_validation_rules(node_display_name=col)

            #TODO: Can remove when handling updated so split within graph
            if validation_rules and '::' in validation_rules[0]:
                validation_rules = validation_rules[0].split("::")

            # Check that attribute rules conform to limits:
            # no more than two rules for an attribute. 
            # As more combinations get added, may want to bring out into its own function / or use validate_rules_utils?
            if len(validation_rules) > 2:
                errors.append(
                    self.get_multiple_types_error(
                        validation_rules, col, error_type="too_many_rules"
                    )
                )

            # Given a validation rule, run validation. Skip validations already performed by GE
            for rule in validation_rules:
                validation_type = rule.split(" ")[0]
                if rule_in_rule_list(rule,unimplemented_expectations) or (rule_in_rule_list(rule,in_house_rules) and restrict_rules):
                    if not rule_in_rule_list(rule,in_house_rules):
                        logger.warning(f"Validation rule {rule.split(' ')[0]} has not been implemented in house and cannnot be validated without Great Expectations.")
                        continue  

                    t_indiv_rule=perf_counter()
                    #Validate for each individual validation rule.
                    validation_method = getattr(
                            ValidateAttribute, validation_types[validation_type]['type']
                        )

                    if validation_type == "list":
                        vr_errors, vr_warnings, manifest_col = validation_method(
                            self, rule, manifest[col], dmge,
                        )
                        manifest[col] = manifest_col
                    elif validation_type.lower().startswith("match"):
                        vr_errors, vr_warnings = validation_method(
<<<<<<< HEAD
                            self, rule, manifest[col], project_scope, dmge,
=======
                            self, rule, manifest[col], project_scope, sg, access_token
>>>>>>> 07d90e7e
                        )
                    else:
                        vr_errors, vr_warnings = validation_method(
                            self, rule, manifest[col], dmge,
                        )
                    # Check for validation rule errors and add them to other errors.
                    if vr_errors:
                        errors.extend(vr_errors)
                    if vr_warnings:
                        warnings.extend(vr_warnings)
                    logger.debug(f"Rule {rule} elapsed time: {perf_counter()-t_indiv_rule}")
        logger.debug(f"In House validation elapsed time {perf_counter()-t_err}")
        return manifest, errors, warnings

    def validate_manifest_values(self, manifest, jsonSchema, dmge,
    ) -> (List[List[str]], List[List[str]]):
        t_json_schema = perf_counter()

        errors = []
        warnings = []
        col_attr = {} # save the mapping between column index and attribute name
        
        # numerical values need to be type string for the jsonValidator
        for col in manifest.select_dtypes(include=[int, np.int64, float, np.float64]).columns:
            manifest[col]=manifest[col].astype('string')
        manifest = manifest.applymap(lambda x: str(x) if isinstance(x, (int, np.int64, float, np.float64)) else x, na_action='ignore')

        annotations = json.loads(manifest.to_json(orient="records"))
        for i, annotation in enumerate(annotations):
            v = Draft7Validator(jsonSchema)
            for error in sorted(v.iter_errors(annotation), key=exceptions.relevance):
                errorRow = str(i + 2)
                errorCol = error.path[-1] if len(error.path) > 0 else "Wrong schema"
                errorColName = error.path[0] if len(error.path) > 0 else "Wrong schema"
                errorMsg = error.message[0:500]
                errorVal = error.instance if len(error.path) > 0 else "Wrong schema"

                val_errors, val_warnings =  GenerateError.generate_schema_error(row_num = errorRow, attribute_name = errorColName, error_msg = errorMsg, invalid_entry = errorVal, dmge = dmge)

                if val_errors:
                    errors.append(val_errors)
                if val_warnings:
                    warnings.append(val_warnings)
        logger.debug(f"JSON Schema validation elapsed time {perf_counter()-t_json_schema}")
        return errors, warnings


<<<<<<< HEAD
def validate_all(self, errors, warnings, manifest, manifestPath, dmge, jsonSchema, restrict_rules, project_scope: List):
    vm = ValidateManifest(errors, manifest, manifestPath, dmge, jsonSchema)
    manifest, vmr_errors, vmr_warnings = vm.validate_manifest_rules(manifest, dmge, restrict_rules, project_scope)
=======
def validate_all(self, errors, warnings, manifest, manifestPath, sg, jsonSchema, restrict_rules, project_scope: List, access_token: str):
    vm = ValidateManifest(errors, manifest, manifestPath, sg, jsonSchema)
    manifest, vmr_errors, vmr_warnings = vm.validate_manifest_rules(manifest, sg, restrict_rules, project_scope, access_token)
>>>>>>> 07d90e7e
    if vmr_errors:
        errors.extend(vmr_errors)
    if vmr_warnings:
        warnings.extend(vmr_warnings)

    vmv_errors, vmv_warnings = vm.validate_manifest_values(manifest, jsonSchema, dmge)
    if vmv_errors:
        errors.extend(vmv_errors)
    if vmv_warnings:
        warnings.extend(vmv_warnings)

    return errors, warnings, manifest<|MERGE_RESOLUTION|>--- conflicted
+++ resolved
@@ -19,7 +19,6 @@
 from urllib import error
 
 from schematic.models.validate_attribute import ValidateAttribute, GenerateError
-#from schematic.schemas.generator import SchemaGenerator
 from schematic.schemas.data_model_graph import DataModelGraphExplorer
 from schematic.store.synapse import SynapseStorage
 from schematic.models.GE_Helpers import GreatExpectationsHelpers
@@ -63,11 +62,7 @@
         return ["NA", error_col, error_message, error_val]
 
     def validate_manifest_rules(
-<<<<<<< HEAD
-        self, manifest: pd.core.frame.DataFrame, dmge: DataModelGraphExplorer, restrict_rules: bool, project_scope: List,
-=======
-        self, manifest: pd.core.frame.DataFrame, sg: SchemaGenerator, restrict_rules: bool, project_scope: List, access_token: Optional[str] = None,
->>>>>>> 07d90e7e
+        self, manifest: pd.core.frame.DataFrame, dmge: DataModelGraphExplorer, restrict_rules: bool, project_scope: List, access_token: Optional[str] = None,
     ) -> (pd.core.frame.DataFrame, List[List[str]]):
         """
         Purpose:
@@ -216,11 +211,7 @@
                         manifest[col] = manifest_col
                     elif validation_type.lower().startswith("match"):
                         vr_errors, vr_warnings = validation_method(
-<<<<<<< HEAD
-                            self, rule, manifest[col], project_scope, dmge,
-=======
-                            self, rule, manifest[col], project_scope, sg, access_token
->>>>>>> 07d90e7e
+                            self, rule, manifest[col], project_scope, dmge, access_token
                         )
                     else:
                         vr_errors, vr_warnings = validation_method(
@@ -268,15 +259,9 @@
         return errors, warnings
 
 
-<<<<<<< HEAD
-def validate_all(self, errors, warnings, manifest, manifestPath, dmge, jsonSchema, restrict_rules, project_scope: List):
+def validate_all(self, errors, warnings, manifest, manifestPath, dmge, jsonSchema, restrict_rules, project_scope: List, access_token: str):
     vm = ValidateManifest(errors, manifest, manifestPath, dmge, jsonSchema)
-    manifest, vmr_errors, vmr_warnings = vm.validate_manifest_rules(manifest, dmge, restrict_rules, project_scope)
-=======
-def validate_all(self, errors, warnings, manifest, manifestPath, sg, jsonSchema, restrict_rules, project_scope: List, access_token: str):
-    vm = ValidateManifest(errors, manifest, manifestPath, sg, jsonSchema)
-    manifest, vmr_errors, vmr_warnings = vm.validate_manifest_rules(manifest, sg, restrict_rules, project_scope, access_token)
->>>>>>> 07d90e7e
+    manifest, vmr_errors, vmr_warnings = vm.validate_manifest_rules(manifest, dmge, restrict_rules, project_scope, access_token)
     if vmr_errors:
         errors.extend(vmr_errors)
     if vmr_warnings:
