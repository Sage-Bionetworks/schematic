import json
from statistics import mode
from tabnanny import check
from jsonschema import Draft7Validator, exceptions, ValidationError
import logging

import numpy as np
import os
import pandas as pd
import re
import sys

# allows specifying explicit variable types
from typing import Any, Dict, Optional, Text, List
from urllib.parse import urlparse
from urllib.request import urlopen, OpenerDirector, HTTPDefaultErrorHandler
from urllib.request import Request
from urllib import error

from schematic.models.validate_attribute import ValidateAttribute, GenerateError
from schematic.schemas.generator import SchemaGenerator
from schematic.store.synapse import SynapseStorage
from schematic.models.GE_Helpers import GreatExpectationsHelpers
from schematic.utils.validate_rules_utils import validation_rule_info
from schematic.utils.validate_utils import rule_in_rule_list


from time import perf_counter
logger = logging.getLogger(__name__)

class ValidateManifest(object):
    def __init__(self, errors, manifest, manifestPath, sg, jsonSchema):
        self.errors = errors
        self.manifest = manifest
        self.manifestPath = manifestPath
        self.sg = sg
        self.jsonSchema = jsonSchema       

    def get_multiple_types_error(
        self, validation_rules: list, attribute_name: str, error_type: str
    ) -> List[str]:
        """
            Generate error message for errors when trying to specify 
            multiple validation rules.
            """
        error_col = attribute_name  # Attribute name
        if error_type == "too_many_rules":
            error_str = (
                f"For attribute {attribute_name}, the provided validation rules ({validation_rules}) ."
                f"have too many entries. We currently only specify two rules ('list :: another_rule')."
            )
            logger.error(error_str)
            error_message = error_str
            error_val = f"Multiple Rules: too many rules"
        if error_type == "list_not_first":
            error_str = (
                f"For attribute {attribute_name}, the provided validation rules ({validation_rules}) are improperly "
                f"specified. 'list' must be first."
            )
            logger.error(error_str)
            error_message = error_str
            error_val = f"Multiple Rules: list not first"
        return ["NA", error_col, error_message, error_val]

    def validate_manifest_rules(
        self, manifest: pd.core.frame.DataFrame, sg: SchemaGenerator, restrict_rules: bool, project_scope: List,
    ) -> (pd.core.frame.DataFrame, List[List[str]]):
        """
        Purpose:
            Take validation rules set for a particular attribute
            and validate manifest entries based on these rules.
        Input:
            manifest: pd.core.frame.DataFrame
                imported from models/metadata.py
                contains metadata input from user for each attribute.
            sg: SchemaGenerator
                initialized within models/metadata.py
        Returns:
            manifest: pd.core.frame.DataFrame
                If a 'list' validatior is run, the manifest needs to be 
                updated to change the attribute column values to a list.
                In this case the manifest will be updated then exported.
            errors: List[List[str]]
                If any errors are generated they will be added to an errors
                list log recording the following information:
                [error_row, error_col, error_message, error_val]
        TODO: 
            -Investigate why a :: delimiter is breaking up the
                validation rules without me having to do anything...
            - Move the rules formatting validation to the JSONLD 
                generation script.
        """

        # for each type of rule that can be spefified (key) point
        # to the type of validation that will be run.

        validation_types = validation_rule_info()

        type_dict={
            "float64": float,
            "int64": int,
            "str": str,
        }

        unimplemented_expectations=[
            "url",
            "list",
            "regex.*",
            "matchAtLeastOne.*",
            "matchExactlyOne.*",
            ]

        in_house_rules = [
            "int",
            "float",
            "num",
            "str",
            "regex.*",
            "url",
            "list",
            "matchAtLeastOne.*",
            "matchExactlyOne.*",
        ]

        # initialize error and warning handling lists.
        errors = []   
        warnings = [] 

        if not restrict_rules:
            t_GE = perf_counter()
            #operations necessary to set up and run ge suite validation
            ge_helpers=GreatExpectationsHelpers(
                sg=sg,
                unimplemented_expectations=unimplemented_expectations,
                manifest = manifest,
                manifestPath = self.manifestPath,
                )

            ge_helpers.build_context()
            ge_helpers.build_expectation_suite()
            ge_helpers.build_checkpoint()

            try:
                #run GE validation
                results = ge_helpers.context.run_checkpoint(
                    checkpoint_name=ge_helpers.checkpoint_name,
                    batch_request={
                        "runtime_parameters": {"batch_data": manifest},
                        "batch_identifiers": {
                            "default_identifier_name": "manifestID"
                        },
                    },
                    result_format={'result_format': 'COMPLETE'},
                )       
            finally:
                ge_helpers.context.delete_checkpoint(ge_helpers.checkpoint_name) 
        
            validation_results = results.list_validation_results()
            

            #parse validation results dict and generate errors
            errors, warnings = ge_helpers.generate_errors(
                errors = errors,
                warnings = warnings,
                validation_results = validation_results,
                validation_types = validation_types,
                sg = sg,
                )        
            logger.debug(f"GE elapsed time {perf_counter()-t_GE}")       
        else:             
            logger.info("Great Expetations suite will not be utilized.")  
<<<<<<< HEAD
=======

>>>>>>> a8d93d25

        t_err=perf_counter()
        regex_re=re.compile('regex.*')
        for col in manifest.columns:
            
            # remove trailing/leading whitespaces from manifest
            manifest.applymap(lambda x: x.strip() if isinstance(x, str) else x)
            validation_rules = sg.get_node_validation_rules(col)

            # Check that attribute rules conform to limits:
            # no more than two rules for an attribute. 
            # As more combinations get added, may want to bring out into its own function / or use validate_rules_utils?
            if len(validation_rules) > 2:
                errors.append(
                    self.get_multiple_types_error(
                        validation_rules, col, error_type="too_many_rules"
                    )
                )

            # Given a validation rule, run validation. Skip validations already performed by GE
            for rule in validation_rules:
                validation_type = rule.split(" ")[0]
                if rule_in_rule_list(rule,unimplemented_expectations) or (rule_in_rule_list(rule,in_house_rules) and restrict_rules):
                    if not rule_in_rule_list(rule,in_house_rules):
                        logger.warning(f"Validation rule {rule.split(' ')[0]} has not been implemented in house and cannnot be validated without Great Expectations.")
                        continue  

                    t_indiv_rule=perf_counter()
                    #Validate for each individual validation rule.
                    validation_method = getattr(
                            ValidateAttribute, validation_types[validation_type]['type']
                        )

                    if validation_type == "list":
                        vr_errors, vr_warnings, manifest_col = validation_method(
                            self, rule, manifest[col], sg,
                        )
                        manifest[col] = manifest_col
                    elif validation_type.lower().startswith("match"):
                        vr_errors, vr_warnings = validation_method(
                            self, rule, manifest[col], project_scope, sg,
                        )
                    else:
                        vr_errors, vr_warnings = validation_method(
                            self, rule, manifest[col], sg,
                        )
                    # Check for validation rule errors and add them to other errors.
                    if vr_errors:
                        errors.extend(vr_errors)
                    if vr_warnings:
                        warnings.extend(vr_warnings)
                    logger.debug(f"Rule {rule} elapsed time: {perf_counter()-t_indiv_rule}")
        logger.debug(f"In House validation elapsed time {perf_counter()-t_err}")
        return manifest, errors, warnings

    def validate_manifest_values(self, manifest, jsonSchema, sg
    ) -> (List[List[str]], List[List[str]]):
        t_json_schema = perf_counter()

        errors = []
        warnings = []
        col_attr = {} # save the mapping between column index and attribute name
        
        # numerical values need to be type string for the jsonValidator
        for col in manifest.select_dtypes(include=[int, np.int64, float, np.float64]).columns:
            manifest[col]=manifest[col].astype('string')
        manifest = manifest.applymap(lambda x: str(x) if isinstance(x, (int, np.int64, float, np.float64)) else x, na_action='ignore')

        annotations = json.loads(manifest.to_json(orient="records"))
        for i, annotation in enumerate(annotations):
            v = Draft7Validator(jsonSchema)
            for error in sorted(v.iter_errors(annotation), key=exceptions.relevance):
                errorRow = i + 2
                errorCol = error.path[-1] if len(error.path) > 0 else "Wrong schema"
                errorColName = error.path[0] if len(error.path) > 0 else "Wrong schema"
                errorMsg = error.message[0:500]
                errorVal = error.instance if len(error.path) > 0 else "Wrong schema"

                val_errors, val_warnings =  GenerateError.generate_schema_error(row_num = errorRow, attribute_name = errorColName, error_msg = errorMsg, invalid_entry = errorVal, sg = sg)

                if val_errors:
                    errors.append(val_errors)
                if val_warnings:
                    warnings.append(val_warnings)
        logger.debug(f"JSON Schema validation elapsed time {perf_counter()-t_json_schema}")
        return errors, warnings


def validate_all(self, errors, warnings, manifest, manifestPath, sg, jsonSchema, restrict_rules, project_scope: List):
    vm = ValidateManifest(errors, manifest, manifestPath, sg, jsonSchema)
    manifest, vmr_errors, vmr_warnings = vm.validate_manifest_rules(manifest, sg, restrict_rules, project_scope)
    if vmr_errors:
        errors.extend(vmr_errors)
    if vmr_warnings:
        warnings.extend(vmr_warnings)

    vmv_errors, vmv_warnings = vm.validate_manifest_values(manifest, jsonSchema, sg)
    if vmv_errors:
        errors.extend(vmv_errors)
    if vmv_warnings:
        warnings.extend(vmv_warnings)

    return errors, warnings, manifest<|MERGE_RESOLUTION|>--- conflicted
+++ resolved
@@ -169,10 +169,6 @@
             logger.debug(f"GE elapsed time {perf_counter()-t_GE}")       
         else:             
             logger.info("Great Expetations suite will not be utilized.")  
-<<<<<<< HEAD
-=======
-
->>>>>>> a8d93d25
 
         t_err=perf_counter()
         regex_re=re.compile('regex.*')
