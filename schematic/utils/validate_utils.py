--- conflicted
+++ resolved
@@ -37,8 +37,6 @@
 
     return csv_list_regex
 
-<<<<<<< HEAD
-
 def rule_in_rule_list(rule: str, rule_list: List[str]):
     # Function to standardize 
     # checking to see if a rule is contained in a list of rules. 
@@ -52,20 +50,4 @@
     rule_type = rule_type + '[^\|]*'
     rule_list = '|'.join(rule_list)
 
-    return search(rule_type, rule_list, flags=IGNORECASE)
-=======
-def parse_str_series_to_list(col: pd.Series):
-    """
-    Parse a pandas series of comma delimited strings
-    into a series with values that are lists of strings 
-    ex. 
-        Input:  'a,b,c'
-        Output: ['a','b','c']     
-
-    """
-    col = col.apply(
-        lambda x: [s.strip() for s in str(x).split(",")]
-    )
-
-    return col
->>>>>>> 252437c4
+    return search(rule_type, rule_list, flags=IGNORECASE)