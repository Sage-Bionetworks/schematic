"""CLI utils"""

# pylint: disable=logging-fstring-interpolation
# pylint: disable=anomalous-backslash-in-string

import logging
import re
from functools import reduce
from typing import Any, Mapping, Optional, Sequence, Union
<<<<<<< HEAD
=======

from schematic.utils.general import SYN_ID_REGEX
>>>>>>> ef87c39b

logger = logging.getLogger(__name__)


def query_dict(dictionary: Mapping[Any, Any], keys: Sequence[Any]) -> Union[Any, None]:
    """Access a nested value in a dictionary corresponding
    to a series of keys.

    Args:
        dictionary: A dictionary containing anything.
        keys: A sequence of values corresponding to keys
            in `dictionary`

    Returns:
        The nested value corresponding to the given series
        of keys, or `None` is such a value doesn't exist.
    """

    def extract(dictionary: Any, key: Any) -> Union[Any, None]:
        """Get value associated with key, defaulting to None."""
        if dictionary is None or not isinstance(dictionary, dict):
            return None
        return dictionary.get(key)

    return reduce(extract, keys, dictionary)  # type: ignore


def log_value_from_config(arg_name: str, config_value: Any) -> None:
    """Logs when getting a value from the config

    Args:
        arg_name (str): Name of the argument. Used for logging.
        config_value (Any): The value in the config
    """
    logger.info(
        f"The {arg_name} argument is being taken from configuration file, i.e., {config_value}."
    )


def parse_syn_ids(
    ctx: Any,  # pylint: disable=unused-argument
    param: str,  # pylint: disable=unused-argument
    syn_ids: str,
) -> Optional[list[str]]:
    """Parse and validate a comma separated string of synapse ids

    Args:
        ctx (Any): click option context
        param (str): click option argument name
        syn_ids (str): comma separated string of synapse ids

    Raises:
        ValueError:  If the entire string does not match a regex for
            a valid comma separated string of SynIDs

    Returns:
        Optional[list[str]]:  List of synapse ids
    """
    if not syn_ids:
        return None

    project_regex = re.compile(SYN_ID_REGEX)
    valid = project_regex.fullmatch(syn_ids)

    if not valid:
        raise ValueError(
            f"The provided list of project synID(s): {syn_ids}, is not formatted correctly. "
            "\nPlease check your list of projects for errors."
        )

    return syn_ids.split(",")


def parse_comma_str_to_list(
    ctx: Any,  # pylint: disable=unused-argument
    param: str,  # pylint: disable=unused-argument
    comma_string: str,
) -> Optional[list[str]]:
    """Separates a comma separated sting into a list of strings

    Args:
        ctx (Any): click option context
        param (str): click option argument name
        comma_string (str): comma separated string

    Returns:
        Optional[list[str]]: _description_
    """
    if not comma_string:
        return None

    return comma_string.split(",")<|MERGE_RESOLUTION|>--- conflicted
+++ resolved
@@ -7,11 +7,8 @@
 import re
 from functools import reduce
 from typing import Any, Mapping, Optional, Sequence, Union
-<<<<<<< HEAD
-=======
 
 from schematic.utils.general import SYN_ID_REGEX
->>>>>>> ef87c39b
 
 logger = logging.getLogger(__name__)
 
