--- conflicted
+++ resolved
@@ -201,12 +201,8 @@
         schema_extension: a pandas dataframe containing schema definition; see example here: https://docs.google.com/spreadsheets/d/1J2brhqO4kpeHIkNytzlqrdIiRanXDr6KD2hqjOTC9hs/edit#gid=0
         se: a schema explorer object allowing the traversal and modification of a schema graph
         base_schema_path: a path to a json-ld file containing an existing schema
-<<<<<<< HEAD
-    Returns: 
-=======
-
+        
     Returns:
->>>>>>> df301b46
         An updated schema explorer object
     """
 
