"""validate rules utils"""

import logging
from typing import TypedDict, Optional, Literal
from typing_extensions import assert_never
from jsonschema import ValidationError


logger = logging.getLogger(__name__)


class Rule(TypedDict):
    """A validation rule"""

    arguments: tuple[int, int]
    type: str
    complementary_rules: Optional[list[str]]
    default_message_level: str
    fixed_arg: Optional[list[str]]


def validation_rule_info() -> dict[str, Rule]:
    """
    Function to return dict that holds information about each rule
    Will be pulled into validate_single_rule, validate_manifest_rules, validate_schema_rules
    Structure:
        Rule:{
            'arguments':(<num arguments allowed>, <num arguments required>),
            'type': <rule type>,
            'complementary_rules': [<rules available for pairing>]}
        }
    """
    return {
        "int": {
            "arguments": (1, 0),
            "type": "type_validation",
            "complementary_rules": ["inRange", "IsNA"],
            "default_message_level": "error",
            "fixed_arg": None,
        },
        "float": {
            "arguments": (1, 0),
            "type": "type_validation",
            "complementary_rules": ["inRange", "IsNA"],
            "default_message_level": "error",
            "fixed_arg": None,
        },
        "num": {
            "arguments": (1, 0),
            "type": "type_validation",
            "complementary_rules": ["inRange", "IsNA"],
            "default_message_level": "error",
            "fixed_arg": None,
        },
        "str": {
            "arguments": (1, 0),
            "type": "type_validation",
            "complementary_rules": None,
            "default_message_level": "error",
            "fixed_arg": None,
        },
        "date": {
            "arguments": (1, 0),
            "type": "content_validation",
            "complementary_rules": None,
            "default_message_level": "error",
            "fixed_arg": None,
        },
        "regex": {
            "arguments": (3, 2),
            "fixed_arg": ["strict"],
            "type": "regex_validation",
            "complementary_rules": ["list"],
            "default_message_level": "error",
        },
        "url": {
            "arguments": (101, 0),
            "type": "url_validation",
            "complementary_rules": None,
            "default_message_level": "error",
            "fixed_arg": None,
        },
        "list": {
            "arguments": (2, 0),
            "type": "list_validation",
            "complementary_rules": ["regex"],
            "default_message_level": "error",
            "fixed_arg": None,
        },
        "matchAtLeastOne": {
            "arguments": (3, 2),
            "type": "cross_validation",
            "complementary_rules": None,
            "default_message_level": "warning",
            "fixed_arg": None,
        },
        "matchExactlyOne": {
            "arguments": (3, 2),
            "type": "cross_validation",
            "complementary_rules": None,
            "default_message_level": "warning",
            "fixed_arg": None,
        },
        "recommended": {
            "arguments": (1, 0),
            "type": "content_validation",
            "complementary_rules": None,
            "default_message_level": "warning",
            "fixed_arg": None,
        },
        "protectAges": {
            "arguments": (1, 0),
            "type": "content_validation",
            "complementary_rules": [
                "inRange",
            ],
            "default_message_level": "warning",
            "fixed_arg": None,
        },
        "unique": {
            "arguments": (1, 0),
            "type": "content_validation",
            "complementary_rules": None,
            "default_message_level": "error",
            "fixed_arg": None,
        },
        "inRange": {
            "arguments": (3, 2),
            "type": "content_validation",
            "complementary_rules": ["int", "float", "num", "protectAges"],
            "default_message_level": "error",
            "fixed_arg": None,
        },
        "IsNA": {
            "arguments": (0, 0),
            "type": "content_validation",
            "complementary_rules": [
                "int",
                "float",
                "num",
            ],
<<<<<<< HEAD
            "default_message_level": None,
=======
            "default_message_level": "warning",
            "fixed_arg": None,
>>>>>>> 26f71aa2
        },
    }


def get_error(
    validation_rules: str,
    attribute_name: str,
    error_type: Literal[
        "delimiter", "not_rule", "args_not_allowed", "incorrect_num_args"
    ],
    input_filetype: str,
) -> list[str]:
    """
    Generate error message for errors when trying to specify
    multiple validation rules.
    """
    error_col = attribute_name  # Attribute name

    if error_type == "delimiter":
        error_str = (
            f"The {input_filetype}, has an error in the validation rule "
            f"for the attribute: {attribute_name}, the provided validation rules "
            f"({validation_rules}) are improperly "
            "specified. Please check your delimiter is '::'"
        )
        logging.error(error_str)
        error_message = error_str
        error_val = "Multiple Rules: Delimiter"

    elif error_type == "not_rule":
        error_str = (
            f"The {input_filetype}, has an error in the validation rule "
            f"for the attribute: {attribute_name}, the provided validation rules "
            f"({validation_rules}) is not "
            "a valid rule. Please check spelling."
        )
        logging.error(error_str)
        error_message = error_str
        error_val = "Not a Rule"

    elif error_type == "args_not_allowed":
        error_str = (
            f"The {input_filetype}, has an error in the validation rule "
            f"for the attribute: {attribute_name}, the provided validation rules "
            f"({validation_rules}) is not"
            "formatted properly. No additional arguments are allowed for this rule."
        )
        logging.error(error_str)
        error_message = error_str
        error_val = "Args not allowed."

    elif error_type == "incorrect_num_args":
        rule_type = validation_rules.split(" ")[0]

        if rule_type in validation_rule_info():
            arg_tuple = validation_rule_info()[rule_type]["arguments"]
            assert isinstance(arg_tuple, tuple)
            assert len(arg_tuple) == 2
            number_allowed = str(arg_tuple[0])
            number_required = str(arg_tuple[1])
        else:
            number_allowed, number_required = ("", "")

        error_str = (
            f"The {input_filetype}, has an error in the validation rule "
            f"for the attribute: {attribute_name}, the provided validation rules "
            f"({validation_rules}) is not "
            "formatted properly. The number of provided arguments does not match the "
            f"number allowed({number_allowed}) or required({number_required})."
        )
        logging.error(error_str)
        error_message = error_str
        error_val = "Incorrect num arguments."

    else:
        assert_never(error_type)

    return ["NA", error_col, error_message, error_val]


def validate_single_rule(
    validation_rule: str, attribute: str, input_filetype: str
) -> list[list[str]]:
    """
    Perform validation for a single rule to ensure it is specified
      correctly with an appropriate number of arguments
    Inputs:
        validation_rule: single rule being validated
        attribute: attribute validation rule was specified for
        input_filetype: filetype of model input

    Returns:
        errors: List of errors
    """
    errors: list[list[str]] = []
    validation_types = validation_rule_info()
    validation_rule_with_args = [
        val_rule.strip() for val_rule in validation_rule.strip().split(" ")
    ]

    rule_type = validation_rule_with_args[0]

    # ensure rules are not delimited incorrectly
    if ":" in validation_rule:
        errors.append(
            get_error(
                validation_rule,
                attribute,
                error_type="delimiter",
                input_filetype=input_filetype,
            )
        )
    # Check that the rule is actually a valid rule type.
    elif rule_type not in validation_types:
        errors.append(
            get_error(
                validation_rule,
                attribute,
                error_type="not_rule",
                input_filetype=input_filetype,
            )
        )
    # if the rule is indeed a rule and formatted correctly, check that arguments are appropriate
    else:
        arg_tuple = validation_rule_info()[rule_type]["arguments"]
        assert isinstance(arg_tuple, tuple)
        assert len(arg_tuple) == 2
        arguments_allowed, arguments_required = arg_tuple
        # Remove any fixed args from our calc.
        fixed_args = validation_types[rule_type]["fixed_arg"]
        if fixed_args:
            num_args = (
                len([vr for vr in validation_rule_with_args if vr not in fixed_args])
                - 1
            )
        else:
            num_args = len(validation_rule_with_args) - 1

        # If arguments are provided but not allowed, raise an error.
        if num_args and not arguments_allowed:
            errors.append(
                get_error(
                    validation_rule,
                    attribute,
                    error_type="args_not_allowed",
                    input_filetype=input_filetype,
                )
            )

        # If arguments are allowed, check that the correct amount have been passed.
        # There must be at least the number of args required,
        # and not more than allowed
        elif arguments_allowed:
            if (num_args < arguments_required) or (num_args > arguments_allowed):
                errors.append(
                    get_error(
                        validation_rule,
                        attribute,
                        error_type="incorrect_num_args",
                        input_filetype=input_filetype,
                    )
                )

    return errors


def validate_schema_rules(
    validation_rules: list[str], attribute: str, input_filetype: str
) -> None:
    """
    validation_rules: list
    input_filetype: str, used in error generation to aid user in
        locating the source of the error.

    Validation Rules Formatting rules:
    Single Rules:
        Specified with the correct required arguments with no more than what is allowed
    """
    errors = []

    # validate each individual rule
    for rule in validation_rules:
        errors.extend(validate_single_rule(rule, attribute, input_filetype))

    if errors:
        raise ValidationError(
            f"The {input_filetype} has an error in the validation_rules set "
            f"for attribute {attribute}. "
            f"Validation failed with the following errors: {errors}"
        )<|MERGE_RESOLUTION|>--- conflicted
+++ resolved
@@ -139,12 +139,8 @@
                 "float",
                 "num",
             ],
-<<<<<<< HEAD
             "default_message_level": None,
-=======
-            "default_message_level": "warning",
-            "fixed_arg": None,
->>>>>>> 26f71aa2
+            "fixed_arg": None,
         },
     }
 
