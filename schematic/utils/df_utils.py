--- conflicted
+++ resolved
@@ -27,7 +27,6 @@
     large_manifest_cutoff_size = 1000
     # start performance timer
     t_load_df = perf_counter()
-<<<<<<< HEAD
     
     #Read CSV to df as type specified in kwargs
     org_df = pd.read_csv(file_path, keep_default_na = True, encoding='utf8', **load_args)
@@ -40,20 +39,6 @@
     if preserve_raw_input:
         # log manifest load and processing time
         logger.debug(f"Load Elapsed time {perf_counter()-t_load_df}")
-=======
-
-    # Read CSV to df as type specified in kwargs
-    org_df = pd.read_csv(file_path, keep_default_na=True, encoding="utf8", **load_args)
-
-    # If type inference not allowed: trim and return
-    if preserve_raw_input:
-        # only trim if not data model csv
-        if not data_model:
-            org_df = trim_commas_df(org_df)
-
-            # log manifest load and processing time
-            logger.debug(f"Load Elapsed time {perf_counter()-t_load_df}")
->>>>>>> 5e778ba1
         return org_df
 
     # If type inferences is allowed: infer types, trim, and return
@@ -89,20 +74,10 @@
             float_df[col] = pd.to_numeric(float_df[col], errors="coerce")
             # replace values that couldn't be converted to float with the original str values
             float_df[col].fillna(org_df[col][float_df[col].isna()], inplace=True)
-<<<<<<< HEAD
 
         # Store values that were converted to type int in the final dataframe
         processed_df=float_df.mask(ints_tf_df, other = ints)
         
-=======
-
-        # Trim nans and empty rows and columns
-        processed_df = trim_commas_df(float_df)
-
-        # Store values that were converted to type int in the final dataframe
-        processed_df = processed_df.mask(ints_tf_df, other=ints)
-
->>>>>>> 5e778ba1
         # log manifest load and processing time
         logger.debug(f"Load Elapsed time {perf_counter()-t_load_df}")
         return processed_df
