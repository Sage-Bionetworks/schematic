--- conflicted
+++ resolved
@@ -1,16 +1,11 @@
 import logging
-
+from copy import deepcopy
+from time import perf_counter
+import datetime as dt
+import dateparser as dp
 import pandas as pd
 import numpy as np
-from copy import deepcopy
-import dateparser as dp
-import datetime as dt
 from pandarallel import pandarallel
-<<<<<<< HEAD
-
-=======
->>>>>>> 4539111a
-from time import perf_counter
 
 logger = logging.getLogger(__name__)
 
@@ -56,15 +51,6 @@
         # replace Null values with empty strings
         null_cells = org_df.isnull() 
         org_df = org_df.astype(str).mask(null_cells, '')
-<<<<<<< HEAD
-
-        if org_df.size < 1000:
-            ints = org_df.applymap(lambda x: np.int64(x) if str.isdigit(x) else False, na_action='ignore').fillna(False)
-        else:
-            pandarallel.initialize(verbose = 1)
-            ints = org_df.parallel_applymap(lambda x: np.int64(x) if str.isdigit(x) else False, na_action='ignore').fillna(False)
-=======
->>>>>>> 4539111a
 
         # Find integers stored as strings and replace with entries of type np.int64
         if org_df.size < large_manifest_cutoff_size:  # If small manifest, iterate as normal for improved performance
