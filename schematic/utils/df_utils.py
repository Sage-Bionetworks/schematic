import logging

import pandas as pd
import numpy as np
from copy import deepcopy
import dateparser as dp
import datetime as dt
from pandarallel import pandarallel

logger = logging.getLogger(__name__)


def load_df(file_path, preserve_raw_input=True, data_model=False, **load_args):
    """
    Universal function to load CSVs and return DataFrames
    Parses string entries to convert as appropriate to type int, float, and pandas timestamp
    Args:
        file_path: path of csv to open
        preserve_raw_input: Bool. If false, convert cell datatypes to an inferred type
        data_model: bool, indicates if importing a data model
        load_args: dict of key value pairs to be passed to the pd.read_csv function
        **kwargs: keyword arguments for pd.read_csv()

    Returns: a processed dataframe for manifests or unprocessed df for data models
    """
    #Read CSV to df as type specified in kwargs
    org_df = pd.read_csv(file_path, keep_default_na = True, encoding='utf8', **load_args)
    
    if preserve_raw_input:
        #only trim if not data model csv
        if not data_model:
            org_df=trim_commas_df(org_df)

        return org_df

    else:
        float_df=deepcopy(org_df)
        #Find integers stored as strings
        #Cast the columns in dataframe to string while preserving NaN
        null_cells = org_df.isnull() 
        org_df = org_df.astype(str).mask(null_cells, '')
<<<<<<< HEAD

        if org_df.size < 1000:
            ints = org_df.applymap(lambda x: np.int64(x) if str.isdigit(x) else False, na_action='ignore').fillna(False)
            dates = org_df.applymap(lambda x: _parse_dates(x), na_action='ignore').fillna(False)
        else:
            pandarallel.initialize(verbose = 1)
            ints = org_df.parallel_applymap(lambda x: np.int64(x) if str.isdigit(x) else False, na_action='ignore').fillna(False)
            dates = org_df.parallel_applymap(lambda x: _parse_dates(x), na_action='ignore').fillna(False)
=======
        ints = org_df.applymap(lambda x: np.int64(x) if str.isdigit(x) else False, na_action='ignore').fillna(False)
>>>>>>> 9c2d9dc1

        #convert strings to numerical dtype (float) if possible, preserve non-numerical strings
        for col in org_df.columns:
            float_df[col]=pd.to_numeric(float_df[col], errors='coerce')
            float_df[col].fillna(org_df[col][float_df[col].isna()],inplace=True)
        
        #Trim nans and empty rows and columns
        processed_df = trim_commas_df(float_df)
        
        #Store values that were entered as ints and dates
        processed_df=processed_df.mask(ints != False, other = ints)  
        
        return processed_df


def _parse_dates(date_string):
    try:
        date = dp.parse(date_string = date_string, settings = {'STRICT_PARSING': True})
        return date if date else False
    except TypeError:
        return False



def normalize_table(df: pd.DataFrame, primary_key: str) -> pd.DataFrame:

    """
    Function to normalize a table (e.g. dedup)
    Args:
        df: data frame to normalize
        primary_key: primary key on which to perform dedup

    Returns: a dedupped dataframe
    """

    try:
        # if valid primary key has been provided normalize df
        df = df.reset_index()
        df_norm = df.drop_duplicates(subset=[primary_key])
        df_norm = df.drop(columns=["index"])
        return df_norm
    except KeyError:
        # if the primary key is not in the df; then return the same df w/o changes
        logger.warning(
            "Specified primary key is not in table schema. Proceeding without table changes."
        )

        return df


def update_df(
    input_df: pd.DataFrame, updates_df: pd.DataFrame, index_col: str = "entityId"
) -> pd.DataFrame:
    """Update a manifest using another data frame with Synapse IDs.

    The input `input_df` is copied to avoid changing the input.

    Both input data frames must have an `entityId` column. Any rows
    in `updates_df` corresponding to entities that don't appear in
    `input_df` are silently dropped. Similarly, any columns in
    `updates_df` that don't appear in `input_df` are not added.

    IMPORTANT: This function is currently designed to handle empty
    manifests because it will not raise an error or warning if any
    overwriting of existing values takes place.

    TODO: Handle conflicts/overwriting more elegantly. See:
    https://github.com/Sage-Bionetworks/schematic/issues/312#issuecomment-725750931

    Args:
        input_df (pd.DataFrame): Manifest data frame. Must
        include the `index_col` column.
        updates_df (pd.DataFrame): Data frame with updates. Must
        include the `index_col` column. This data frame doesn't
        need to include all of the column names from `input_df`.
        index_col (str): Column to index the data frames on.

    Returns:
        pd.DataFrame: Updated `input_df` data frame.
    """
    # Confirm that entityId is present in both data frames
    assert index_col in input_df, f"`input_df` lacks `{index_col}` column."
    assert index_col in updates_df, f"`updates_df` lacks `{index_col}` column."

    # Set `inplace=False` to copy input data frames and avoid side-effects
    input_df_idx = input_df.set_index(index_col, inplace=False)
    updates_df_idx = updates_df.set_index(index_col, inplace=False)

    # Update manifest data frame and reset index
    input_df_idx.update(updates_df_idx, overwrite=True)

    # Undo index and ensure original column order
    input_df_idx.reset_index(inplace=True)
    input_df_idx = input_df_idx[input_df.columns]

     # Sometimes pandas update can change the column datatype, recast
    for col in input_df_idx.columns:
        input_df_idx[col] = input_df_idx[col].astype(input_df.dtypes[col])

    return input_df_idx


def trim_commas_df(df: pd.DataFrame):
    """Removes empty (trailing) columns and empty rows from pandas dataframe (manifest data).

    Args:
        df: pandas dataframe with data from manifest file.

    Returns:
        df: cleaned-up pandas dataframe.
    """
    # remove all columns which have substring "Unnamed" in them
    df = df.loc[:, ~df.columns.str.contains("^Unnamed")]

    # remove all completely empty rows
    df = df.dropna(how="all", axis=0)

    #Fill in nan cells with empty strings
    df.fillna("", inplace=True)
    return df<|MERGE_RESOLUTION|>--- conflicted
+++ resolved
@@ -39,18 +39,12 @@
         #Cast the columns in dataframe to string while preserving NaN
         null_cells = org_df.isnull() 
         org_df = org_df.astype(str).mask(null_cells, '')
-<<<<<<< HEAD
 
         if org_df.size < 1000:
             ints = org_df.applymap(lambda x: np.int64(x) if str.isdigit(x) else False, na_action='ignore').fillna(False)
-            dates = org_df.applymap(lambda x: _parse_dates(x), na_action='ignore').fillna(False)
         else:
             pandarallel.initialize(verbose = 1)
             ints = org_df.parallel_applymap(lambda x: np.int64(x) if str.isdigit(x) else False, na_action='ignore').fillna(False)
-            dates = org_df.parallel_applymap(lambda x: _parse_dates(x), na_action='ignore').fillna(False)
-=======
-        ints = org_df.applymap(lambda x: np.int64(x) if str.isdigit(x) else False, na_action='ignore').fillna(False)
->>>>>>> 9c2d9dc1
 
         #convert strings to numerical dtype (float) if possible, preserve non-numerical strings
         for col in org_df.columns:
