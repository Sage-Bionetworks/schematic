--- conflicted
+++ resolved
@@ -3,10 +3,7 @@
 import pandas as pd
 
 
-<<<<<<< HEAD
 logging.basicConfig(level=logging.DEBUG)
-=======
->>>>>>> f052b725
 logger = logging.getLogger(__name__)
 
 def normalize_table(df: pd.DataFrame, primary_key:str) -> pd.DataFrame:
@@ -28,12 +25,8 @@
         return df_norm
     except KeyError:
         # if the primary key is not in the df; then return the same df w/o changes
-<<<<<<< HEAD
         logger.warning("Specified primary key is not in table schema. Proceeding without table changes.")
-=======
-        logger.error("Specified primary key is not in table schema. Proceeding without table changes.")
 
->>>>>>> f052b725
         return df
 
 
