--- conflicted
+++ resolved
@@ -6,11 +6,8 @@
 from copy import deepcopy
 from time import perf_counter
 from datetime import datetime
-<<<<<<< HEAD
 from typing import Union, Optional
-=======
 from typing import Union, Optional, Any
->>>>>>> 4e4a30f4
 import dateparser as dp
 import pandas as pd
 import numpy as np
@@ -24,11 +21,7 @@
     preserve_raw_input: bool = True,
     data_model: bool = False,
     allow_na_values: bool = False,
-<<<<<<< HEAD
-    **load_args,
-=======
     **load_args: Any,
->>>>>>> 4e4a30f4
 ) -> pd.DataFrame:
     """
     Universal function to load CSVs and return DataFrames
@@ -250,11 +243,7 @@
 def trim_commas_df(
     dataframe: pd.DataFrame,
     allow_na_values: Optional[bool] = False,
-<<<<<<< HEAD
-):
-=======
-) -> pd.DataFrame:
->>>>>>> 4e4a30f4
+) -> pd.DataFrame:
     """Removes empty (trailing) columns and empty rows from pandas dataframe (manifest data).
 
     Args:
