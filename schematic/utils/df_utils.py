<<<<<<< HEAD
import logging

=======
import numpy as np
>>>>>>> b4041795
import pandas as pd


logger = logging.getLogger(__name__)

def normalize_table(df: pd.DataFrame, primary_key:str) -> pd.DataFrame:

    """
    Function to normalize a table (e.g. dedup)
    Args:
        df: data frame to normalize
        primary_key: primary key on which to perform dedup

    Returns: a dedupped dataframe
    """

    try:
        # if valid primary key has been provided normalize df
        df = df.reset_index()
        df_norm = df.drop_duplicates(subset = [primary_key])
        df_norm = df.drop(columns = ["index"])
        return df_norm
    except KeyError:
        # if the primary key is not in the df; then return the same df w/o changes
<<<<<<< HEAD
        logger.error("Specified primary key is not in table schema. Proceeding without table changes.")
=======
        print("Specified primary key is not in table schema. Proceeding without table changes.")
>>>>>>> b4041795
        return df


def update_df(
        input_df: pd.DataFrame, updates_df: pd.DataFrame, index_col: str="entityId"
    ) -> pd.DataFrame:
        """Update a manifest using another data frame with Synapse IDs.

        The input `input_df` is copied to avoid changing the input.

        Both input data frames must have an `entityId` column. Any rows
        in `updates_df` corresponding to entities that don't appear in
        `input_df` are silently dropped. Similarly, any columns in
        `updates_df` that don't appear in `input_df` are not added.

        IMPORTANT: This function is currently designed to handle empty
        manifests because it will not raise an error or warning if any
        overwriting of existing values takes place.

        TODO: Handle conflicts/overwriting more elegantly. See:
        https://github.com/Sage-Bionetworks/schematic/issues/312#issuecomment-725750931

        Args:
            input_df (pd.DataFrame): Manifest data frame. Must
            include the `index_col` column.
            updates_df (pd.DataFrame): Data frame with updates. Must
            include the `index_col` column. This data frame doesn't
            need to include all of the column names from `input_df`.
            index_col (str): Column to index the data frames on.

        Returns:
            pd.DataFrame: Updated `input_df` data frame.
        """
        # Confirm that entityId is present in both data frames
        assert index_col in input_df, f"`input_df` lacks `{index_col}` column."
        assert index_col in updates_df, f"`updates_df` lacks `{index_col}` column."

        # Set `inplace=False` to copy input data frames and avoid side-effects
        input_df_idx = input_df.set_index(index_col, inplace=False)
        updates_df_idx = updates_df.set_index(index_col, inplace=False)

        # Update manifest data frame and reset index
        input_df_idx.update(updates_df_idx, overwrite=True)

        # Undo index and ensure original column order
        input_df_idx.reset_index(inplace=True)
        input_df_idx = input_df_idx[input_df.columns]

        return input_df_idx


def trim_commas_df(df: pd.DataFrame):
    """Removes empty (trailing) columns and empty rows from pandas dataframe (manifest data).

    Args:
        df: pandas dataframe with data from manifest file.

    Returns:
        df: cleaned-up pandas dataframe.
    """
    # remove all columns which have substring "Unnamed" in them
    df = df.loc[:, ~df.columns.str.contains('^Unnamed')]

    # remove all completely empty rows
    df = df.dropna(how='all', axis=0)
    return df<|MERGE_RESOLUTION|>--- conflicted
+++ resolved
@@ -1,9 +1,5 @@
-<<<<<<< HEAD
 import logging
 
-=======
-import numpy as np
->>>>>>> b4041795
 import pandas as pd
 
 
@@ -28,11 +24,8 @@
         return df_norm
     except KeyError:
         # if the primary key is not in the df; then return the same df w/o changes
-<<<<<<< HEAD
         logger.error("Specified primary key is not in table schema. Proceeding without table changes.")
-=======
-        print("Specified primary key is not in table schema. Proceeding without table changes.")
->>>>>>> b4041795
+
         return df
 
 
