import logging

import pandas as pd


logger = logging.getLogger(__name__)


def normalize_table(df: pd.DataFrame, primary_key: str) -> pd.DataFrame:

    """
    Function to normalize a table (e.g. dedup)
    Args:
        df: data frame to normalize
        primary_key: primary key on which to perform dedup

    Returns: a dedupped dataframe
    """

    try:
        # if valid primary key has been provided normalize df
        df = df.reset_index()
        df_norm = df.drop_duplicates(subset=[primary_key])
        df_norm = df.drop(columns=["index"])
        return df_norm
    except KeyError:
        # if the primary key is not in the df; then return the same df w/o changes
        logger.warning(
            "Specified primary key is not in table schema. Proceeding without table changes."
        )

        return df


def update_df(
    input_df: pd.DataFrame, updates_df: pd.DataFrame, index_col: str = "entityId"
) -> pd.DataFrame:
    """Update a manifest using another data frame with Synapse IDs.

    The input `input_df` is copied to avoid changing the input.

    Both input data frames must have an `entityId` column. Any rows
    in `updates_df` corresponding to entities that don't appear in
    `input_df` are silently dropped. Similarly, any columns in
    `updates_df` that don't appear in `input_df` are not added.

    IMPORTANT: This function is currently designed to handle empty
    manifests because it will not raise an error or warning if any
    overwriting of existing values takes place.

    TODO: Handle conflicts/overwriting more elegantly. See:
    https://github.com/Sage-Bionetworks/schematic/issues/312#issuecomment-725750931

    Args:
        input_df (pd.DataFrame): Manifest data frame. Must
        include the `index_col` column.
        updates_df (pd.DataFrame): Data frame with updates. Must
        include the `index_col` column. This data frame doesn't
        need to include all of the column names from `input_df`.
        index_col (str): Column to index the data frames on.

    Returns:
        pd.DataFrame: Updated `input_df` data frame.
    """
    # Confirm that entityId is present in both data frames
    assert index_col in input_df, f"`input_df` lacks `{index_col}` column."
    assert index_col in updates_df, f"`updates_df` lacks `{index_col}` column."

    # Set `inplace=False` to copy input data frames and avoid side-effects
    input_df_idx = input_df.set_index(index_col, inplace=False)
    updates_df_idx = updates_df.set_index(index_col, inplace=False)

    # Update manifest data frame and reset index
    input_df_idx.update(updates_df_idx, overwrite=True)

    # Undo index and ensure original column order
    input_df_idx.reset_index(inplace=True)
    input_df_idx = input_df_idx[input_df.columns]

    return input_df_idx


def trim_commas_df(df: pd.DataFrame):
    """Removes empty (trailing) columns and empty rows from pandas dataframe (manifest data).

    Args:
        df: pandas dataframe with data from manifest file.

    Returns:
        df: cleaned-up pandas dataframe.
    """
    # remove all columns which have substring "Unnamed" in them
    df = df.loc[:, ~df.columns.str.contains("^Unnamed")]

<<<<<<< HEAD
    # remove all completely empty rows
    df = df.dropna(how="all", axis=0)
    return df
=======
    return updated_df


def normalize_table(df, primary_key:str) -> pd.DataFrame:

    """ Normalize a table (e.g. dedup, drop nan's)

        Args:
            primary_key: table primary key
        Returns:
            A normalized dataframe or same df if the primary key is not in the df
    """

    try:
        # if valid primary key has been provided normalize df
        df = df.reset_index()
        df_norm = df.dropna().drop_duplicates(subset = [primary_key])
        return df_norm
    except KeyError:
        # if the primary key is not in the df; then return the same df w/o changes
        print("Specified primary key is not in table schema. Proceeding without table changes.") 
        return df
>>>>>>> 4c47e3e0
<|MERGE_RESOLUTION|>--- conflicted
+++ resolved
@@ -92,31 +92,6 @@
     # remove all columns which have substring "Unnamed" in them
     df = df.loc[:, ~df.columns.str.contains("^Unnamed")]
 
-<<<<<<< HEAD
     # remove all completely empty rows
     df = df.dropna(how="all", axis=0)
-    return df
-=======
-    return updated_df
-
-
-def normalize_table(df, primary_key:str) -> pd.DataFrame:
-
-    """ Normalize a table (e.g. dedup, drop nan's)
-
-        Args:
-            primary_key: table primary key
-        Returns:
-            A normalized dataframe or same df if the primary key is not in the df
-    """
-
-    try:
-        # if valid primary key has been provided normalize df
-        df = df.reset_index()
-        df_norm = df.dropna().drop_duplicates(subset = [primary_key])
-        return df_norm
-    except KeyError:
-        # if the primary key is not in the df; then return the same df w/o changes
-        print("Specified primary key is not in table schema. Proceeding without table changes.") 
-        return df
->>>>>>> 4c47e3e0
+    return df