--- conflicted
+++ resolved
@@ -3,6 +3,7 @@
 import pandas as pd
 
 
+logging.basicConfig(level=logging.DEBUG)
 logger = logging.getLogger(__name__)
 
 def normalize_table(df: pd.DataFrame, primary_key:str) -> pd.DataFrame:
@@ -24,13 +25,7 @@
         return df_norm
     except KeyError:
         # if the primary key is not in the df; then return the same df w/o changes
-<<<<<<< HEAD
         logger.warning("Specified primary key is not in table schema. Proceeding without table changes.")
-=======
-        
-        logger.error("Specified primary key is not in table schema. Proceeding without table changes.")
-        
->>>>>>> 8b8aacf4
         return df
 
 
