--- conflicted
+++ resolved
@@ -5,35 +5,8 @@
 import string
 from typing import List, Dict
 
-<<<<<<< HEAD
 logger = logging.getLogger(__name__)
 
-
-def attr_dict_template(key_name:str)->Dict[str,dict[str,dict]]:
-    return {key_name: {'Relationships': {}}}
-
-def get_property_label_from_display_name(display_name:str, strict_camel_case:bool = False) -> str:
-        """Convert a given display name string into a proper property label string
-        Args:
-            display_name, str: node display name
-            strict_camel_case, bool: Default, False; defines whether or not to use strict camel case or not for conversion.
-        Returns:
-            label, str: property label of display name
-        """
-        # This is the newer more strict method
-        if strict_camel_case:
-            display_name = display_name.strip().translate({ord(c): "_" for c in string.whitespace})
-            label = inflection.camelize(display_name, uppercase_first_letter=False)
-
-        # This method remains for backwards compatibility
-        else:
-            display_name = display_name.translate({ord(c): None for c in string.whitespace})
-            label = inflection.camelize(display_name.strip(), uppercase_first_letter=False)
-
-        return label
-
-def get_class_label_from_display_name(display_name:str, strict_camel_case:bool = False) -> str:
-=======
 
 def attr_dict_template(key_name: str) -> Dict[str, dict[str, dict]]:
     return {key_name: {"Relationships": {}}}
@@ -67,7 +40,6 @@
 def get_class_label_from_display_name(
     display_name: str, strict_camel_case: bool = False
 ) -> str:
->>>>>>> 48d7f96c
     """Convert a given display name string into a proper class label string
     Args:
         display_name, str: node display name
@@ -106,20 +78,22 @@
         display_name = node_name
     return display_name
 
-<<<<<<< HEAD
-def check_if_display_name_is_valid_label(display_name:str, blacklisted_chars:list[str])-> bool:
-    valid_label=True
+
+def check_if_display_name_is_valid_label(
+    display_name: str, blacklisted_chars: list[str]
+) -> bool:
+    valid_label = True
     if any(map(display_name.__contains__, blacklisted_chars)):
-        valid_label=False
+        valid_label = False
     return valid_label
 
-def get_label_from_display_name(display_name:str, entry_type:str, strict_camel_case:bool = False, use_display_name_as_label:bool = False) -> str:
-=======
 
 def get_label_from_display_name(
-    display_name: str, entry_type: str, strict_camel_case: bool = False
+    display_name: str,
+    entry_type: str,
+    strict_camel_case: bool = False,
+    data_model_labels: str = 'class_label',
 ) -> str:
->>>>>>> 48d7f96c
     """Get node label from provided display name, based on whether the node is a class or property
     Args:
         display_name, str: node display name
@@ -131,59 +105,49 @@
         ValueError if entry_type.lower(), is not either 'class' or 'property'
 
     """
-<<<<<<< HEAD
-    if use_display_name_as_label:
+    if data_model_labels=='class_label':
         blacklisted_chars = ["(", ")", ".", " ", "-"]
         # Check that display name can be used as a label.
-        valid_display_name = check_if_display_name_is_valid_label(display_name=display_name, blacklisted_chars=blacklisted_chars)
+        valid_display_name = check_if_display_name_is_valid_label(
+            display_name=display_name, blacklisted_chars=blacklisted_chars
+        )
         if valid_display_name:
-            label=display_name
+            label = display_name
         else:
-            if entry_type.lower()=='class':
-             label = [
-                    get_class_label_from_display_name(
-                        str(display_name)
-                        ).translate({ord(x): '' for x in blacklisted_chars})
-                    ][0]
+            if entry_type.lower() == "class":
+                label = [
+                    get_class_label_from_display_name(str(display_name)).translate(
+                        {ord(x): "" for x in blacklisted_chars}
+                    )
+                ][0]
 
-            elif entry_type.lower()=='property':
-                label=[
-                    get_property_label_from_display_name(
-                        str(display_name)
-                        ).translate({ord(x): '' for x in blacklisted_chars})
-                    ][0]
+            elif entry_type.lower() == "property":
+                label = [
+                    get_property_label_from_display_name(str(display_name)).translate(
+                        {ord(x): "" for x in blacklisted_chars}
+                    )
+                ][0]
 
-            logger.warning(f"Cannot use display name {display_name} as the schema label, becaues it is not formatted properly. Please remove all spaces and blacklisted characters: {str(blacklisted_chars)}. The following label was assigned instead: {label}")
+            logger.warning(
+                f"Cannot use display name {display_name} as the schema label, becaues it is not formatted properly. Please remove all spaces and blacklisted characters: {str(blacklisted_chars)}. The following label was assigned instead: {label}"
+            )
     else:
-        if entry_type.lower()=='class':
-            label = get_class_label_from_display_name(display_name=display_name, strict_camel_case=strict_camel_case)
-        
-        elif entry_type.lower()=='property':
-            label=get_property_label_from_display_name(display_name=display_name, strict_camel_case=strict_camel_case)
+        if entry_type.lower() == "class":
+            label = get_class_label_from_display_name(
+                display_name=display_name, strict_camel_case=strict_camel_case
+            )
+
+        elif entry_type.lower() == "property":
+            label = get_property_label_from_display_name(
+                display_name=display_name, strict_camel_case=strict_camel_case
+            )
         else:
-            raise ValueError(f"The entry type submitted: {entry_type}, is not one of the permitted types: 'class' or 'property'")
+            raise ValueError(
+                f"The entry type submitted: {entry_type}, is not one of the permitted types: 'class' or 'property'"
+            )
     return label
 
 
-
-=======
-    if entry_type.lower() == "class":
-        label = get_class_label_from_display_name(
-            display_name=display_name, strict_camel_case=strict_camel_case
-        )
-
-    elif entry_type.lower() == "property":
-        label = get_property_label_from_display_name(
-            display_name=display_name, strict_camel_case=strict_camel_case
-        )
-    else:
-        raise ValueError(
-            f"The entry type submitted: {entry_type}, is not one of the permitted types: 'class' or 'property'"
-        )
-    return label
-
-
->>>>>>> 48d7f96c
 def convert_bool_to_str(provided_bool: bool) -> str:
     """Convert bool to string.
     Args:
