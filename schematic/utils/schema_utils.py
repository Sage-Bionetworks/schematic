"""Schema utils"""

# pylint: disable=logging-fstring-interpolation

import json
import logging
import os
import string
from typing import Literal, Union, Optional
import pickle

import inflection


logger = logging.getLogger(__name__)

DisplayLabelType = Literal["class_label", "display_label"]
EntryType = Literal["class", "property"]
BLACKLISTED_CHARS = ["(", ")", ".", " ", "-"]
COMPONENT_NAME_DELIMITER = "#"
COMPONENT_RULES_DELIMITER = "^^"
RULE_DELIMITER = "::"


def attr_dict_template(key_name: str) -> dict[str, dict[str, dict]]:
    """Create a single empty attribute_dict template.

    Args:
        key_name (str): Attribute/node to use as the key in the dict.

    Returns:
        dict[str, dict[str, dict]]: template single empty attribute_relationships dictionary
    """
    return {key_name: {"Relationships": {}}}


def get_property_label_from_display_name(
    display_name: str, strict_camel_case: bool = False
) -> str:
    """Convert a given display name string into a proper property label string
    Args:
        display_name, str: node display name
        strict_camel_case, bool: Default, False; defines whether or not to use
          strict camel case or not for conversion.
    Returns:
        label, str: property label of display name
    """
    # This is the newer more strict method
    if strict_camel_case:
        display_name = display_name.strip().translate(
            {ord(c): "_" for c in string.whitespace}
        )
        label = inflection.camelize(display_name, uppercase_first_letter=False)

    # This method remains for backwards compatibility
    else:
        display_name = display_name.translate({ord(c): None for c in string.whitespace})
        label = inflection.camelize(display_name.strip(), uppercase_first_letter=False)

    return label


def get_class_label_from_display_name(
    display_name: str, strict_camel_case: bool = False
) -> str:
    """Convert a given display name string into a proper class label string
    Args:
        display_name, str: node display name
        strict_camel_case, bool: Default, False; defines whether or not to
         use strict camel case or not for conversion.
    Returns:
        label, str: class label of display name
    """
    # This is the newer more strict method
    if strict_camel_case:
        display_name = display_name.strip().translate(
            {ord(c): "_" for c in string.whitespace}
        )
        label = inflection.camelize(display_name, uppercase_first_letter=True)

    # This method remains for backwards compatibility
    else:
        display_name = display_name.translate({ord(c): None for c in string.whitespace})
        label = inflection.camelize(display_name.strip(), uppercase_first_letter=True)

    return label


def get_attribute_display_name_from_label(
    node_name: str, attr_relationships: dict
) -> str:
    """
    Get attribute display name for a node, using the node label, requires the attr_relationships
      dictionary from the data model parser

    Args:
        node_name, str: node label
        attr_relationships, dict: dictionary defining attributes and relationships,
          generated in data model parser.
    Returns:
        display_name, str: node display name, recorded in attr_relationships.
    """
    if "Attribute" in attr_relationships.keys():
        display_name = attr_relationships["Attribute"]
    else:
        display_name = node_name
    return display_name


def check_if_display_name_is_valid_label(
    display_name: str,
    blacklisted_chars: Optional[list[str]] = None,
) -> bool:
    """Check if the display name can be used as a display label

    Args:
        display_name (str): node display name
        blacklisted_chars (Optional[list[str]], optional):
          characters that are not permitted for synapse annotations uploads.
          Defaults to None.

    Returns:
        bool: True, if the display name can be used as a label, False, if it cannot.
    """
    if blacklisted_chars is None:
        blacklisted_chars = BLACKLISTED_CHARS
    valid_label = not any(char in display_name for char in blacklisted_chars)
    return valid_label


def get_stripped_label(
    display_name: str,
    entry_type: EntryType,
    blacklisted_chars: Optional[list[str]] = None,
) -> str:
    """
    Args:
        display_name, str: node display name
        entry_type, EntryType: 'class' or 'property', defines what type the entry is.
        blacklisted_chars, list[str]: characters that are not permitted for
          synapse annotations uploads.
    Returns:
        stripped_label, str: class or property label that has been stripped
          of blacklisted characters.
    """
    if blacklisted_chars is None:
        blacklisted_chars = BLACKLISTED_CHARS
    if entry_type.lower() == "class":
        stripped_label = [
            get_class_label_from_display_name(str(display_name)).translate(
                {ord(x): "" for x in blacklisted_chars}
            )
        ][0]

    elif entry_type.lower() == "property":
        stripped_label = [
            get_property_label_from_display_name(str(display_name)).translate(
                {ord(x): "" for x in blacklisted_chars}
            )
        ][0]

    logger.warning(
        (
            f"Cannot use display name {display_name} as the data model label, "
            "because it is not formatted properly. Please remove all spaces and "
            f"blacklisted characters: {str(blacklisted_chars)}. "
            f"The following label was assigned instead: {stripped_label}"
        )
    )
    return stripped_label


def get_schema_label(
    display_name: str, entry_type: EntryType, strict_camel_case: bool
) -> str:
    """Get the class or property label for a given display name
    Args:
        display_name, str: node display name
        entry_type, EntryType: 'class' or 'property', defines what type the entry is.
        strict_camel_case, bool: Default, False; defines whether or not to use strict
          camel case or not for conversion.
    Returns:
        label, str: class label of display name
    Raises:
        Error Logged if entry_type.lower(), is not either 'class' or 'property'
    """
    if entry_type.lower() == "class":
        label = get_class_label_from_display_name(
            display_name=display_name, strict_camel_case=strict_camel_case
        )

    elif entry_type.lower() == "property":
        label = get_property_label_from_display_name(
            display_name=display_name, strict_camel_case=strict_camel_case
        )
    else:
        logger.error(
            (
                f"The entry type submitted: {entry_type}, is not one of the "
                "permitted types: 'class' or 'property'"
            )
        )
    return label


def get_label_from_display_name(
    display_name: str,
    entry_type: EntryType,
    strict_camel_case: bool = False,
    data_model_labels: DisplayLabelType = "class_label",
) -> str:
    """Get node label from provided display name, based on whether the node is a class or property
    Args:
        display_name, str: node display name
        entry_type, EntryType: 'class' or 'property', defines what type the entry is.
        strict_camel_case, bool: Default, False; defines whether or not to use strict camel
          case or not for conversion.
    Returns:
        label, str: label to be used for the provided display name.
    """
    if data_model_labels == "display_label":
        # Check that display name can be used as a label.
        valid_display_name = check_if_display_name_is_valid_label(
            display_name=display_name
        )
        # If the display name is valid, set the label to be the display name
        if valid_display_name:
            label = display_name
        # If not, set get a stripped class or property label (as indicated by the entry type)
        else:
            label = get_stripped_label(display_name=display_name, entry_type=entry_type)

    else:
        label = get_schema_label(
            display_name=display_name,
            entry_type=entry_type,
            strict_camel_case=strict_camel_case,
        )

    return label


def convert_bool_to_str(provided_bool: bool) -> str:
    """Convert bool to string.
    Args:
        provided_bool, str: true or false bool
    Returns:
        Boolean converted to 'true' or 'false' str as appropriate.
    """
    return str(provided_bool)


def get_individual_rules(rule: str, validation_rules: list) -> list:
    """Extract individual rules from a string and add to a list of rules
    Args:
        rule, str: validation rule that has been parsed from a component rule.
        validation_rules, list: list of rules being collected,
            if this is the first time the list is being added to, it will be empty
    Returns:
        validation_rules, list: list of rules being collected.
    """
    # Separate multiple rules (defined by addition of the rule delimiter)
    if RULE_DELIMITER in rule:
        validation_rules.append(parse_single_set_validation_rules(rule))
    # Get single rule
    else:
        validation_rules.append(rule)
    return validation_rules


def get_component_name_rules(
    component_names: list[str], component_rule: str
) -> tuple[list[str], str]:
    """
    Get component name and rule from an string that was initially split by the
      COMPONENT_RULES_DELIMITER

    Args:
        component_names, list[str]: list of components, will be empty
          if being added to for the first time.
        component_rule, str: component rule string that has only been split by
          the COMPONENT_RULES_DELIMITER
    Returns:
        Tuple[list,str]: list with the a new component name or 'all_other_components' appended,
            rule with the component name stripped off.
    Raises:
        Error Logged if it looks like a component name should have been added to the
          list, but was not.
    """
    # If a component name is not attached to the rule, have it apply to all other components
    if COMPONENT_NAME_DELIMITER != component_rule[0]:
        component_names.append("all_other_components")
    # Get the component name if available
    else:
        component_names.append(
            component_rule.split(" ")[0].replace(COMPONENT_NAME_DELIMITER, "")
        )
        if component_names[-1] == " ":
            logger.error(
                f"There was an error capturing at least one of the component names "
                f"in the following rule: {component_rule}, "
                f"please ensure there is not extra whitespace or non-allowed characters."
            )

        component_rule = component_rule.replace(component_rule.split(" ")[0], "")
        component_rule = component_rule.strip()
    return component_names, component_rule


def check_for_duplicate_components(
    component_names: list[str], validation_rule_string: str
) -> None:
    """
    Check if component names are repeated in a validation rule
    Error Logged if a component name is duplicated.

    Args:
        component_names (list[str]): list of components identified in the validation rule
        validation_rule_string (str): validation rule, used if error needs to be raised.
    """
    duplicated_entries = [cn for cn in component_names if component_names.count(cn) > 1]
    if duplicated_entries:
        logger.error(
            f"Oops, it looks like the following rule {validation_rule_string}, "
            "contains the same component name more than once. An attribute can "
            "only have a single rule applied per manifest/component."
        )


def parse_component_validation_rules(
    validation_rule_string: str,
) -> dict[str, list[str]]:
    """
    If a validation rule is identified to be formatted as a component validation rule,
      parse to a dictionary of components:rules

    Args:
        validation_rule_string (str):  validation rule provided by user.

    Returns:
        dict[str, list[str]]: validation rules parsed to a dictionary where the key
          is the component name (or 'all_other_components') and the value is the parsed
          validation rule for the given component.
    """
    component_names: list[str] = []
    validation_rules: list[list[str]] = []

    component_rules = validation_rule_string.split(COMPONENT_RULES_DELIMITER)
    # Extract component rules, per component
    for component_rule in component_rules:
        component_rule = component_rule.strip()
        if component_rule:
            # Get component name attached to rule
            component_names, component_rule = get_component_name_rules(
                component_names=component_names, component_rule=component_rule
            )

            # Get rules
            validation_rules = get_individual_rules(
                rule=component_rule, validation_rules=validation_rules
            )

    # Ensure we collected the component names and validation rules like expected
    if len(component_names) != len(validation_rules):
        logger.error(
            f"The number of components names and validation rules does not match "
            f"for validation rule: {validation_rule_string}."
        )

    # If a component name is repeated throw an error.
    check_for_duplicate_components(component_names, validation_rule_string)

    validation_rules_dict = dict(zip(component_names, validation_rules))

    return validation_rules_dict


def parse_single_set_validation_rules(validation_rule_string: str) -> list[str]:
    """Parse a single set of validation rules.

    Args:
        validation_rule_string (str): validation rule provided by user.

    Returns:
        list: the validation rule string split by the rule delimiter
    """
    # Try to catch an improperly formatted rule
    if COMPONENT_NAME_DELIMITER == validation_rule_string[0]:
        logger.error(
            f"The provided validation rule {validation_rule_string}, looks to be formatted as a "
            "component based rule, but is missing the necessary formatting, "
            "please refer to the SchemaHub documentation for more details."
        )

    return validation_rule_string.split(RULE_DELIMITER)


def parse_validation_rules(validation_rules: Union[list, dict]) -> Union[list, dict]:
    """Split multiple validation rules based on :: delimiter

    Args:
        validation_rules (Union[list, dict]): List or Dictionary of validation rules,
            if list:, contains a string validation rule
            if dict:, key is the component the rule (value) is applied to

    Returns:
        Union[list, dict]: Parsed validation rules, component rules are output
          as a dictionary, single sets are a list.
    """
    if isinstance(validation_rules, dict):
        # Rules pulled in as a dict can be used directly
        return validation_rules

    # If rules are already parsed from the JSONLD
    if len(validation_rules) > 1 and isinstance(validation_rules[-1], str):
        return validation_rules
    # Parse rules set for a subset of components/manifests
    if COMPONENT_RULES_DELIMITER in validation_rules[0]:
        return parse_component_validation_rules(
            validation_rule_string=validation_rules[0]
        )
    # Parse rules that are set across *all* components/manifests
    return parse_single_set_validation_rules(validation_rule_string=validation_rules[0])


def extract_component_validation_rules(
    manifest_component: str, validation_rules_dict: dict[str, Union[list, str]]
) -> list[Union[str, list]]:
    """
    Parse a component validation rule dictionary to pull out the rule (if any) for a given manifest

    Args:
        manifest_component, str: Component label, pulled from the manifest directly
        validation_rules_dict, dict[str, list[Union[list,str]]: Validation rules dictionary,
          where keys are the manifest component label, and the value is a parsed set of
          validation rules.
    Returns:
        validation_rules, list[str]: rule for the provided manifest component if one is available,
            if a validation rule is not specified for a given component but "all_other_components"
            is specified (as a key), then pull that one, otherwise return an empty list.
    """
    manifest_component_rule = validation_rules_dict.get(manifest_component)
    all_component_rules = validation_rules_dict.get("all_other_components")

    # Capture situation where manifest_component rule is an empty string
    if manifest_component_rule is not None:
        if isinstance(manifest_component_rule, str):
            if manifest_component_rule == "":
                validation_rules_list: list[Union[str, list]] = []
            else:
                validation_rules_list = [manifest_component_rule]
        elif isinstance(manifest_component_rule, list):
            validation_rules_list = manifest_component_rule
    elif all_component_rules:
        if isinstance(all_component_rules, str):
            validation_rules_list = [all_component_rules]
        elif isinstance(all_component_rules, list):
            validation_rules_list = all_component_rules
    else:
        validation_rules_list = []
    return validation_rules_list


def export_schema(schema: dict, file_path: str) -> None:
    """Export schema to given filepath.
    Args:
        schema, dict: JSONLD schema
        filepath, str: path to store the schema
    """
    with open(file_path, "w", encoding="utf-8") as json_file:
        json.dump(schema, json_file, sort_keys=True, indent=4, ensure_ascii=False)


def strip_context(context_value: str) -> tuple[str, str]:
    """Strip contexts from str entry.
    Args:
        context_value, str: string from which to strip context from
    Returns:
        context, str: the original context
        value, str: value separated from context
    """
    if ":" in context_value:
        context, value = context_value.split(":")
    elif "@" in context_value:
        context, value = context_value.split("@")
    return context, value


<<<<<<< HEAD
def export_graph(schema: dict, file_path: str) -> None:
    """Write object to a pickle file.
    Args:
        schema, dict: A data model graph to export
        file_path, str: File to create
    """
    try:
        with open(file_path, "wb") as file:
            pickle.dump(schema, file)
        logger.info(f"The graph was created and saved to '{file_path}'.")
    except SystemExit as error:
        logger.error(
            f"The graph failed to save to '{file_path}'. Please check your file path again."
        )
        raise error
=======
def get_json_schema_log_file_path(data_model_path: str, source_node: str) -> str:
    """Get json schema log file name from the data_mdoel_path
    Args:
        data_model_path: str, path to the data model
        source_node: str, root node to create the JSON schema for
    Returns:
        json_schema_log_file_path: str, file name for the log file
    """
    data_model_path_root, _ = os.path.splitext(data_model_path)
    prefix = data_model_path_root
    prefix_root, prefix_ext = os.path.splitext(prefix)
    if prefix_ext == ".model":
        prefix = prefix_root
    json_schema_log_file_path = f"{prefix}.{source_node}.schema.json"
    return json_schema_log_file_path
>>>>>>> 570ee624
<|MERGE_RESOLUTION|>--- conflicted
+++ resolved
@@ -485,8 +485,22 @@
         context, value = context_value.split("@")
     return context, value
 
-
-<<<<<<< HEAD
+def get_json_schema_log_file_path(data_model_path: str, source_node: str) -> str:
+    """Get json schema log file name from the data_mdoel_path
+    Args:
+        data_model_path: str, path to the data model
+        source_node: str, root node to create the JSON schema for
+    Returns:
+        json_schema_log_file_path: str, file name for the log file
+    """
+    data_model_path_root, _ = os.path.splitext(data_model_path)
+    prefix = data_model_path_root
+    prefix_root, prefix_ext = os.path.splitext(prefix)
+    if prefix_ext == ".model":
+        prefix = prefix_root
+    json_schema_log_file_path = f"{prefix}.{source_node}.schema.json"
+    return json_schema_log_file_path
+
 def export_graph(schema: dict, file_path: str) -> None:
     """Write object to a pickle file.
     Args:
@@ -501,21 +515,4 @@
         logger.error(
             f"The graph failed to save to '{file_path}'. Please check your file path again."
         )
-        raise error
-=======
-def get_json_schema_log_file_path(data_model_path: str, source_node: str) -> str:
-    """Get json schema log file name from the data_mdoel_path
-    Args:
-        data_model_path: str, path to the data model
-        source_node: str, root node to create the JSON schema for
-    Returns:
-        json_schema_log_file_path: str, file name for the log file
-    """
-    data_model_path_root, _ = os.path.splitext(data_model_path)
-    prefix = data_model_path_root
-    prefix_root, prefix_ext = os.path.splitext(prefix)
-    if prefix_ext == ".model":
-        prefix = prefix_root
-    json_schema_log_file_path = f"{prefix}.{source_node}.schema.json"
-    return json_schema_log_file_path
->>>>>>> 570ee624
+        raise error