--- conflicted
+++ resolved
@@ -2,20 +2,16 @@
 from typing import Any, Dict, Optional, Text
 import os
 import math
-<<<<<<< HEAD
 import logging
+import pstats
+from cProfile import Profile
+from functools import wraps
 
 from synapseclient.core.exceptions import SynapseHTTPError
 from synapseclient.table import EntityViewSchema
 from synapseclient.entity import File, Folder, Project
 
 logger = logging.getLogger(__name__)
-
-=======
-import pstats
-from cProfile import Profile
-from functools import wraps
->>>>>>> 83bc4a55
 
 def find_duplicates(_list):
     """Find duplicate items in a list"""
@@ -88,8 +84,6 @@
     bytes_to_return = gb * 1024 * 1024 * 1024
     return bytes_to_return
 
-<<<<<<< HEAD
-
 def entity_type_mapping(syn, entity_id):
     """
     Return the entity type of manifest
@@ -120,7 +114,7 @@
     else:
         # if there's no matching type, return concreteType
         return entity.concreteType
-=======
+        
 def profile(output_file=None, sort_by='cumulative', lines_to_print=None, strip_dirs=False):
     """
     The function was initially taken from: https://towardsdatascience.com/how-to-profile-your-code-in-python-e70c834fad89
@@ -177,5 +171,4 @@
 
         return wrapper
 
-    return inner
->>>>>>> 83bc4a55
+    return inner