--- conflicted
+++ resolved
@@ -18,6 +18,7 @@
 from schematic.schemas.data_model_parser import DataModelParser
 from schematic.schemas.data_model_graph import DataModelGraph, DataModelGraphExplorer
 from schematic.utils.io_utils import load_json
+from schematic.utils.schema_utils import DisplayLabelType
 
 
 logger = logging.getLogger(__name__)
@@ -30,7 +31,7 @@
         self,
         path_to_json_ld: str,
         figure_type: str,
-        data_model_labels: str,
+        data_model_labels: DisplayLabelType,
     ) -> None:
         # Load jsonld
         self.path_to_json_ld = path_to_json_ld
@@ -65,11 +66,9 @@
         self.schema_abbr = self.schema_name.split("_")[0]
 
         # Initialize AttributesExplorer
-<<<<<<< HEAD
-        self.ae = AttributesExplorer(self.path_to_json_ld, data_model_labels)
-=======
-        self.attributes_explorer = AttributesExplorer(self.path_to_json_ld)
->>>>>>> eb322857
+        self.attributes_explorer = AttributesExplorer(
+            self.path_to_json_ld, data_model_labels
+        )
 
         # Create output paths.
         self.text_csv_output_path = self.attributes_explorer.create_output_path(
