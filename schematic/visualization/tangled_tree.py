from io import StringIO
import json
import logging
import networkx as nx
import numpy as np
import os
from os import path
import pandas as pd

# allows specifying explicit variable types
from typing import Any, Dict, Optional, Text, List

from schematic.utils.viz_utils import visualize
from schematic.visualization.attributes_explorer import AttributesExplorer

from schematic.schemas.data_model_parser import DataModelParser
from schematic.schemas.data_model_graph import DataModelGraph, DataModelGraphExplorer
from schematic.schemas.data_model_relationships import DataModelRelationships

from schematic import LOADER
from schematic.utils.io_utils import load_json
from copy import deepcopy

# Make sure to have newest version of decorator


logger = logging.getLogger(__name__)
# OUTPUT_DATA_DIR = str(Path('tests/data/visualization/AMPAD').resolve())
# DATA_DIR = str(Path('tests/data').resolve())


class TangledTree(object):
    """ """

<<<<<<< HEAD
    def __init__(self,
                 path_to_json_ld: str,
                 figure_type: str,
                 display_name_as_label: bool,
                 ) -> None:
=======
    def __init__(
        self,
        path_to_json_ld: str,
        figure_type: str,
    ) -> None:
>>>>>>> 48d7f96c
        # Load jsonld
        self.path_to_json_ld = path_to_json_ld
        self.json_data_model = load_json(self.path_to_json_ld)

        # Parse schema name
        self.schema_name = path.basename(self.path_to_json_ld).split(".model.jsonld")[0]

        # Instantiate Data Model Parser
<<<<<<< HEAD
        data_model_parser = DataModelParser(path_to_data_model = self.path_to_json_ld, display_name_as_label=display_name_as_label)
        
        #Parse Model
=======
        data_model_parser = DataModelParser(path_to_data_model=self.path_to_json_ld)

        # Parse Model
>>>>>>> 48d7f96c
        parsed_data_model = data_model_parser.parse_model()

        # Instantiate DataModelGraph
        data_model_grapher = DataModelGraph(parsed_data_model, display_name_as_label)

        # Generate graph
        self.graph_data_model = data_model_grapher.generate_data_model_graph()

        # Instantiate Data Model Graph Explorer
        self.dmge = DataModelGraphExplorer(self.graph_data_model)

        # Set Parameters
        self.figure_type = figure_type.lower()
        self.dependency_type = "".join(("requires", self.figure_type.capitalize()))

        # Get names
        self.schema = load_json(self.path_to_json_ld)
        self.schema_abbr = self.schema_name.split("_")[0]

        # Initialize AttributesExplorer
        self.ae = AttributesExplorer(self.path_to_json_ld, display_name_as_label)

        # Create output paths.
        self.text_csv_output_path = self.ae.create_output_path("text_csv")
        self.json_output_path = self.ae.create_output_path("tangled_tree_json")

    def strip_double_quotes(self, string):
        # Remove double quotes from beginning and end of string.
        if string.startswith('"') and string.endswith('"'):
            string = string[1:-1]
        # now remove whitespace
        string = "".join(string.split())
        return string

    def get_text_for_tangled_tree(self, text_type, save_file=False):
        """Gather the text that needs to be either higlighted or plain for the tangled tree visualization.
        Args:
            text_type (str): Choices = ['highlighted', 'plain'], determines the type of text
                rendering to return.
            save_file (bool): Determines if the outputs should be saved to disk or returned.
        Returns:
            If save_file==True: Saves plain or highlighted text as a CSV (to disk).
               save_file==False: Returns plain or highlighted text as a csv string.
        """
        # Get nodes in the digraph, many more nodes returned if figure type is dependency
        cdg = self.dmge.get_digraph_by_edge_type(self.dependency_type)
        nodes = cdg.nodes()

        if self.dependency_type == "requiresComponent":
            component_nodes = nodes
        else:
            # get component nodes if making dependency figure
            component_dg = self.dmge.get_digraph_by_edge_type("requiresComponent")
            component_nodes = component_dg.nodes()

        # Initialize lists
        highlighted = []
        plain = []

        # For each component node in the tangled tree gather the plain and higlighted text.
        for node in component_nodes:
            # Get the highlighted components based on figure_type
            if self.figure_type == "component":
                highlight_descendants = self.dmge.get_descendants_by_edge_type(
                    node, "requiresComponent"
                )
            elif self.figure_type == "dependency":
                highlight_descendants = [node]

            # Format text to be higlighted and gather text to be formated plain.
            if not highlight_descendants:
                # If there are no highlighted descendants just highlight the selected node (format for observable.)
                highlighted.append([node, "id", node])
                # Gather all the text as plain text.
                plain_descendants = [n for n in nodes if n != node]
            else:
                # Format higlighted text for Observable.
                for hd in highlight_descendants:
                    highlighted.append([node, "id", hd])
                # Gather the non-higlighted text as plain text descendants.
                plain_descendants = [
                    node for node in nodes if node not in highlight_descendants
                ]

            # Format all the plain text for observable.
            for nd in plain_descendants:
                plain.append([node, "id", nd])

        # Prepare df depending on what type of text we need.
        df = pd.DataFrame(
            locals()[text_type.lower()], columns=["Component", "type", "name"]
        )

        # Depending on input either export csv locally to disk or as a string.
        if save_file == True:
            file_name = f"{self.schema_abbr}_{self.figure_type}_{text_type}.csv"
            df.to_csv(os.path.join(self.text_csv_output_path, file_name))
            return
        elif save_file == False:
            return df.to_csv()

    def get_topological_generations(self):
        """Gather topological_gen, nodes and edges based on figure type.
        Outputs:
            topological_gen (List(list)):list of lists. Indicates layers of nodes.
            nodes: (Networkx NodeView) Nodes of the component or dependency graph. When iterated over it functions like a list.
            edges: (Networkx EdgeDataView) Edges of component or dependency graph. When iterated over it works like a list of tuples.
        """
        # Get nodes in the digraph
        digraph = self.dmge.get_digraph_by_edge_type(self.dependency_type)
        nodes = digraph.nodes()

        # Get subgraph
        # mm_graph = self.sg.se.get_nx_schema()
        # subg = self.sg.get_subgraph_by_edge_type(mm_graph, self.dependency_type)
        subg = self.dmge.get_subgraph_by_edge_type(self.dependency_type)

        # Get edges and topological_gen based on figure type.
        if self.figure_type == "component":
            edges = digraph.edges()
            topological_gen = list(reversed(list(nx.topological_generations(subg))))

        elif self.figure_type == "dependency":
            rev_digraph = nx.DiGraph.reverse(digraph)
            edges = rev_digraph.edges()
            topological_gen = list(nx.topological_generations(subg))

        return topological_gen, nodes, edges, subg

    def remove_unwanted_characters_from_conditional_statement(
        self, cond_req: str
    ) -> str:
        """Remove unwanted characters from conditional statement
        Example of conditional requirement: If File Format IS "BAM" OR "CRAM" OR "CSV/TSV" then Genome Build is required
        Example output: File Format IS "BAM" OR "CRAM" OR "CSV/TSV"
        """
        if "then" in cond_req:
            # remove everything after "then"
            cond_req_new = cond_req.split("then")[0]

            # remove "If" and empty space
            cond_req = cond_req_new.replace("If", "").lstrip().rstrip()
        return cond_req

    def get_ca_alias(self, conditional_requirements: list) -> dict:
        """Get the alias for each conditional attribute.

        NOTE: Obtaining attributes(attr) and aliases(ali) in this function is specific to how formatting
            is set in AttributesExplorer. If that formatting changes, this section
            will likely break or in the worst case have a silent error.
        Input:
            conditional_requirements_list (list): list of strings of conditional requirements from outputs of AttributesExplorer.
        Output:
            ca_alias (dict):
                key: alias (attribute response)
                value: attribute
        """
        ca_alias = {}

        # clean up conditional requirements
        conditional_requirements = [
            self.remove_unwanted_characters_from_conditional_statement(req)
            for req in conditional_requirements
        ]

        for i, req in enumerate(conditional_requirements):
            if "OR" not in req:
                attr, ali = req.split(" is ")
                attr = "".join(attr.split())
                ali = self.strip_double_quotes(ali)
                ca_alias[ali] = attr
            else:
                attr, alias_str = req.split(" is ")
                alias_lst = alias_str.split(" OR ")
                for elem in alias_lst:
                    elem = self.strip_double_quotes(elem)
                    ca_alias[elem] = attr
        return ca_alias

    def gather_component_dependency_info(self, cn, attributes_df):
        """Gather all component dependency information.
        Inputs:
            cn: (str) component name
            attributes_df: (Pandas DataFrame) Details for all attributes across all components. From AttributesExplorer.
        Outputs:
            conditional_attributes (list): List of conditional attributes for a particular component
            ca_alias (dict):
                key: alias (attribute response)
                value: attribute
            all_attributes (list): all attributes associated with a particular component.
        """

        # Gather all component dependency information
        component_attributes = self.dmge.get_descendants_by_edge_type(
            cn, self.dependency_type, connected=True
        )

        # Dont want to display `Component` in the figure so remove
        if "Component" in component_attributes:
            component_attributes.remove("Component")

        # Gather conditional attributes so they can be added to the figure.
        if "Cond_Req" in attributes_df.columns:
            conditional_attributes = list(
                attributes_df[
                    (attributes_df["Cond_Req"] == True)
                    & (attributes_df["Component"] == cn)
                ]["Label"]
            )
            ca_df = attributes_df[
                (attributes_df["Cond_Req"] == True) & (attributes_df["Component"] == cn)
            ]
            conditional_requirements = list(
                attributes_df[
                    (attributes_df["Cond_Req"] == True)
                    & (attributes_df["Component"] == cn)
                ]["Conditional Requirements"]
            )
            ca_alias = self.get_ca_alias(conditional_requirements)
        else:
            # If there are no conditional attributes/requirements, initialize blank lists.
            conditional_attributes = []
            ca_alias = {}

        # Gather a list of all attributes for the current component.
        all_attributes = list(np.append(component_attributes, conditional_attributes))

        return conditional_attributes, ca_alias, all_attributes

    def find_source_nodes(self, nodes, edges, all_attributes=[]):
        """Find all nodes in the graph that do not have a parent node.
        Inputs:
            nodes: (Networkx NodeView) Nodes of the component or dependency graph. When iterated over it functions like a list.
            edges: (Networkx EdgeDataView) Edges of component or dependency graph. When iterated over it works like a list of tuples.
            attributes_df: (Pandas DataFrame) Details for all attributes across all components. From AttributesExplorer.

        Outputs:
            source_nodes (list(str)): List of parentless nodes in
        """
        # Find edges that are not source nodes.
        not_source = []
        for node in nodes:
            for edge_pair in edges:
                if node == edge_pair[0]:
                    not_source.append(node)

        # Find source nodes as nodes that are not in not_source.
        source_nodes = []
        for node in nodes:
            if self.figure_type == "dependency":
                if node not in not_source and node in all_attributes:
                    source_nodes.append(node)
            else:
                if node not in not_source:
                    source_nodes.append(node)
        return source_nodes

    def get_parent_child_dictionary(self, nodes, edges, all_attributes=[]):
        """Based on the dependency type, create dictionaries between parent and child and child and parent attributes.
        Input:
            nodes: (Networkx NodeView) Nodes of the component or dependency graph.
            edges: (Networkx EdgeDataView (component figure) or List(list) (dependency figure))
                Edges of component or dependency graph.
            all_attributes:
        Output:
            child_parents (dict):
                key: child
                value: list of the childs parents
            parent_children (dict):
                key: parent
                value: list of the parents children
        """
        child_parents = {}
        parent_children = {}

        if self.dependency_type == "requiresComponent":
            # Construct child_parents dictionary
            for edge in edges:
                # Add child as a key
                if edge[0] not in child_parents.keys():
                    child_parents[edge[0]] = []

                # Add parents to list
                child_parents[edge[0]].append(edge[1])

            # Construct parent_children dictionary
            for edge in edges:
                # Add parent as a key
                if edge[1] not in parent_children.keys():
                    parent_children[edge[1]] = []

                # Add children to list
                parent_children[edge[1]].append(edge[0])

        elif self.dependency_type == "requiresDependency":
            # Construct child_parents dictionary
            for edge in edges:
                # Check if child is an attribute for the current component
                if edge[0] in all_attributes:
                    # Add child as a key
                    if edge[0] not in child_parents.keys():
                        child_parents[edge[0]] = []

                    # Add parent to list if it is an attriute for the current component
                    if edge[1] in all_attributes:
                        child_parents[edge[0]].append(edge[1])

            # Construct parent_children dictionary
            for edge in edges:
                # Check if parent is an attribute for the current component
                if edge[1] in all_attributes:
                    # Add parent as a key
                    if edge[1] not in parent_children.keys():
                        parent_children[edge[1]] = []

                    # Add child to list if it is an attriute for the current component
                    if edge[0] in all_attributes:
                        parent_children[edge[1]].append(edge[0])

        return child_parents, parent_children

    def alias_edges(self, ca_alias: dict, edges) -> List[list]:
        """Create new edges based on aliasing between an attribute and its response.
        Purpose:
            Create aliased edges.
            For example:
                If BiospecimenType (attribute) is AnalyteBiospecimenType (response)
                Then ShippingConditionType (conditional requirement) is now required.
            In the model the edges that connect these options are:
                (AnalyteBiospecimenType, BiospecimenType)
                (ShippingConditionType, AnalyteBiospecimenType)
            Use alias defined in self.get_ca_alias along to define new edges that would
            directly link attributes to their conditional requirements, in this
            example the new edge would be:
                [ShippingConditionType, BiospecimenType]
        Inputs:
            ca_alias (dict):
                key: alias (attribute response)
                value: attribute
            edges (Networkx EdgeDataView): Edges of component or dependency graph. When iterated over it works like a list of tuples.
        Output:
            aliased_edges (List[lists]) of aliased edges.
        """
        aliased_edges = []
        for i, edge in enumerate(edges):
            # construct one set of edges at a time
            edge_set = []

            # If the first edge has an alias add alias to the first position in the current edge set
            if edge[0] in ca_alias.keys():
                edge_set.append(ca_alias[edge[0]])

            # Else add the non-aliased edge
            else:
                edge_set.append(edge[0])

            # If the secod edge has an alias add alias to the first position in the current edge set
            if edge[1] in ca_alias.keys():
                edge_set.append(ca_alias[edge[1]])

            # Else add the non-aliased edge
            else:
                edge_set.append(edge[1])

            # Add new edge set to a the list of aliased edges.
            aliased_edges.append(edge_set)

        return aliased_edges

    def prune_expand_topological_gen(
        self, topological_gen, all_attributes, conditional_attributes
    ):
        """
        Purpose:
            Remake topological_gen with only relevant nodes.
                This is necessary since for the figure this function is being used in we
                only want to display a portion of the graph data.
            In addition to only displaying relevant nodes, we want to add conditional
                attributes to topological_gen so we can visualize them in the tangled tree
                as well.
        Input:
            topological_gen (List[list]): Indicates layers of nodes.
            all_attributes (list): all attributes associated with a particular component.
            conditional_attributes (list): List of conditional attributes for a particular component
        Output:
            new_top_gen (List[list]): mimics structure of topological_gen but only
                includes the nodes we want
        """

        pruned_topological_gen = []

        # For each layer(gen) in the topological generation list
        for i, layer in enumerate(topological_gen):
            current_layer = []
            next_layer = []

            # For each node in the layer
            for node in layer:
                # If the node is relevant to this component and is not a conditional attribute add it to the current layer.
                if node in all_attributes and node not in conditional_attributes:
                    current_layer.append(node)

                # If its a conditional attribute add it to a followup layer.
                if node in conditional_attributes:
                    next_layer.append(node)

            # Added layers to new pruned_topological_gen list
            if current_layer:
                pruned_topological_gen.append(current_layer)
            if next_layer:
                pruned_topological_gen.append(next_layer)

        return pruned_topological_gen

    def get_base_layers(self, topological_gen, child_parents, source_nodes, cn):
        """
        Purpose:
            Reconfigure topological gen to move things back appropriate layers if
            they would have a back reference.

            The Tangle Tree figure requrires an acyclic directed graph that has additional
                layering rules between connected nodes.
                - If there is a backward connection then the line connecting them will
                    break (this would suggest a cyclic connection.)
                - Additionally if two or more nodes are connecting to a downstream node it is
                    best to put both parent nodes at the same level, if possible, to
                    prevent line breaks.
                - Also want to move any children nodes one layer below
                    the parent node(s). If there are multiple parents, put one layer below the
                    parent that is furthest from the origin.

            This is an iterative process that needs to run twice to move all the nodes to their
            appropriate positions.
        Input:
            topological_gen: list of lists. Indicates layers of nodes.
            child_parents (dict):
                key: child
                value: list of the childs parents
            source_nodes: list, list of nodes that do not have a parent.
            cn: str, component name, default=''
        Output:
            base_layers: dict, key: component name, value: layer
                represents initial layering of toplogical_gen
            base_layers_copy_copy: dict, key: component name, value: layer
                represents the final layering after moving the components/attributes to
                their desired layer.c
        """
        # Convert topological_gen to a dictionary
        base_layers = {com: i for i, lev in enumerate(topological_gen) for com in lev}

        # Make another version to iterate on -- Cant set to equal or will overwrite the original.
        base_layers_copy = {
            com: i for i, lev in enumerate(topological_gen) for com in lev
        }

        # Move child nodes one node downstream of their parents.
        for level in topological_gen:
            for node in level:
                # Check if node has a parent.
                if node in child_parents.keys():
                    # node_level = base_layers[node]
                    # Look at the parents for the node.
                    parent_levels = []
                    for par in child_parents[node]:
                        # Get the layer the parent is located at.
                        parent_levels.append(base_layers[par])

                        # Get the max layer a parent of the node can be found.
                        max_parent_level = max(parent_levels)

                        # Move the node one layer beyond the max parent node position, so it will be downstream of its parents.
                        base_layers_copy[node] = max_parent_level + 1

        # Make another version of updated positions iterate on further.
        base_layers_copy_copy = base_layers_copy

        # Move parental source nodes if necessary.
        for level in topological_gen:
            for node in level:
                # Check if node has any parents.
                if node in child_parents.keys():
                    parent_levels = []
                    modify_par = []

                    # For each parent get their position.
                    for par in child_parents[node]:
                        parent_levels.append(base_layers_copy[par])

                    # If one of the parents is a source node move
                    # it to the same level as the other nodes the child connects to so
                    # that the connections will not be backwards (and result in a broken line)
                    for par in child_parents[node]:
                        # For a given parent determine if its a source node and that the parents
                        # are not already at level 0, and the parent is not the current component node.
                        if (
                            par in source_nodes
                            and (
                                parent_levels.count(parent_levels[0])
                                != len(parent_levels)
                            )
                            and par != cn
                        ):
                            # If so, remove its position from parent_levels
                            parent_levels.remove(base_layers_copy[par])

                            # Add this parent to a list of parental positions to modify later.
                            modify_par.append(par)

                        # Get the new max parent level for this node.
                        max_parent_level = max(parent_levels)

                        # Move the node one position downstream of its max parent level.
                        base_layers_copy_copy[node] = max_parent_level + 1

                    # For each parental position to modify, move the parents level up to the max_parent_level.
                    for par in modify_par:
                        base_layers_copy_copy[par] = max_parent_level

        return base_layers, base_layers_copy_copy

    def adjust_node_placement(
        self, base_layers_copy_copy, base_layers, topological_gen
    ):
        """Reorder nodes within topological_generations to match how they were ordered in base_layers_copy_copy
        Input:
            topological_gen: list of lists. Indicates layers of nodes.
            base_layers: dict, key: component name, value: layer
                represents initial layering of toplogical_gen
            base_layers_copy_copy: dict, key: component name, value: layer
                represents the final layering after moving the components/attributes to
                their desired layer.
        Output:
            topological_gen: same format but as the incoming topologial_gen but
                ordered to match base_layers_copy_copy.
        """
        if self.figure_type == "component":
            # For each node get its new layer in the tangled tree
            for node, i in base_layers_copy_copy.items():
                # Check if node is not already in the proper layer
                if node not in topological_gen[i]:
                    # If not put it in the appropriate layer
                    topological_gen[i].append(node)

                    # Remove from inappropriate layer.
                    topological_gen[base_layers[node]].remove(node)

        elif self.figure_type == "dependency":
            for node, i in base_layers_copy_copy.items():
                # Check if the location of the node is more than the number of
                # layers topological gen current handles
                if i > len(topological_gen) - 1:
                    # If so, add node to new node at the end of topological_gen
                    topological_gen.append([node])

                    # Remove the node from its previous position.
                    topological_gen[base_layers[node]].remove(node)

                # Else, check if node is not already in the proper layer
                elif node not in topological_gen[i]:
                    # If not put it in the appropriate layer
                    topological_gen[i].append(node)

                    # Remove from inappropriate layer.
                    topological_gen[base_layers[node]].remove(node)
        return topological_gen

    def move_source_nodes_to_bottom_of_layer(self, node_layers, source_nodes):
        """For aesthetic purposes move source nodes to the bottom of their respective layers.
        Input:
            node_layers (List(list)): Lists of lists of each layer and the nodes contained in that layer as strings.
            source_nodes (list): list of nodes that do not have a parent.
        Output:
            node_layers (List(list)): modified to move source nodes to the bottom of each layer.
        """
        for i, layer in enumerate(node_layers):
            nodes_to_move = []
            for node in layer:
                if node in source_nodes:
                    nodes_to_move.append(node)
            for node in nodes_to_move:
                node_layers[i].remove(node)
                node_layers[i].append(node)
        return node_layers

    def get_layers_dict_list(
        self, node_layers, child_parents, parent_children, all_parent_children
    ):
        """Convert node_layers to a list of lists of dictionaries that specifies each node and its parents (if applicable).
        Inputs:
            node_layers: list of lists of each layer and the nodes contained in that layer as strings.
            child_parents (dict):
                key: child
                value: list of the childs parents
            parent_children (dict):
                key: parent
                value: list of the parents children
        Outputs:
            layers_list (List(list): list of lists of dictionaries that specifies each node and its parents (if applicable)
        """
        num_layers = len(node_layers)
        layers_list = [[] for i in range(0, num_layers)]
        for i, layer in enumerate(node_layers):
            for node in layer:
                if node in child_parents.keys():
                    parents = child_parents[node]
                else:
                    parents = []

                if node in parent_children.keys():
                    direct_children = parent_children[node]
                else:
                    direct_children = []

                if node in all_parent_children.keys():
                    all_children = all_parent_children[node]
                else:
                    all_children = []
                layers_list[i].append(
                    {
                        "id": node,
                        "parents": parents,
                        "direct_children": direct_children,
                        "children": all_children,
                    }
                )

        return layers_list

    def get_node_layers_json(
        self,
        topological_gen,
        source_nodes,
        child_parents,
        parent_children,
        cn="",
        all_parent_children=None,
    ):
        """Return all the layers of a single tangled tree as a JSON String.
        Inputs:
            topological_gen:list of lists. Indicates layers of nodes.
            source_nodes: list of nodes that do not have a parent.
            child_parents (dict):
                key: child
                value: list of the childs parents
            parent_children (dict):
                key: parent
                value: list of the parents children
            all_parent_children (dict):
                key: parent
                value: list of the parents children (including all downstream nodes). Default to an empty dictionary
        Outputs:
            layers_json (JSON String): Layers of nodes in the tangled tree as a json string.
        """

        base_layers, base_layers_copy_copy = self.get_base_layers(
            topological_gen, child_parents, source_nodes, cn
        )

        # Rearrange node_layers to follow the pattern laid out in component layers.
        node_layers = self.adjust_node_placement(
            base_layers_copy_copy, base_layers, topological_gen
        )

        # Move source nodes to the bottom of each layer.
        node_layers = self.move_source_nodes_to_bottom_of_layer(
            node_layers, source_nodes
        )

        # Convert layers to a list of dictionaries
        if not all_parent_children:
            # default to an empty dictionary
            all_parent_children = dict()

        layers_dicts = self.get_layers_dict_list(
            node_layers, child_parents, parent_children, all_parent_children
        )

        # Convert dictionary to a JSON string
        layers_json = json.dumps(layers_dicts)

        return layers_json

    def save_outputs(self, save_file, layers_json, cn="", all_layers=None):
        """
        Inputs:
            save_file (bool): Indicates whether to save a file locally or not.:
            layers_json (JSON String): Layers of nodes in the tangled tree as a json string.
            cn (str): component name, default=''
            all_layers (list of json strings): Each string represents contains the layers for a single tangled tree.
                If a dependency figure the list is added to each time this function is called, so starts incomplete.
                default=[].
        Outputs:
            all_layers (list of json strings):
                If save_file == False: Each string represents contains the layers for a single tangled tree.
                If save_file ==True: is an empty list.
        """
        if all_layers is None:
            all_layers = []
        if save_file == True:
            if cn:
                output_file_name = (
                    f"{self.schema_abbr}_{self.figure_type}_{cn}_tangled_tree.json"
                )
            else:
                output_file_name = (
                    f"{self.schema_abbr}_{self.figure_type}_tangled_tree.json"
                )
            with open(
                os.path.join(self.json_output_path, output_file_name), "w"
            ) as outfile:
                outfile.write(layers_json)
            logger.info(
                f"Tangled Tree JSON String saved to {os.path.join(self.json_output_path, output_file_name)}."
            )
            all_layers = layers_json
        elif save_file == False:
            all_layers.append(layers_json)
        return all_layers

    def get_ancestors_nodes(self, subgraph, components):
        """
        Inputs:
            subgraph: networkX graph object
            components: a list of nodes
        outputs:
            all_parent_children: a dictionary that indicates a list of children (including all the intermediate children) of a given node
        """
        all_parent_children = {}
        for component in components:
            all_ancestors = self.dmge.get_nodes_ancestors(
                subgraph=subgraph, node_label=component
            )
            all_parent_children[component] = all_ancestors

        return all_parent_children

    def get_tangled_tree_layers(self, save_file=True):
        """Based on user indicated figure type, construct the layers of nodes of a tangled tree.
        Inputs:
            save_file (bool): Indicates whether to save a file locally or not.
        Outputs:
            all_layers (list of json strings):
                If save_file == False: Each string represents contains the layers for a single tangled tree.
                If save_file ==True: is an empty list.

        Note on Dependency Tangled Tree:
            If there are many conditional requirements associated with a depependency, and those
            conditional requirements have overlapping attributes associated with them
            the tangled tree will only report one

        """
        # Gather the data model's, topological generations, nodes and edges
        topological_gen, nodes, edges, subg = self.get_topological_generations()

        if self.figure_type == "component":
            # Gather all source nodes
            source_nodes = self.find_source_nodes(nodes, edges)

            # Map all children to their parents and vice versa
            child_parents, parent_children = self.get_parent_child_dictionary(
                nodes, edges
            )

            # find all the downstream nodes
            all_parent_children = self.get_ancestors_nodes(subg, parent_children.keys())

            # Get the layers that each node belongs to.
            layers_json = self.get_node_layers_json(
                topological_gen,
                source_nodes,
                child_parents,
                parent_children,
                all_parent_children=all_parent_children,
            )

            # If indicated save outputs locally else gather all layers.
            all_layers = self.save_outputs(save_file, layers_json)

        if self.figure_type == "dependency":
            # Get component digraph and nodes.
            component_dg = self.dmge.get_digraph_by_edge_type("requiresComponent")
            component_nodes = component_dg.nodes()

            # Get table of attributes.
            attributes_csv_str = self.ae.parse_attributes(save_file=False)
            attributes_df = pd.read_table(StringIO(attributes_csv_str), sep=",")

            all_layers = []
            for cn in component_nodes:
                # Gather attribute and dependency information per node
                (
                    conditional_attributes,
                    ca_alias,
                    all_attributes,
                ) = self.gather_component_dependency_info(cn, attributes_df)

                # Gather all source nodes
                source_nodes = self.find_source_nodes(
                    component_nodes, edges, all_attributes
                )

                # Alias the conditional requirement edge back to its actual parent label,
                # then apply aliasing back to the edges
                aliased_edges = self.alias_edges(ca_alias, edges)

                # Gather relationships between children and their parents.
                child_parents, parent_children = self.get_parent_child_dictionary(
                    nodes, aliased_edges, all_attributes
                )

                # Remake topological_gen so it has only relevant nodes.
                pruned_topological_gen = self.prune_expand_topological_gen(
                    topological_gen, all_attributes, conditional_attributes
                )

                # Get the layers that each node belongs to.
                layers_json = self.get_node_layers_json(
                    pruned_topological_gen,
                    source_nodes,
                    child_parents,
                    parent_children,
                    cn,
                )

                # If indicated save outputs locally else, gather all layers.
                all_layers = self.save_outputs(save_file, layers_json, cn, all_layers)
        return all_layers<|MERGE_RESOLUTION|>--- conflicted
+++ resolved
@@ -32,19 +32,12 @@
 class TangledTree(object):
     """ """
 
-<<<<<<< HEAD
-    def __init__(self,
-                 path_to_json_ld: str,
-                 figure_type: str,
-                 display_name_as_label: bool,
-                 ) -> None:
-=======
     def __init__(
         self,
         path_to_json_ld: str,
         figure_type: str,
+        data_model_labels: str,
     ) -> None:
->>>>>>> 48d7f96c
         # Load jsonld
         self.path_to_json_ld = path_to_json_ld
         self.json_data_model = load_json(self.path_to_json_ld)
@@ -53,19 +46,16 @@
         self.schema_name = path.basename(self.path_to_json_ld).split(".model.jsonld")[0]
 
         # Instantiate Data Model Parser
-<<<<<<< HEAD
-        data_model_parser = DataModelParser(path_to_data_model = self.path_to_json_ld, display_name_as_label=display_name_as_label)
-        
-        #Parse Model
-=======
-        data_model_parser = DataModelParser(path_to_data_model=self.path_to_json_ld)
+        data_model_parser = DataModelParser(
+            path_to_data_model=self.path_to_json_ld,
+            data_model_labels=data_model_labels,
+        )
 
         # Parse Model
->>>>>>> 48d7f96c
         parsed_data_model = data_model_parser.parse_model()
 
         # Instantiate DataModelGraph
-        data_model_grapher = DataModelGraph(parsed_data_model, display_name_as_label)
+        data_model_grapher = DataModelGraph(parsed_data_model, data_model_labels)
 
         # Generate graph
         self.graph_data_model = data_model_grapher.generate_data_model_graph()
@@ -82,7 +72,7 @@
         self.schema_abbr = self.schema_name.split("_")[0]
 
         # Initialize AttributesExplorer
-        self.ae = AttributesExplorer(self.path_to_json_ld, display_name_as_label)
+        self.ae = AttributesExplorer(self.path_to_json_ld, data_model_labels)
 
         # Create output paths.
         self.text_csv_output_path = self.ae.create_output_path("text_csv")
