"""visualization commands"""
# pylint: disable=unused-argument
# pylint: disable=useless-return
# pylint: disable=unused-variable
# pylint: disable=logging-fstring-interpolation

import logging
import sys
from typing import Any

import click
import click_log  # type: ignore

from schematic.visualization.attributes_explorer import AttributesExplorer
from schematic.visualization.tangled_tree import TangledTree
from schematic.utils.cli_utils import log_value_from_config, query_dict
from schematic.help import viz_commands
from schematic.help import model_commands
from schematic.configuration.configuration import CONFIG

logger = logging.getLogger(__name__)
click_log.basic_config(logger)

CONTEXT_SETTINGS = {"help_option_names": ["--help", "-h"]}  # help options


# invoke_without_command=True -> forces the application not to show aids before
# losing them with a --h
@click.group(context_settings=CONTEXT_SETTINGS, invoke_without_command=True)
@click_log.simple_verbosity_option(logger)
@click.option(
    "-c",
    "--config",
    type=click.Path(),
    envvar="SCHEMATIC_CONFIG",
    help=query_dict(model_commands, ("model", "config")),
)
@click.pass_context
def viz(ctx: Any, config: str) -> None:  # use as `schematic model ...`
    """
    Sub-commands for Visualization methods.
    """
    try:
        logger.debug(f"Loading config file contents in '{config}'")
        CONFIG.load_config(config)
        ctx.obj = CONFIG
    except ValueError as exc:
        logger.error("'--config' not provided or environment variable not set.")
        logger.exception(exc)
        sys.exit(1)


@viz.command(
    "attributes",
)
@click_log.simple_verbosity_option(logger)
@click.pass_obj
def get_attributes(ctx: Any) -> None:
    """Gets attributes"""
    # Get JSONLD file path
    path_to_jsonld = CONFIG.model_location
    log_value_from_config("jsonld", path_to_jsonld)
    # Run attributes explorer
    AttributesExplorer(path_to_jsonld).parse_attributes(save_file=True)
    return


@viz.command("tangled_tree_text")
@click_log.simple_verbosity_option(logger)
@click.option(
    "-ft",
    "--figure_type",
    type=click.Choice(["component", "dependency"], case_sensitive=False),
    help=query_dict(viz_commands, ("visualization", "tangled_tree", "figure_type")),
)
@click.option(
    "-tf",
    "--text_format",
    type=click.Choice(["plain", "highlighted"], case_sensitive=False),
    help=query_dict(viz_commands, ("visualization", "tangled_tree", "text_format")),
)
@click.option(
    "--data_model_labels",
    "-dml",
    default="class_label",
    type=click.Choice(["display_label", "class_label"], case_sensitive=True),
    help=query_dict(schema_commands, ("schema", "convert", "data_model_labels")),
)
@click.pass_obj
<<<<<<< HEAD
def get_tangled_tree_text(ctx, figure_type, text_format, data_model_labels):
=======
def get_tangled_tree_text(ctx: Any, figure_type: str, text_format: str) -> None:
>>>>>>> eb322857
    """Get text to be placed on the tangled tree visualization."""
    # Get JSONLD file path
    path_to_jsonld = CONFIG.model_location
    log_value_from_config("jsonld", path_to_jsonld)

    # Initialize TangledTree
    tangled_tree = TangledTree(path_to_jsonld, figure_type, data_model_labels)

    # Get text for tangled tree.
    text_df = tangled_tree.get_text_for_tangled_tree(text_format, save_file=True)
    return


@viz.command("tangled_tree_layers")
@click_log.simple_verbosity_option(logger)
@click.option(
    "-ft",
    "--figure_type",
    type=click.Choice(["component", "dependency"], case_sensitive=False),
    help=query_dict(viz_commands, ("visualization", "tangled_tree", "figure_type")),
)
@click.option(
    "--data_model_labels",
    "-dml",
    default="class_label",
    type=click.Choice(["display_label", "class_label"], case_sensitive=True),
    help=query_dict(schema_commands, ("schema", "convert", "data_model_labels")),
)
@click.pass_obj
<<<<<<< HEAD
def get_tangled_tree_component_layers(ctx, figure_type, data_model_labels):
=======
def get_tangled_tree_component_layers(ctx: Any, figure_type: str) -> None:
>>>>>>> eb322857
    """Get the components that belong in each layer of the tangled tree visualization."""
    # Get JSONLD file path
    path_to_jsonld = CONFIG.model_location
    log_value_from_config("jsonld", path_to_jsonld)

    # Initialize Tangled Tree
    tangled_tree = TangledTree(path_to_jsonld, figure_type, data_model_labels)

    # Get tangled trees layers JSON.
    layers = tangled_tree.get_tangled_tree_layers(save_file=True)

    return<|MERGE_RESOLUTION|>--- conflicted
+++ resolved
@@ -14,6 +14,7 @@
 from schematic.visualization.attributes_explorer import AttributesExplorer
 from schematic.visualization.tangled_tree import TangledTree
 from schematic.utils.cli_utils import log_value_from_config, query_dict
+from schematic.utils.schema_utils import DisplayLabelType
 from schematic.help import viz_commands
 from schematic.help import model_commands
 from schematic.configuration.configuration import CONFIG
@@ -87,11 +88,9 @@
     help=query_dict(schema_commands, ("schema", "convert", "data_model_labels")),
 )
 @click.pass_obj
-<<<<<<< HEAD
-def get_tangled_tree_text(ctx, figure_type, text_format, data_model_labels):
-=======
-def get_tangled_tree_text(ctx: Any, figure_type: str, text_format: str) -> None:
->>>>>>> eb322857
+def get_tangled_tree_text(
+    ctx: Any, figure_type: str, text_format: str, data_model_labels: DisplayLabelType
+) -> None:
     """Get text to be placed on the tangled tree visualization."""
     # Get JSONLD file path
     path_to_jsonld = CONFIG.model_location
@@ -121,11 +120,9 @@
     help=query_dict(schema_commands, ("schema", "convert", "data_model_labels")),
 )
 @click.pass_obj
-<<<<<<< HEAD
-def get_tangled_tree_component_layers(ctx, figure_type, data_model_labels):
-=======
-def get_tangled_tree_component_layers(ctx: Any, figure_type: str) -> None:
->>>>>>> eb322857
+def get_tangled_tree_component_layers(
+    ctx: Any, figure_type: str, data_model_labels: DisplayLabelType
+) -> None:
     """Get the components that belong in each layer of the tangled tree visualization."""
     # Get JSONLD file path
     path_to_jsonld = CONFIG.model_location
