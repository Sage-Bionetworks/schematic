--- conflicted
+++ resolved
@@ -14,39 +14,28 @@
 
 logger = logging.getLogger(__name__)
 
-<<<<<<< HEAD
-class AttributesExplorer():
-    def __init__(self,
-                 path_to_jsonld: str,
-                 display_name_as_label:bool,
-                 )-> None:
-        
-=======
 
 class AttributesExplorer:
     def __init__(
         self,
         path_to_jsonld: str,
+        data_model_labels: str,
     ) -> None:
->>>>>>> 48d7f96c
         self.path_to_jsonld = path_to_jsonld
 
         self.jsonld = load_json(self.path_to_jsonld)
 
         # Instantiate Data Model Parser
-<<<<<<< HEAD
-        data_model_parser = DataModelParser(path_to_data_model = self.path_to_jsonld, display_name_as_label=display_name_as_label)
-        
-        #Parse Model
-=======
-        data_model_parser = DataModelParser(path_to_data_model=self.path_to_jsonld)
+        data_model_parser = DataModelParser(
+            path_to_data_model=self.path_to_jsonld,
+            data_model_labels=data_model_labels,
+        )
 
         # Parse Model
->>>>>>> 48d7f96c
         parsed_data_model = data_model_parser.parse_model()
 
         # Instantiate DataModelGraph
-        data_model_grapher = DataModelGraph(parsed_data_model, display_name_as_label)
+        data_model_grapher = DataModelGraph(parsed_data_model, data_model_labels)
 
         # Generate graph
         self.graph_data_model = data_model_grapher.generate_data_model_graph()
