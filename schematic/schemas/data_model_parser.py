import logging
import pandas as pd
import pathlib
<<<<<<< HEAD
from typing import Any, Dict, Optional, Text, Union
=======
from typing import Any, Dict, Optional, Text, List, Union
>>>>>>> 48d7f96c

from schematic.utils.df_utils import load_df
from schematic.utils.io_utils import load_json
from schematic.utils.schema_utils import attr_dict_template

from schematic.schemas.data_model_relationships import DataModelRelationships

from schematic import LOADER

logger = logging.getLogger("Synapse storage")


class DataModelParser:
    """
    This class takes in a path to a data model and will convert it to an
    attributes:relationship dictionarythat can then be further converted into a graph data model.
    Other data model types may be added in the future.
    """

    def __init__(
        self,
        path_to_data_model: str,
        display_name_as_label:bool=False,
    ) -> None:
        """
        Args:
            path_to_data_model, str: path to data model.
        """

        self.path_to_data_model = path_to_data_model
        self.model_type = self.get_model_type()
        self.base_schema_path = None
        self.display_name_as_label = display_name_as_label

    def _get_base_schema_path(self, base_schema: str = None) -> str:
        """Evaluate path to base schema.

        Args:
            base_schema: Path to base data model. BioThings data model is loaded by default.

        Returns:
            base_schema_path: Path to base schema based on provided argument.
        """
        biothings_schema_path = LOADER.filename("data_models/biothings.model.jsonld")
        self.base_schema_path = (
            biothings_schema_path if base_schema is None else base_schema
        )

        return self.base_schema_path

    def get_model_type(self) -> str:
        """Parses the path to the data model to extract the extension and determine the data model type.
        Args:
            path_to_data_model, str: path to data model
        Returns:
            str: uppercase, data model file extension.
        Note: Consider moving this to Utils.
        """
        return pathlib.Path(self.path_to_data_model).suffix.replace(".", "").upper()

    def parse_base_model(self) -> Dict:
        """Parse base data model that new model could be built upon.
        Returns:
            base_model, dict:
                    {Attribute Display Name: {
                        Relationships: {
                                    CSV Header: Value}}}
        Note: Not configured yet to successfully parse biothings.
        """

        # Determine base schema path
        base_model_path = self._get_base_schema_path(self.base_schema_path)

        # Parse
        jsonld_parser = DataModelJSONLDParser()
        base_model = jsonld_parser.parse_jsonld_model(base_model_path)
        return base_model

    def parse_model(self) -> Dict[str, dict[str, Any]]:
        """Given a data model type, instantiate and call the appropriate data model parser.
        Returns:
            model_dict, dict:
                {Attribute Display Name: {
                        Relationships: {
                                    CSV Header: Value}}}
        Raises:
            Value Error if an incorrect model type is passed.
        Note: in future will add base model parsing in this step too and extend new model off base model.
        """
        # base_model = self.parse_base_model()

        # Call appropriate data model parser and return parsed model.
        if self.model_type == "CSV":
            csv_parser = DataModelCSVParser()
            model_dict = csv_parser.parse_csv_model(self.path_to_data_model)
        elif self.model_type == "JSONLD":
            jsonld_parser = DataModelJSONLDParser()
            model_dict = jsonld_parser.parse_jsonld_model(self.path_to_data_model, self.display_name_as_label)
        else:
            raise ValueError(
                f"Schematic only accepts models of type CSV or JSONLD, you provided a model type {self.model_type}, please resubmit in the proper format."
            )
        return model_dict


class DataModelCSVParser:
    def __init__(self):
        # Instantiate DataModelRelationships
        self.dmr = DataModelRelationships()
        # Load relationships dictionary.
        self.rel_dict = self.dmr.define_data_model_relationships()
        # Get edge relationships
        self.edge_relationships_dictionary = self.dmr.retreive_rel_headers_dict(
            edge=True
        )
        # Load required csv headers
        self.required_headers = self.dmr.define_required_csv_headers()
        # Get the type for each value that needs to be submitted.
        # using csv_headers as keys to match required_headers/relationship_types
        self.rel_val_types = {
            v["csv_header"]: v["type"]
            for k, v in self.rel_dict.items()
            if "type" in v.keys()
        }

    def check_schema_definition(self, model_df: pd.DataFrame) -> bool:
        """Checks if a schema definition data frame contains the right required headers.
        Args:
            model_df: a pandas dataframe containing schema definition; see example here: https://docs.google.com/spreadsheets/d/1J2brhqO4kpeHIkNytzlqrdIiRanXDr6KD2hqjOTC9hs/edit#gid=0
        Raises: Exception if model_df does not have the required headers.
        """
        if set(self.required_headers).issubset(set(list(model_df.columns))):
            logger.debug("Schema definition csv ready for processing!")
            return
        elif "Requires" in list(model_df.columns) or "Requires Component" in list(
            model_df.columns
        ):
            raise ValueError(
                "The input CSV schema file contains the 'Requires' and/or the 'Requires "
                "Component' column headers. These columns were renamed to 'DependsOn' and "
                "'DependsOn Component', respectively. Switch to the new column names."
            )
        elif not set(self.required_headers).issubset(set(list(model_df.columns))):
            raise ValueError(
                f"Schema extension headers: {set(list(model_df.columns))} "
                f"do not match required schema headers: {self.required_headers}"
            )
        return

    def parse_entry(self, attr: dict, relationship: str) -> Any:
        """Parse attr entry baed on type
        Args:
            attr, dict: single row of a csv model in dict form, where only the required headers are keys. Values are the entries under each header.
            relationship, str: one of the header relationships to parse the entry of.
        Returns:
            parsed_rel_entry, any: parsed entry for downstream processing based on the entry type.
        """

        rel_val_type = self.rel_val_types[relationship]
        # Parse entry based on type:
        # If the entry should be preserved as a bool dont convert to str.
        if rel_val_type == bool and type(attr[relationship]) == bool:
            parsed_rel_entry = attr[relationship]
        # Move strings to list if they are comma separated. Schema order is preserved, remove any empty strings added by trailing commas
        elif rel_val_type == list:
            parsed_rel_entry = attr[relationship].strip().split(",")
            parsed_rel_entry = [r.strip() for r in parsed_rel_entry if r]
        # Convert value string if dictated by rel_val_type, strip whitespace.
        elif rel_val_type == str:
            parsed_rel_entry = str(attr[relationship]).strip()
        else:
            raise ValueError(
                "The value type recorded for this relationship, is not currently supported for CSV parsing. Please check with your DCC."
            )
        return parsed_rel_entry

    def gather_csv_attributes_relationships(
        self, model_df: pd.DataFrame
    ) -> Dict[str, dict[str, Any]]:
        """Parse csv into a attributes:relationshps dictionary to be used in downstream efforts.
        Args:
            model_df: pd.DataFrame, data model that has been loaded into pandas DataFrame.
        Returns:
            attr_rel_dictionary: dict,
                {Attribute Display Name: {
                    Relationships: {
                                    CSV Header: Value}}}
        """
        # Check csv schema follows expectations.
        self.check_schema_definition(model_df)

        # get attributes from Attribute column
        attributes = model_df[list(self.required_headers)].to_dict("records")

        # Build attribute/relationship dictionary
        relationship_types = self.required_headers
        attr_rel_dictionary = {}

        for attr in attributes:
            attribute_name = attr["Attribute"]
            # Add attribute to dictionary
            attr_rel_dictionary.update(attr_dict_template(attribute_name))
            # Fill in relationship info for each attribute.
            for relationship in relationship_types:
                if not pd.isnull(attr[relationship]):
                    parsed_rel_entry = self.parse_entry(
                        attr=attr, relationship=relationship
                    )
                    attr_rel_dictionary[attribute_name]["Relationships"].update(
                        {relationship: parsed_rel_entry}
                    )
        return attr_rel_dictionary

    def parse_csv_model(
        self,
        path_to_data_model: str,
    ):
        """Load csv data model and parse into an attributes:relationships dictionary
        Args:
            path_to_data_model, str: path to data model
        Returns:
            model_dict, dict:{Attribute Display Name: {
                                                Relationships: {
                                                        CSV Header: Value}}}
        """
        # Load the csv data model to DF
        model_df = load_df(path_to_data_model, data_model=True)

        # Gather info from the model
        model_dict = self.gather_csv_attributes_relationships(model_df)

        return model_dict


class DataModelJSONLDParser:
    def __init__(
        self,
    ):
        # Instantiate DataModelRelationships
        self.dmr = DataModelRelationships()
        # Load relationships dictionary.
        self.rel_dict = self.dmr.define_data_model_relationships()

<<<<<<< HEAD
    def parse_list_of_dict_entry(self, rel_entry: list, id_jsonld_key: str, display_name_as_label:bool, model_jsonld: list[dict])-> list[str]:
        """Parse a list of dictionaries entry, so it can be added to the attr_rel_dictionary
=======
    def parse_entry(
        self,
        rel_entry: any,
        id_jsonld_key: str,
        dn_label_dict: dict[str:str],
        model_jsonld: dict,
    ) -> Any:
        """Parse an input entry based on certain attributes
>>>>>>> 48d7f96c
        Args:
            rel_entry: Given a single entry and relationship in a JSONLD data model, the recorded value
            id_jsonld_key, str: the jsonld key for id
            display_name_as_label: bool, flag indicating to use the display name as the label
            model_jsonld: list of dictionaries, each dictionary is an entry in the jsonld data model
        Returns:
            parsed_rel_entry: an entry that has been parsed based on its input type and characteristics.
        """
        parsed_rel_entry = [r[id_jsonld_key].split(":")[1] for r in rel_entry]
        #Convert labels to display names if specified
        if display_name_as_label:
            parsed_rel_entry=self.convert_entry_to_dn_label(parsed_rel_entry, model_jsonld)
        return parsed_rel_entry

    def parse_string_entry(self, rel_entry:str, display_name_as_label:bool, model_jsonld: list[dict]) -> Union[bool,str]:
        """
        Parse a string entry, so it can be added to the attr_rel_dictionary
        Args:
            rel_entry: Given a single entry and relationship in a JSONLD data model, the recorded value
            display_name_as_label: bool, flag indicating to use the display name as the label
            model_jsonld: list of dictionaries, each dictionary is an entry in the jsonld data model
        Returns:
            parsed_rel_entry: an entry that has been parsed based on its input type and characteristics.
        """
        # Remove contexts and treat strings as appropriate.
        if ":" in rel_entry and "http:" not in rel_entry:
            parsed_rel_entry = rel_entry.split(":")[1]

            # Convert true/false strings to boolean
            if parsed_rel_entry.lower() == "true":
                parsed_rel_entry = True
            elif parsed_rel_entry.lower == "false":
                parsed_rel_entry = False
            else:
                #Convert labels to display names if specified
                if display_name_as_label:
                    parsed_rel_entry=self.convert_entry_to_dn_label(parsed_rel_entry, model_jsonld)
        else:
            parsed_rel_entry = rel_entry
            #Convert labels to display names if specified
            if display_name_as_label:
                parsed_rel_entry=self.convert_entry_to_dn_label(parsed_rel_entry, model_jsonld)
        return parsed_rel_entry

    def parse_basic_entry(self, rel_entry:str, display_name_as_label:bool, model_jsonld: list[dict]) -> str:
        """For basic entry, just return or convert to display name if indicated.
        Args:
            rel_entry: Given a single entry and relationship in a JSONLD data model, the recorded value
            display_name_as_label: bool, flag indicating to use the display name as the label
            model_jsonld: list of dictionaries, each dictionary is an entry in the jsonld data model
        Returns:
            parsed_rel_entry: an entry that has been parsed based on its input type and characteristics.
        """
        parsed_rel_entry = rel_entry
        #Convert labels to display names if specified
        if display_name_as_label:
            parsed_rel_entry=self.convert_entry_to_dn_label(parsed_rel_entry, model_jsonld)
        return parsed_rel_entry

    def parse_entry(self, rel_entry: any, id_jsonld_key: str, display_name_as_label:bool, model_jsonld:list[dict]) -> Any:
        """Parse an input entry based on certain attributes so it can be added used in further downstream processing
        Args:
            rel_entry: Given a single entry and relationship in a JSONLD data model, the recorded value
            id_jsonld_key, str: the jsonld key for id
            display_name_as_label: bool, flag indicating to use the display name as the label
            model_jsonld: list of dictionaries, each dictionary is an entry in the jsonld data model
        Returns:
            parsed_rel_entry: an entry that has been parsed based on its input type and characteristics.
        """
        # Retrieve ID from single value dictionary
        if type(rel_entry) == dict and len(rel_entry.keys()) == 1:
            parsed_rel_entry = rel_entry["@id"]
        # Parse list of dictionaries to make a list of entries with context stripped (will update this section when contexts added.)
        elif type(rel_entry) == list and type(rel_entry[0]) == dict:
<<<<<<< HEAD
            parsed_rel_entry = self.parse_list_of_dict_entry(rel_entry, id_jsonld_key, display_name_as_label, model_jsonld)
        # Strip context from string and convert true/false to bool
        elif type(rel_entry) == str:
            parsed_rel_entry = self.parse_string_entry(rel_entry, display_name_as_label, model_jsonld)
        # For anything else get that
        else:
            parsed_rel_entry = self.parse_basic_entry(rel_entry, display_name_as_label, model_jsonld)
        return parsed_rel_entry

    def label_to_dn_dict(self, model_jsonld: list[dict]):
        """ Generate a dictionary of labels to display name, so can easily look up display names using the label.
=======
            parsed_rel_entry = self.convert_entry_to_dn_label(
                [r[id_jsonld_key].split(":")[1] for r in rel_entry], model_jsonld
            )
        # Strip context from string and convert true/false to bool
        elif type(rel_entry) == str:
            # Remove contexts and treat strings as appropriate.
            if ":" in rel_entry and "http:" not in rel_entry:
                parsed_rel_entry = rel_entry.split(":")[1]
                # Convert true/false strings to boolean
                if parsed_rel_entry.lower() == "true":
                    parsed_rel_entry = True
                elif parsed_rel_entry.lower == "false":
                    parsed_rel_entry = False
            else:
                parsed_rel_entry = self.convert_entry_to_dn_label(
                    rel_entry, model_jsonld
                )

        # For anything else get that
        else:
            parsed_rel_entry = self.convert_entry_to_dn_label(rel_entry, model_jsonld)

        return parsed_rel_entry

    def label_to_dn_dict(self, model_jsonld: list[dict]):
        """Generate a dictionary of labels to display name, so can easily look up display names using the label.
>>>>>>> 48d7f96c
        Args:
            model_jsonld: list of dictionaries, each dictionary is an entry in the jsonld data model
        Returns:
            dn_label_dict: dict of model labels to display names
        """
        jsonld_keys_to_extract = ["label", "displayName"]
        label_jsonld_key, dn_jsonld_key = [
            self.rel_dict[key]["jsonld_key"] for key in jsonld_keys_to_extract
        ]
        dn_label_dict = {}
        for entry in model_jsonld:
<<<<<<< HEAD
            dn_label_dict[entry[label_jsonld_key]]=entry[dn_jsonld_key]
        return dn_label_dict
=======
            dn_label_dict[entry[label_jsonld_key]] = entry[dn_jsonld_key]
        return dn_label_dict

    def convert_entry_to_dn_label(
        self, parsed_rel_entry: Union[str, list], model_jsonld: list[dict]
    ) -> Union[str, list]:
        """Convert a parsed entry to display name, taking into account the entry type
        Args:
            parsed_rel_entry: an entry that has been parsed base on its input type and characteristics.
            model_jsonld: list of dictionaries, each dictionary is an entry in the jsonld data model
        Returns:
            parsed_rel_entry: an entry that has been parsed based on its input type and characteristics, and converted to display names.
        """
        # Get a dictionary of display_names mapped to labels
        dn_label_dict = self.label_to_dn_dict(model_jsonld=model_jsonld)
        # Handle if using the display name as the label
        if type(parsed_rel_entry) == list:
            parsed_rel_entry = [
                dn_label_dict.get(entry) if dn_label_dict.get(entry) else entry
                for entry in parsed_rel_entry
            ]
        elif type(parsed_rel_entry) == str:
            converted_label = dn_label_dict.get(parsed_rel_entry)
            if converted_label:
                parsed_rel_entry = dn_label_dict.get(parsed_rel_entry)
        return parsed_rel_entry
>>>>>>> 48d7f96c

    def convert_entry_to_dn_label(self, parsed_rel_entry:Union[str,list], model_jsonld:list[dict]) -> Union[str,list]:
        """Convert a parsed entry to display name, taking into account the entry type
        Args:
            parsed_rel_entry: an entry that has been parsed base on its input type and characteristics.
            model_jsonld: list of dictionaries, each dictionary is an entry in the jsonld data model
        Returns:
            parsed_rel_entry: an entry that has been parsed based on its input type and characteristics, and converted to display names.
        """
        # Get a dictionary of display_names mapped to labels
        dn_label_dict = self.label_to_dn_dict(model_jsonld=model_jsonld)

        # Handle if using the display name as the label
        if type(parsed_rel_entry) == list:
            parsed_rel_entry = [dn_label_dict.get(entry) if dn_label_dict.get(entry) else entry for entry in parsed_rel_entry ]
        elif type(parsed_rel_entry) == str:
            converted_label = dn_label_dict.get(parsed_rel_entry)
            if converted_label:
                parsed_rel_entry = dn_label_dict.get(parsed_rel_entry)
        return parsed_rel_entry

    def gather_jsonld_attributes_relationships(self, model_jsonld: list[dict], display_name_as_label:bool) -> Dict:
        """
        Args:
            model_jsonld: list of dictionaries, each dictionary is an entry in the jsonld data model
            display_name_as_label: bool, flag indicating to use the display name as the label
        Returns:
            attr_rel_dictionary: dict,
                {Node Display Name:
                    {Relationships: {
                                     CSV Header: Value}}}
            display_name_as_label, bool: Default, false. If true, set the display name as the label. If display name is not formatted properly, standard schema label will be used instead.
        Notes:
            - Unlike a CSV the JSONLD might already have a base schema attached to it.
              So the attributes:relationship dictionary for importing a CSV vs JSONLD may not match.
            - It is also just about impossible to extract attributes explicitly. Using a dictionary should avoid duplications.
            - This is a promiscuous capture and will create an attribute for each model entry.
            - Currently only designed to capture the same information that would be encoded in CSV,
                can be updated in the future.
        TODO:
            - Find a way to delete non-attribute keys, is there a way to reliable distinguish after the fact?
            - Right now, here we are stripping contexts, will need to track them in the future.
        """

        # Retrieve relevant JSONLD keys.
        jsonld_keys_to_extract = ["label", "subClassOf", "id", "displayName"]
        label_jsonld_key, subclassof_jsonld_key, id_jsonld_key, dn_jsonld_key = [
            self.rel_dict[key]["jsonld_key"] for key in jsonld_keys_to_extract
        ]

<<<<<<< HEAD
=======
        # Get a dictionary of display names to labels to identify values explicitly recorded
        dn_label_dict = self.label_to_dn_dict(model_jsonld=model_jsonld)

>>>>>>> 48d7f96c
        # Build the attr_rel_dictionary
        attr_rel_dictionary = {}
        # Move through each entry in the jsonld model
        for entry in model_jsonld:
            # Get the attr key for the dictionary
            if dn_jsonld_key in entry:
                # The attr_key is the entry display name if one was recorded
                attr_key = entry[dn_jsonld_key]
            else:
                # If not we wil use the get the label.
                attr_key = entry[label_jsonld_key]

            # If the entry has not already been added to the dictionary, add it.
            if attr_key not in attr_rel_dictionary.keys():
                attr_rel_dictionary.update(attr_dict_template(attr_key))

            # Add relationships for each entry
            # Go through each defined relationship type (rel_key) and its attributes (rel_vals)
            for rel_key, rel_vals in self.rel_dict.items():
                # Determine if current entry in the for loop, can be described by the current relationship that is being cycled through.
                # used to also check "csv_header" in rel_vals.keys() which allows all JSONLD values through even if it does not have a CSV counterpart, will allow other values thorough in the else statement now
                if rel_vals["jsonld_key"] in entry.keys() and rel_vals["csv_header"]:
                    # Retrieve entry value associated with the given relationship
                    rel_entry = entry[rel_vals["jsonld_key"]]
                    
                    # If there is an entry parse it by type and add to the attr:relationships dictionary.
                    if rel_entry:
                        parsed_rel_entry = self.parse_entry(
<<<<<<< HEAD
                            rel_entry=rel_entry, id_jsonld_key=id_jsonld_key, display_name_as_label=display_name_as_label, model_jsonld=model_jsonld,
                        )
                        rel_csv_header = self.rel_dict[rel_key]["csv_header"]
                        if rel_key == 'domainIncludes' or rel_key == 'parentOf':
=======
                            rel_entry=rel_entry,
                            id_jsonld_key=id_jsonld_key,
                            dn_label_dict=dn_label_dict,
                            model_jsonld=model_jsonld,
                        )
                        rel_csv_header = self.rel_dict[rel_key]["csv_header"]
                        if rel_key == "domainIncludes":
>>>>>>> 48d7f96c
                            # In the JSONLD the domain includes field contains the ids of attributes that the current attribute is the property/parent of.
                            # Because of this we need to handle these values differently.
                            # We will get the values in the field (parsed_val), then add the current attribute as to the property key in the attr_rel_dictionary[p_attr_key].
                            for parsed_val in parsed_rel_entry:
                                attr_in_dict = False
                                # Get propert/parent key (displayName)
                                p_attr_key = ""
                                # Check if the parsed value is already a part of the attr_rel_dictionary
                                for attr_dn, rels in attr_rel_dictionary.items():
                                    if parsed_val == attr_dn:
                                        p_attr_key = attr_dn
                                        attr_in_dict = True
                                # If it is part of the dictionary update add current attribute as a property of the parsed value
                                if attr_in_dict == True:
                                    if (
                                        not rel_csv_header
                                        in attr_rel_dictionary[p_attr_key][
                                            "Relationships"
                                        ]
                                    ):
                                        attr_rel_dictionary[p_attr_key][
                                            "Relationships"
                                        ].update(
                                            {rel_csv_header: [entry[dn_jsonld_key]]}
                                        )
                                    else:
                                        attr_rel_dictionary[p_attr_key][
                                            "Relationships"
                                        ].update(
                                            {rel_csv_header: [entry[dn_jsonld_key]]}
                                        )
                                # If the parsed_val is not already recorded in the dictionary, add it
                                elif attr_in_dict == False:
                                    # Get the display name for the parsed value
<<<<<<< HEAD
                                    p_attr_key = self.convert_entry_to_dn_label(parsed_val, model_jsonld)

                                    attr_rel_dictionary.update(attr_dict_template(p_attr_key))
                                    attr_rel_dictionary[p_attr_key]["Relationships"].update({rel_csv_header:[entry[label_jsonld_key]]})
=======
                                    p_attr_key = self.convert_entry_to_dn_label(
                                        parsed_val, model_jsonld
                                    )

                                    attr_rel_dictionary.update(
                                        attr_dict_template(p_attr_key)
                                    )
                                    attr_rel_dictionary[p_attr_key][
                                        "Relationships"
                                    ].update(
                                        {rel_csv_header: [entry[label_jsonld_key]]}
                                    )

>>>>>>> 48d7f96c
                        else:
                            attr_rel_dictionary[attr_key]["Relationships"].update(
                                {rel_csv_header: parsed_rel_entry}
                            )
<<<<<<< HEAD
                # Add values to the dictionary that do not directly have a corillary to the CSV
=======

>>>>>>> 48d7f96c
                elif (
                    rel_vals["jsonld_key"] in entry.keys()
                    and not rel_vals["csv_header"]
                ):
                    # If using the display name as the label, ensure that the display name is set for the label
                    if display_name_as_label and rel_vals["jsonld_key"] == label_jsonld_key:
                        rel_entry = entry[dn_jsonld_key]
                    else:
                        rel_entry = entry[rel_vals["jsonld_key"]]

                    # If there is an entry parse it by type and add to the attr:relationships dictionary.
                    if rel_entry:
                        parsed_rel_entry = self.parse_entry(
<<<<<<< HEAD
                            rel_entry=rel_entry, id_jsonld_key=id_jsonld_key, display_name_as_label=display_name_as_label, model_jsonld=model_jsonld,
=======
                            rel_entry=rel_entry,
                            id_jsonld_key=id_jsonld_key,
                            dn_label_dict=dn_label_dict,
                            model_jsonld=model_jsonld,
>>>>>>> 48d7f96c
                        )
                        # Add relationships for each attribute and relationship to the dictionary
                        attr_rel_dictionary[attr_key]["Relationships"].update(
                            {rel_key: parsed_rel_entry}
                        )
        return attr_rel_dictionary

    def parse_jsonld_model(
        self,
        path_to_data_model: str,
        display_name_as_label:bool,
    ):
        """Convert raw JSONLD data model to attributes relationship dictionary.
        Args:
            path_to_data_model: str, path to JSONLD data model
            display_name_as_label: bool, flag indicating to use the display name as the label
        Returns:
            model_dict: dict,
                {Node Display Name:
                    {Relationships: {
                                     CSV Header: Value}}}
        """
        # Log warning that JSONLD parsing is in beta mode.
        logger.warning(
            "JSONLD parsing is in Beta Mode. Please inspect outputs carefully and report any errors."
        )
        # Load the json_ld model to df
        json_load = load_json(path_to_data_model)
        # Convert dataframe to attributes relationship dictionary.
        model_dict = self.gather_jsonld_attributes_relationships(json_load["@graph"], display_name_as_label)
        return model_dict<|MERGE_RESOLUTION|>--- conflicted
+++ resolved
@@ -1,11 +1,8 @@
 import logging
 import pandas as pd
 import pathlib
-<<<<<<< HEAD
-from typing import Any, Dict, Optional, Text, Union
-=======
+
 from typing import Any, Dict, Optional, Text, List, Union
->>>>>>> 48d7f96c
 
 from schematic.utils.df_utils import load_df
 from schematic.utils.io_utils import load_json
@@ -28,7 +25,7 @@
     def __init__(
         self,
         path_to_data_model: str,
-        display_name_as_label:bool=False,
+        data_model_labels: bool = False,
     ) -> None:
         """
         Args:
@@ -38,7 +35,7 @@
         self.path_to_data_model = path_to_data_model
         self.model_type = self.get_model_type()
         self.base_schema_path = None
-        self.display_name_as_label = display_name_as_label
+        self.data_model_labels = data_model_labels
 
     def _get_base_schema_path(self, base_schema: str = None) -> str:
         """Evaluate path to base schema.
@@ -103,7 +100,9 @@
             model_dict = csv_parser.parse_csv_model(self.path_to_data_model)
         elif self.model_type == "JSONLD":
             jsonld_parser = DataModelJSONLDParser()
-            model_dict = jsonld_parser.parse_jsonld_model(self.path_to_data_model, self.display_name_as_label)
+            model_dict = jsonld_parser.parse_jsonld_model(
+                self.path_to_data_model, self.data_model_labels
+            )
         else:
             raise ValueError(
                 f"Schematic only accepts models of type CSV or JSONLD, you provided a model type {self.model_type}, please resubmit in the proper format."
@@ -249,40 +248,41 @@
         # Load relationships dictionary.
         self.rel_dict = self.dmr.define_data_model_relationships()
 
-<<<<<<< HEAD
-    def parse_list_of_dict_entry(self, rel_entry: list, id_jsonld_key: str, display_name_as_label:bool, model_jsonld: list[dict])-> list[str]:
+    def parse_list_of_dict_entry(
+        self,
+        rel_entry: list,
+        id_jsonld_key: str,
+        data_model_labels: str,
+        model_jsonld: list[dict],
+    ) -> list[str]:
         """Parse a list of dictionaries entry, so it can be added to the attr_rel_dictionary
-=======
-    def parse_entry(
-        self,
-        rel_entry: any,
-        id_jsonld_key: str,
-        dn_label_dict: dict[str:str],
-        model_jsonld: dict,
-    ) -> Any:
-        """Parse an input entry based on certain attributes
->>>>>>> 48d7f96c
         Args:
             rel_entry: Given a single entry and relationship in a JSONLD data model, the recorded value
             id_jsonld_key, str: the jsonld key for id
-            display_name_as_label: bool, flag indicating to use the display name as the label
-            model_jsonld: list of dictionaries, each dictionary is an entry in the jsonld data model
+            data_model_labels: str, display_label or class_label.
+                display_label, use the display name as a label, if it is valid (contains no blacklisted characters) otherwise will default to schema_label.
+                class_label, default, use standard class or property label.            model_jsonld: list of dictionaries, each dictionary is an entry in the jsonld data model
         Returns:
             parsed_rel_entry: an entry that has been parsed based on its input type and characteristics.
         """
         parsed_rel_entry = [r[id_jsonld_key].split(":")[1] for r in rel_entry]
-        #Convert labels to display names if specified
-        if display_name_as_label:
-            parsed_rel_entry=self.convert_entry_to_dn_label(parsed_rel_entry, model_jsonld)
+        # Convert labels to display names if specified
+        if data_model_labels == "display_label":
+            parsed_rel_entry = self.convert_entry_to_dn_label(
+                parsed_rel_entry, model_jsonld
+            )
         return parsed_rel_entry
 
-    def parse_string_entry(self, rel_entry:str, display_name_as_label:bool, model_jsonld: list[dict]) -> Union[bool,str]:
+    def parse_string_entry(
+        self, rel_entry: str, data_model_labels: str, model_jsonld: list[dict]
+    ) -> Union[bool, str]:
         """
         Parse a string entry, so it can be added to the attr_rel_dictionary
         Args:
             rel_entry: Given a single entry and relationship in a JSONLD data model, the recorded value
-            display_name_as_label: bool, flag indicating to use the display name as the label
-            model_jsonld: list of dictionaries, each dictionary is an entry in the jsonld data model
+            data_model_labels: str, display_label or class_label.
+                display_label, use the display name as a label, if it is valid (contains no blacklisted characters) otherwise will default to schema_label.
+                class_label, default, use standard class or property label.            model_jsonld: list of dictionaries, each dictionary is an entry in the jsonld data model
         Returns:
             parsed_rel_entry: an entry that has been parsed based on its input type and characteristics.
         """
@@ -296,38 +296,54 @@
             elif parsed_rel_entry.lower == "false":
                 parsed_rel_entry = False
             else:
-                #Convert labels to display names if specified
-                if display_name_as_label:
-                    parsed_rel_entry=self.convert_entry_to_dn_label(parsed_rel_entry, model_jsonld)
+                # Convert labels to display names if specified
+                if data_model_labels == "display_label":
+                    parsed_rel_entry = self.convert_entry_to_dn_label(
+                        parsed_rel_entry, model_jsonld
+                    )
         else:
             parsed_rel_entry = rel_entry
-            #Convert labels to display names if specified
-            if display_name_as_label:
-                parsed_rel_entry=self.convert_entry_to_dn_label(parsed_rel_entry, model_jsonld)
+            # Convert labels to display names if specified
+            if data_model_labels == "display_label":
+                parsed_rel_entry = self.convert_entry_to_dn_label(
+                    parsed_rel_entry, model_jsonld
+                )
         return parsed_rel_entry
 
-    def parse_basic_entry(self, rel_entry:str, display_name_as_label:bool, model_jsonld: list[dict]) -> str:
+    def parse_basic_entry(
+        self, rel_entry: str, data_model_labels: str, model_jsonld: list[dict]
+    ) -> str:
         """For basic entry, just return or convert to display name if indicated.
         Args:
             rel_entry: Given a single entry and relationship in a JSONLD data model, the recorded value
-            display_name_as_label: bool, flag indicating to use the display name as the label
-            model_jsonld: list of dictionaries, each dictionary is an entry in the jsonld data model
+            data_model_labels: str, display_label or class_label.
+                display_label, use the display name as a label, if it is valid (contains no blacklisted characters) otherwise will default to schema_label.
+                class_label, default, use standard class or property label.            model_jsonld: list of dictionaries, each dictionary is an entry in the jsonld data model
         Returns:
             parsed_rel_entry: an entry that has been parsed based on its input type and characteristics.
         """
         parsed_rel_entry = rel_entry
-        #Convert labels to display names if specified
-        if display_name_as_label:
-            parsed_rel_entry=self.convert_entry_to_dn_label(parsed_rel_entry, model_jsonld)
+        # Convert labels to display names if specified
+        if data_model_labels == "display_label":
+            parsed_rel_entry = self.convert_entry_to_dn_label(
+                parsed_rel_entry, model_jsonld
+            )
         return parsed_rel_entry
 
-    def parse_entry(self, rel_entry: any, id_jsonld_key: str, display_name_as_label:bool, model_jsonld:list[dict]) -> Any:
+    def parse_entry(
+        self,
+        rel_entry: any,
+        id_jsonld_key: str,
+        data_model_labels: str,
+        model_jsonld: list[dict],
+    ) -> Any:
         """Parse an input entry based on certain attributes so it can be added used in further downstream processing
         Args:
             rel_entry: Given a single entry and relationship in a JSONLD data model, the recorded value
             id_jsonld_key, str: the jsonld key for id
-            display_name_as_label: bool, flag indicating to use the display name as the label
-            model_jsonld: list of dictionaries, each dictionary is an entry in the jsonld data model
+            data_model_labels: str, display_label or class_label.
+                display_label, use the display name as a label, if it is valid (contains no blacklisted characters) otherwise will default to schema_label.
+                class_label, default, use standard class or property label.            model_jsonld: list of dictionaries, each dictionary is an entry in the jsonld data model
         Returns:
             parsed_rel_entry: an entry that has been parsed based on its input type and characteristics.
         """
@@ -336,46 +352,23 @@
             parsed_rel_entry = rel_entry["@id"]
         # Parse list of dictionaries to make a list of entries with context stripped (will update this section when contexts added.)
         elif type(rel_entry) == list and type(rel_entry[0]) == dict:
-<<<<<<< HEAD
-            parsed_rel_entry = self.parse_list_of_dict_entry(rel_entry, id_jsonld_key, display_name_as_label, model_jsonld)
+            parsed_rel_entry = self.parse_list_of_dict_entry(
+                rel_entry, id_jsonld_key, data_model_labels, model_jsonld
+            )
         # Strip context from string and convert true/false to bool
         elif type(rel_entry) == str:
-            parsed_rel_entry = self.parse_string_entry(rel_entry, display_name_as_label, model_jsonld)
+            parsed_rel_entry = self.parse_string_entry(
+                rel_entry, data_model_labels, model_jsonld
+            )
         # For anything else get that
         else:
-            parsed_rel_entry = self.parse_basic_entry(rel_entry, display_name_as_label, model_jsonld)
-        return parsed_rel_entry
-
-    def label_to_dn_dict(self, model_jsonld: list[dict]):
-        """ Generate a dictionary of labels to display name, so can easily look up display names using the label.
-=======
-            parsed_rel_entry = self.convert_entry_to_dn_label(
-                [r[id_jsonld_key].split(":")[1] for r in rel_entry], model_jsonld
-            )
-        # Strip context from string and convert true/false to bool
-        elif type(rel_entry) == str:
-            # Remove contexts and treat strings as appropriate.
-            if ":" in rel_entry and "http:" not in rel_entry:
-                parsed_rel_entry = rel_entry.split(":")[1]
-                # Convert true/false strings to boolean
-                if parsed_rel_entry.lower() == "true":
-                    parsed_rel_entry = True
-                elif parsed_rel_entry.lower == "false":
-                    parsed_rel_entry = False
-            else:
-                parsed_rel_entry = self.convert_entry_to_dn_label(
-                    rel_entry, model_jsonld
-                )
-
-        # For anything else get that
-        else:
-            parsed_rel_entry = self.convert_entry_to_dn_label(rel_entry, model_jsonld)
-
+            parsed_rel_entry = self.parse_basic_entry(
+                rel_entry, data_model_labels, model_jsonld
+            )
         return parsed_rel_entry
 
     def label_to_dn_dict(self, model_jsonld: list[dict]):
         """Generate a dictionary of labels to display name, so can easily look up display names using the label.
->>>>>>> 48d7f96c
         Args:
             model_jsonld: list of dictionaries, each dictionary is an entry in the jsonld data model
         Returns:
@@ -387,10 +380,6 @@
         ]
         dn_label_dict = {}
         for entry in model_jsonld:
-<<<<<<< HEAD
-            dn_label_dict[entry[label_jsonld_key]]=entry[dn_jsonld_key]
-        return dn_label_dict
-=======
             dn_label_dict[entry[label_jsonld_key]] = entry[dn_jsonld_key]
         return dn_label_dict
 
@@ -406,6 +395,7 @@
         """
         # Get a dictionary of display_names mapped to labels
         dn_label_dict = self.label_to_dn_dict(model_jsonld=model_jsonld)
+
         # Handle if using the display name as the label
         if type(parsed_rel_entry) == list:
             parsed_rel_entry = [
@@ -417,39 +407,20 @@
             if converted_label:
                 parsed_rel_entry = dn_label_dict.get(parsed_rel_entry)
         return parsed_rel_entry
->>>>>>> 48d7f96c
-
-    def convert_entry_to_dn_label(self, parsed_rel_entry:Union[str,list], model_jsonld:list[dict]) -> Union[str,list]:
-        """Convert a parsed entry to display name, taking into account the entry type
-        Args:
-            parsed_rel_entry: an entry that has been parsed base on its input type and characteristics.
+
+    def gather_jsonld_attributes_relationships(
+        self, model_jsonld: list[dict], data_model_labels: str
+    ) -> Dict:
+        """
+        Args:
             model_jsonld: list of dictionaries, each dictionary is an entry in the jsonld data model
-        Returns:
-            parsed_rel_entry: an entry that has been parsed based on its input type and characteristics, and converted to display names.
-        """
-        # Get a dictionary of display_names mapped to labels
-        dn_label_dict = self.label_to_dn_dict(model_jsonld=model_jsonld)
-
-        # Handle if using the display name as the label
-        if type(parsed_rel_entry) == list:
-            parsed_rel_entry = [dn_label_dict.get(entry) if dn_label_dict.get(entry) else entry for entry in parsed_rel_entry ]
-        elif type(parsed_rel_entry) == str:
-            converted_label = dn_label_dict.get(parsed_rel_entry)
-            if converted_label:
-                parsed_rel_entry = dn_label_dict.get(parsed_rel_entry)
-        return parsed_rel_entry
-
-    def gather_jsonld_attributes_relationships(self, model_jsonld: list[dict], display_name_as_label:bool) -> Dict:
-        """
-        Args:
-            model_jsonld: list of dictionaries, each dictionary is an entry in the jsonld data model
-            display_name_as_label: bool, flag indicating to use the display name as the label
-        Returns:
+            data_model_labels: str, display_label or class_label.
+                display_label, use the display name as a label, if it is valid (contains no blacklisted characters) otherwise will default to schema_label.
+                class_label, default, use standard class or property label.        Returns:
             attr_rel_dictionary: dict,
                 {Node Display Name:
                     {Relationships: {
                                      CSV Header: Value}}}
-            display_name_as_label, bool: Default, false. If true, set the display name as the label. If display name is not formatted properly, standard schema label will be used instead.
         Notes:
             - Unlike a CSV the JSONLD might already have a base schema attached to it.
               So the attributes:relationship dictionary for importing a CSV vs JSONLD may not match.
@@ -468,12 +439,6 @@
             self.rel_dict[key]["jsonld_key"] for key in jsonld_keys_to_extract
         ]
 
-<<<<<<< HEAD
-=======
-        # Get a dictionary of display names to labels to identify values explicitly recorded
-        dn_label_dict = self.label_to_dn_dict(model_jsonld=model_jsonld)
-
->>>>>>> 48d7f96c
         # Build the attr_rel_dictionary
         attr_rel_dictionary = {}
         # Move through each entry in the jsonld model
@@ -498,24 +463,17 @@
                 if rel_vals["jsonld_key"] in entry.keys() and rel_vals["csv_header"]:
                     # Retrieve entry value associated with the given relationship
                     rel_entry = entry[rel_vals["jsonld_key"]]
-                    
+
                     # If there is an entry parse it by type and add to the attr:relationships dictionary.
                     if rel_entry:
                         parsed_rel_entry = self.parse_entry(
-<<<<<<< HEAD
-                            rel_entry=rel_entry, id_jsonld_key=id_jsonld_key, display_name_as_label=display_name_as_label, model_jsonld=model_jsonld,
-                        )
-                        rel_csv_header = self.rel_dict[rel_key]["csv_header"]
-                        if rel_key == 'domainIncludes' or rel_key == 'parentOf':
-=======
                             rel_entry=rel_entry,
                             id_jsonld_key=id_jsonld_key,
-                            dn_label_dict=dn_label_dict,
+                            data_model_labels=data_model_labels,
                             model_jsonld=model_jsonld,
                         )
                         rel_csv_header = self.rel_dict[rel_key]["csv_header"]
                         if rel_key == "domainIncludes":
->>>>>>> 48d7f96c
                             # In the JSONLD the domain includes field contains the ids of attributes that the current attribute is the property/parent of.
                             # Because of this we need to handle these values differently.
                             # We will get the values in the field (parsed_val), then add the current attribute as to the property key in the attr_rel_dictionary[p_attr_key].
@@ -550,12 +508,6 @@
                                 # If the parsed_val is not already recorded in the dictionary, add it
                                 elif attr_in_dict == False:
                                     # Get the display name for the parsed value
-<<<<<<< HEAD
-                                    p_attr_key = self.convert_entry_to_dn_label(parsed_val, model_jsonld)
-
-                                    attr_rel_dictionary.update(attr_dict_template(p_attr_key))
-                                    attr_rel_dictionary[p_attr_key]["Relationships"].update({rel_csv_header:[entry[label_jsonld_key]]})
-=======
                                     p_attr_key = self.convert_entry_to_dn_label(
                                         parsed_val, model_jsonld
                                     )
@@ -568,23 +520,20 @@
                                     ].update(
                                         {rel_csv_header: [entry[label_jsonld_key]]}
                                     )
-
->>>>>>> 48d7f96c
                         else:
                             attr_rel_dictionary[attr_key]["Relationships"].update(
                                 {rel_csv_header: parsed_rel_entry}
                             )
-<<<<<<< HEAD
                 # Add values to the dictionary that do not directly have a corillary to the CSV
-=======
-
->>>>>>> 48d7f96c
                 elif (
                     rel_vals["jsonld_key"] in entry.keys()
                     and not rel_vals["csv_header"]
                 ):
                     # If using the display name as the label, ensure that the display name is set for the label
-                    if display_name_as_label and rel_vals["jsonld_key"] == label_jsonld_key:
+                    if (
+                        data_model_labels == "display_label"
+                        and rel_vals["jsonld_key"] == label_jsonld_key
+                    ):
                         rel_entry = entry[dn_jsonld_key]
                     else:
                         rel_entry = entry[rel_vals["jsonld_key"]]
@@ -592,14 +541,10 @@
                     # If there is an entry parse it by type and add to the attr:relationships dictionary.
                     if rel_entry:
                         parsed_rel_entry = self.parse_entry(
-<<<<<<< HEAD
-                            rel_entry=rel_entry, id_jsonld_key=id_jsonld_key, display_name_as_label=display_name_as_label, model_jsonld=model_jsonld,
-=======
                             rel_entry=rel_entry,
                             id_jsonld_key=id_jsonld_key,
-                            dn_label_dict=dn_label_dict,
+                            data_model_labels=data_model_labels,
                             model_jsonld=model_jsonld,
->>>>>>> 48d7f96c
                         )
                         # Add relationships for each attribute and relationship to the dictionary
                         attr_rel_dictionary[attr_key]["Relationships"].update(
@@ -610,12 +555,14 @@
     def parse_jsonld_model(
         self,
         path_to_data_model: str,
-        display_name_as_label:bool,
+        data_model_labels: str,
     ):
         """Convert raw JSONLD data model to attributes relationship dictionary.
         Args:
             path_to_data_model: str, path to JSONLD data model
-            display_name_as_label: bool, flag indicating to use the display name as the label
+            data_model_labels: str, display_label or class_label.
+                display_label, use the display name as a label, if it is valid (contains no blacklisted characters) otherwise will default to schema_label.
+                class_label, default, use standard class or property label.
         Returns:
             model_dict: dict,
                 {Node Display Name:
@@ -629,5 +576,7 @@
         # Load the json_ld model to df
         json_load = load_json(path_to_data_model)
         # Convert dataframe to attributes relationship dictionary.
-        model_dict = self.gather_jsonld_attributes_relationships(json_load["@graph"], display_name_as_label)
+        model_dict = self.gather_jsonld_attributes_relationships(
+            json_load["@graph"], data_model_labels
+        )
         return model_dict