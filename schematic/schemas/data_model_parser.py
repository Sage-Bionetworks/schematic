"Data Model Parser"

import pathlib
from typing import Any, Union, Optional

import logging
import pandas as pd

from schematic.utils.df_utils import load_df
from schematic.utils.io_utils import load_json
from schematic.utils.schema_utils import attr_dict_template

from schematic.schemas.data_model_relationships import DataModelRelationships

from schematic import LOADER

logger = logging.getLogger("Synapse storage")


class DataModelParser:
    """
    This class takes in a path to a data model and will convert it to an
    attributes:relationship dictionarythat can then be further converted into a graph data model.
    Other data model types may be added in the future.
    """

    def __init__(
        self,
        path_to_data_model: str,
    ) -> None:
        """
        Args:
            path_to_data_model, str: path to data model.
        """

        self.path_to_data_model = path_to_data_model
        self.model_type = self.get_model_type()
        self.base_schema_path: Optional[str] = None

    def _get_base_schema_path(self, base_schema: Optional[str] = None) -> str:
        """Evaluate path to base schema.

        Args:
            base_schema: Path to base data model. BioThings data model is loaded by default.

        Returns:
            base_schema_path: Path to base schema based on provided argument.
        """
        biothings_schema_path = LOADER.filename("data_models/biothings.model.jsonld")
        self.base_schema_path = (
            biothings_schema_path if base_schema is None else base_schema
        )

        return self.base_schema_path

    def get_model_type(self) -> str:
        """
        Parses the path to the data model to extract the extension and determine the
          data model type.

        Args:
            path_to_data_model, str: path to data model
        Returns:
            str: uppercase, data model file extension.
        Note: Consider moving this to Utils.
        """
        return pathlib.Path(self.path_to_data_model).suffix.replace(".", "").upper()

    def parse_base_model(self) -> dict:
        """Parse base data model that new model could be built upon.
        Returns:
            base_model, dict:
                    {Attribute Display Name: {
                        Relationships: {
                                    CSV Header: Value}}}
        Note: Not configured yet to successfully parse biothings.
        """

        # Determine base schema path
        base_model_path = self._get_base_schema_path(self.base_schema_path)

        # Parse
        jsonld_parser = DataModelJSONLDParser()
        base_model = jsonld_parser.parse_jsonld_model(base_model_path)
        return base_model

    def parse_model(self) -> dict[str, dict[str, Any]]:
        """Given a data model type, instantiate and call the appropriate data model parser.
        Returns:
            model_dict, dict:
                {Attribute Display Name: {
                        Relationships: {
                                    CSV Header: Value}}}
        Raises:
            Value Error if an incorrect model type is passed.
        Note: in future will add base model parsing in this step too and extend new model
          off base model.
        """
        # base_model = self.parse_base_model()

        # Call appropriate data model parser and return parsed model.
        if self.model_type == "CSV":
            csv_parser = DataModelCSVParser()
            model_dict = csv_parser.parse_csv_model(self.path_to_data_model)
        elif self.model_type == "JSONLD":
            jsonld_parser = DataModelJSONLDParser()
            model_dict = jsonld_parser.parse_jsonld_model(self.path_to_data_model)
        else:
            raise ValueError(
                (
                    "Schematic only accepts models of type CSV or JSONLD, "
                    "you provided a model type "
                    f"{self.model_type}, please resubmit in the proper format."
                )
            )
        return model_dict


class DataModelCSVParser:
    """DataModelCSVParser"""

    def __init__(self):
        # Instantiate DataModelRelationships
        self.dmr = DataModelRelationships()
        # Load relationships dictionary.
        self.rel_dict = self.dmr.define_data_model_relationships()
        # Get edge relationships
        self.edge_relationships_dictionary = self.dmr.retreive_rel_headers_dict(
            edge=True
        )
        # Load required csv headers
        self.required_headers = self.dmr.define_required_csv_headers()
        # Get the type for each value that needs to be submitted.
        # using csv_headers as keys to match required_headers/relationship_types
        self.rel_val_types = {
            value["csv_header"]: value["type"]
            for value in self.rel_dict.values()
            if "type" in value
        }

    def check_schema_definition(self, model_df: pd.DataFrame) -> None:
        """Checks if a schema definition data frame contains the right required headers.
        Args:
            model_df: a pandas dataframe containing schema definition; see example here:
              https://docs.google.com/spreadsheets/d/1J2brhqO4kpeHIkNytzlqrdIiRanXDr6KD2hqjOTC9hs/edit#gid=0
        Raises: Exception if model_df does not have the required headers.
        """
        if "Requires" in list(model_df.columns) or "Requires Component" in list(
            model_df.columns
        ):
            raise ValueError(
                "The input CSV schema file contains the 'Requires' and/or the 'Requires "
                "Component' column headers. These columns were renamed to 'DependsOn' and "
                "'DependsOn Component', respectively. Switch to the new column names."
            )
        if not set(self.required_headers).issubset(set(list(model_df.columns))):
            raise ValueError(
                f"Schema extension headers: {set(list(model_df.columns))} "
                f"do not match required schema headers: {self.required_headers}"
            )
        if set(self.required_headers).issubset(set(list(model_df.columns))):
            logger.debug("Schema definition csv ready for processing!")

    def parse_entry(self, attr: dict, relationship: str) -> Any:
        """Parse attr entry baed on type
        Args:
            attr, dict: single row of a csv model in dict form, where only the required
              headers are keys. Values are the entries under each header.
            relationship, str: one of the header relationships to parse the entry of.
        Returns:
            parsed_rel_entry, any: parsed entry for downstream processing based on the entry type.
        """

        rel_val_type = self.rel_val_types[relationship]
        # Parse entry based on type:
        # If the entry should be preserved as a bool dont convert to str.
        if rel_val_type == bool and isinstance(attr[relationship], bool):
            parsed_rel_entry = attr[relationship]
        # Move strings to list if they are comma separated. Schema order is preserved,
        # remove any empty strings added by trailing commas
        elif rel_val_type == list:
            parsed_rel_entry = attr[relationship].strip().split(",")
            parsed_rel_entry = [r.strip() for r in parsed_rel_entry if r]
        # Convert value string if dictated by rel_val_type, strip whitespace.
        elif rel_val_type == str:
            parsed_rel_entry = str(attr[relationship]).strip()
        else:
            raise ValueError(
                (
                    "The value type recorded for this relationship, is not currently "
                    "supported for CSV parsing. Please check with your DCC."
                )
            )
        return parsed_rel_entry

    def gather_csv_attributes_relationships(
        self, model_df: pd.DataFrame
    ) -> dict[str, dict[str, Any]]:
        """Parse csv into a attributes:relationshps dictionary to be used in downstream efforts.
        Args:
            model_df: pd.DataFrame, data model that has been loaded into pandas DataFrame.
        Returns:
            attr_rel_dictionary: dict,
                {Attribute Display Name: {
                    Relationships: {
                                    CSV Header: Value}}}
        """
        # Check csv schema follows expectations.
        self.check_schema_definition(model_df)

        # get attributes from Attribute column
        attributes = model_df[list(self.required_headers)].to_dict("records")

        # Build attribute/relationship dictionary
        relationship_types = self.required_headers
        attr_rel_dictionary = {}

        for attr in attributes:
            attribute_name = attr["Attribute"]
            # Add attribute to dictionary
            attr_rel_dictionary.update(attr_dict_template(attribute_name))
            # Fill in relationship info for each attribute.
            for relationship in relationship_types:
                if not pd.isnull(attr[relationship]):
                    parsed_rel_entry = self.parse_entry(
                        attr=attr, relationship=relationship
                    )
                    attr_rel_dictionary[attribute_name]["Relationships"].update(
                        {relationship: parsed_rel_entry}
                    )
        return attr_rel_dictionary

    def parse_csv_model(
        self,
        path_to_data_model: str,
    ):
        """Load csv data model and parse into an attributes:relationships dictionary
        Args:
            path_to_data_model, str: path to data model
        Returns:
            model_dict, dict:{Attribute Display Name: {
                                                Relationships: {
                                                        CSV Header: Value}}}
        """
        # Load the csv data model to DF
        model_df = load_df(path_to_data_model, data_model=True)

        # Gather info from the model
        model_dict = self.gather_csv_attributes_relationships(model_df)

        return model_dict


class DataModelJSONLDParser:
    """DataModelJSONLDParser"""

    def __init__(
        self,
    ):
        # Instantiate DataModelRelationships
        self.dmr = DataModelRelationships()
        # Load relationships dictionary.
        self.rel_dict = self.dmr.define_data_model_relationships()

    def parse_entry(
        self,
        rel_entry: Any,
        id_jsonld_key: str,
<<<<<<< HEAD
        dn_label_dict: dict[str:str],
        model_jsonld: list[dict],
=======
        dn_label_dict: dict[str, str],  # pylint:disable=unused-argument
        model_jsonld: dict,
>>>>>>> 3eaed834
    ) -> Any:
        """Parse an input entry based on certain attributes

        Args:
<<<<<<< HEAD
            rel_entry: Given a single entry and relationship in a JSONLD data model, the recorded value
            id_jsonld_key, str: the jsonld key for id
            dn_label_dict, dict[str:str]:dict of model labels to display names
            model_jsonld, list[dict]: list of dictionaries, each dictionary is an entry in the jsonld data model
=======
            rel_entry (Any): Given a single entry and relationship in a JSONLD data model,
              the recorded value
            id_jsonld_key (str): the jsonld key for id
            dn_label_dict (_type_): Not used
            model_jsonld (dict): _description_

>>>>>>> 3eaed834
        Returns:
            Any: n entry that has been parsed base on its input type and
              characteristics.
        """
<<<<<<< HEAD
        # Parse dictionary entries
        if isinstance(rel_entry, dict):
            # Retrieve ID from single value dictionary
            if set(rel_entry.keys()) == {"@id"}:
                parsed_rel_entry = rel_entry["@id"]
            # Parse any remaining dictionaries
            else:
                parsed_rel_entry = self.convert_entry_to_dn_label(
                    rel_entry, model_jsonld
                )
        # Parse list of dictionaries to make a list of entries with context stripped (will update this section when contexts added.)
=======
        # Retrieve ID from single value dictionary
        if isinstance(rel_entry, dict) and len(rel_entry.keys()) == 1:
            parsed_rel_entry = rel_entry["@id"]
        # Parse list of dictionaries to make a list of entries with context stripped (will update
        # this section when contexts added.)
>>>>>>> 3eaed834
        elif isinstance(rel_entry, list) and isinstance(rel_entry[0], dict):
            parsed_rel_entry = self.convert_entry_to_dn_label(
                [r[id_jsonld_key].split(":")[1] for r in rel_entry], model_jsonld
            )
        # Strip context from string and convert true/false to bool
        elif isinstance(rel_entry, str):
            # Remove contexts and treat strings as appropriate.
            if ":" in rel_entry and "http:" not in rel_entry:
                parsed_rel_entry = rel_entry.split(":")[1]
                # Convert true/false strings to boolean
                if parsed_rel_entry.lower() == "true":
                    parsed_rel_entry = True
                elif parsed_rel_entry.lower == "false":
                    parsed_rel_entry = False
            else:
                parsed_rel_entry = self.convert_entry_to_dn_label(
                    rel_entry, model_jsonld
                )

        # For anything else get that
        else:
            parsed_rel_entry = self.convert_entry_to_dn_label(rel_entry, model_jsonld)

        return parsed_rel_entry

    def label_to_dn_dict(self, model_jsonld: list[dict]):
        """
        Generate a dictionary of labels to display name, so can easily look up
          display names using the label.
        Args:
            model_jsonld: list of dictionaries, each dictionary is an entry in the jsonld data model
        Returns:
            dn_label_dict: dict of model labels to display names
        """
        jsonld_keys_to_extract = ["label", "displayName"]
        label_jsonld_key, dn_jsonld_key = [
            self.rel_dict[key]["jsonld_key"] for key in jsonld_keys_to_extract
        ]
        dn_label_dict = {}
        for entry in model_jsonld:
            dn_label_dict[entry[label_jsonld_key]] = entry[dn_jsonld_key]
        return dn_label_dict

    def convert_entry_to_dn_label(
        self, parsed_rel_entry: Union[str, list], model_jsonld: list[dict]
    ) -> Union[str, list]:
        """Convert a parsed entry to display name, taking into account the entry type
        Args:
            parsed_rel_entry: an entry that has been parsed base on its input type
              and characteristics.
            model_jsonld: list of dictionaries, each dictionary is an entry in the jsonld data model
        Returns:
            parsed_rel_entry: an entry that has been parsed based on its input type and
              characteristics, and converted to display names.
        """
        # Get a dictionary of display_names mapped to labels
        dn_label_dict = self.label_to_dn_dict(model_jsonld=model_jsonld)
        # Handle if using the display name as the label
        if isinstance(parsed_rel_entry, list):
            parsed_rel_entry = [
                dn_label_dict.get(entry) if dn_label_dict.get(entry) else entry
                for entry in parsed_rel_entry
            ]
        elif isinstance(parsed_rel_entry, str):
            converted_label = dn_label_dict.get(parsed_rel_entry)
            if converted_label:
                parsed_rel_entry = dn_label_dict.get(parsed_rel_entry)
        return parsed_rel_entry

    def gather_jsonld_attributes_relationships(self, model_jsonld: list[dict]) -> dict:
        """
        Args:
            model_jsonld: list of dictionaries, each dictionary is an entry in the jsonld data model
        Returns:
            attr_rel_dictionary: dict,
                {Node Display Name:
                    {Relationships: {
                                     CSV Header: Value}}}
        Notes:
            - Unlike a CSV the JSONLD might already have a base schema attached to it.
              So the attributes:relationship dictionary for importing a CSV vs JSONLD may not match.
            - It is also just about impossible to extract attributes explicitly. Using a dictionary
              should avoid duplications.
            - This is a promiscuous capture and will create an attribute for each model entry.
            - Currently only designed to capture the same information that would be encoded in CSV,
                can be updated in the future.
        TODO:
            - Find a way to delete non-attribute keys, is there a way to reliable distinguish
              after the fact?
            - Right now, here we are stripping contexts, will need to track them in the future.
        """
        # pylint:disable=too-many-locals
        # pylint:disable=too-many-branches
        # pylint:disable=too-many-nested-blocks

        # Retrieve relevant JSONLD keys.
        jsonld_keys_to_extract = ["label", "subClassOf", "id", "displayName"]
        label_jsonld_key, _, id_jsonld_key, dn_jsonld_key = [
            self.rel_dict[key]["jsonld_key"] for key in jsonld_keys_to_extract
        ]

        # Get a dictionary of display names to labels to identify values explicitly recorded
        dn_label_dict = self.label_to_dn_dict(model_jsonld=model_jsonld)

        # Build the attr_rel_dictionary
        attr_rel_dictionary = {}
        # Move through each entry in the jsonld model
        for entry in model_jsonld:
            # Get the attr key for the dictionary
            if dn_jsonld_key in entry:
                # The attr_key is the entry display name if one was recorded
                attr_key = entry[dn_jsonld_key]
            else:
                # If not we wil use the get the label.
                attr_key = entry[label_jsonld_key]

            # If the entry has not already been added to the dictionary, add it.
            if attr_key not in attr_rel_dictionary:
                attr_rel_dictionary.update(attr_dict_template(attr_key))

            # Add relationships for each entry
            # Go through each defined relationship type (rel_key) and its attributes (rel_vals)
            for rel_key, rel_vals in self.rel_dict.items():
                # Determine if current entry in the for loop, can be described by the current
                # relationship that is being cycled through.
                # used to also check "csv_header" in rel_vals.keys() which allows all JSONLD
                # values through even if it does not have a CSV counterpart, will allow other
                # values thorough in the else statement now
                if rel_vals["jsonld_key"] in entry.keys() and rel_vals["csv_header"]:
                    # Retrieve entry value associated with the given relationship
                    rel_entry = entry[rel_vals["jsonld_key"]]
                    # If there is an entry parse it by type and add to the attr:relationships
                    # dictionary.
                    if rel_entry:
                        parsed_rel_entry = self.parse_entry(
                            rel_entry=rel_entry,
                            id_jsonld_key=id_jsonld_key,
                            dn_label_dict=dn_label_dict,
                            model_jsonld=model_jsonld,
                        )
                        rel_csv_header = rel_vals["csv_header"]
                        if rel_key == "domainIncludes":
                            # In the JSONLD the domain includes field contains the ids of
                            # attributes that the current attribute is the property/parent of.
                            # Because of this we need to handle these values differently.
                            # We will get the values in the field (parsed_val), then add the
                            # current attribute as to the property key in the
                            # attr_rel_dictionary[p_attr_key].
                            for parsed_val in parsed_rel_entry:
                                attr_in_dict = False
                                # Get propert/parent key (displayName)
                                p_attr_key = ""
                                # Check if the parsed value is already a part of the
                                # attr_rel_dictionary
                                for attr_dn in attr_rel_dictionary:
                                    if parsed_val == attr_dn:
                                        p_attr_key = attr_dn
                                        attr_in_dict = True
                                # If it is part of the dictionary update add current
                                # attribute as a property of the parsed value
                                if attr_in_dict:
                                    if (
                                        not rel_csv_header
                                        in attr_rel_dictionary[p_attr_key][
                                            "Relationships"
                                        ]
                                    ):
                                        attr_rel_dictionary[p_attr_key][
                                            "Relationships"
                                        ].update(
                                            {rel_csv_header: [entry[dn_jsonld_key]]}
                                        )
                                    else:
                                        attr_rel_dictionary[p_attr_key][
                                            "Relationships"
                                        ][rel_csv_header].extend([entry[dn_jsonld_key]])
                                # If the parsed_val is not already recorded in the dictionary,
                                # add it
                                elif not attr_in_dict:
                                    # Get the display name for the parsed value
                                    p_attr_key = self.convert_entry_to_dn_label(
                                        parsed_val, model_jsonld
                                    )

                                    attr_rel_dictionary.update(
                                        attr_dict_template(p_attr_key)
                                    )
                                    attr_rel_dictionary[p_attr_key][
                                        "Relationships"
                                    ].update(
                                        {rel_csv_header: [entry[label_jsonld_key]]}
                                    )

                        else:
                            attr_rel_dictionary[attr_key]["Relationships"].update(
                                {rel_csv_header: parsed_rel_entry}
                            )

                elif (
                    rel_vals["jsonld_key"] in entry.keys()
                    and not rel_vals["csv_header"]
                ):
                    # Retrieve entry value associated with the given relationship
                    rel_entry = entry[rel_vals["jsonld_key"]]
                    # If there is an entry parset it by type and add to the
                    # attr:relationships dictionary.
                    if rel_entry:
                        parsed_rel_entry = self.parse_entry(
                            rel_entry=rel_entry,
                            id_jsonld_key=id_jsonld_key,
                            dn_label_dict=dn_label_dict,
                            model_jsonld=model_jsonld,
                        )
                        # Add relationships for each attribute and relationship to the dictionary
                        attr_rel_dictionary[attr_key]["Relationships"].update(
                            {rel_key: parsed_rel_entry}
                        )
        return attr_rel_dictionary

    def parse_jsonld_model(
        self,
        path_to_data_model: str,
    ):
        """Convert raw JSONLD data model to attributes relationship dictionary.
        Args:
            path_to_data_model: str, path to JSONLD data model
        Returns:
            model_dict: dict,
                {Node Display Name:
                    {Relationships: {
                                     CSV Header: Value}}}
        """
        # Log warning that JSONLD parsing is in beta mode.
        logger.warning(
            (
                "JSONLD parsing is in Beta Mode. "
                "Please inspect outputs carefully and report any errors."
            )
        )
        # Load the json_ld model to df
        json_load = load_json(path_to_data_model)
        # Convert dataframe to attributes relationship dictionary.
        model_dict = self.gather_jsonld_attributes_relationships(json_load["@graph"])
        return model_dict<|MERGE_RESOLUTION|>--- conflicted
+++ resolved
@@ -266,35 +266,20 @@
         self,
         rel_entry: Any,
         id_jsonld_key: str,
-<<<<<<< HEAD
-        dn_label_dict: dict[str:str],
+        dn_label_dict: dict[str,str], # pylint:disable=unused-argument
         model_jsonld: list[dict],
-=======
-        dn_label_dict: dict[str, str],  # pylint:disable=unused-argument
-        model_jsonld: dict,
->>>>>>> 3eaed834
     ) -> Any:
         """Parse an input entry based on certain attributes
 
         Args:
-<<<<<<< HEAD
             rel_entry: Given a single entry and relationship in a JSONLD data model, the recorded value
             id_jsonld_key, str: the jsonld key for id
             dn_label_dict, dict[str:str]:dict of model labels to display names
             model_jsonld, list[dict]: list of dictionaries, each dictionary is an entry in the jsonld data model
-=======
-            rel_entry (Any): Given a single entry and relationship in a JSONLD data model,
-              the recorded value
-            id_jsonld_key (str): the jsonld key for id
-            dn_label_dict (_type_): Not used
-            model_jsonld (dict): _description_
-
->>>>>>> 3eaed834
         Returns:
             Any: n entry that has been parsed base on its input type and
               characteristics.
         """
-<<<<<<< HEAD
         # Parse dictionary entries
         if isinstance(rel_entry, dict):
             # Retrieve ID from single value dictionary
@@ -305,14 +290,8 @@
                 parsed_rel_entry = self.convert_entry_to_dn_label(
                     rel_entry, model_jsonld
                 )
-        # Parse list of dictionaries to make a list of entries with context stripped (will update this section when contexts added.)
-=======
-        # Retrieve ID from single value dictionary
-        if isinstance(rel_entry, dict) and len(rel_entry.keys()) == 1:
-            parsed_rel_entry = rel_entry["@id"]
         # Parse list of dictionaries to make a list of entries with context stripped (will update
         # this section when contexts added.)
->>>>>>> 3eaed834
         elif isinstance(rel_entry, list) and isinstance(rel_entry[0], dict):
             parsed_rel_entry = self.convert_entry_to_dn_label(
                 [r[id_jsonld_key].split(":")[1] for r in rel_entry], model_jsonld
