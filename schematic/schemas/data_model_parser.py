--- conflicted
+++ resolved
@@ -429,13 +429,7 @@
                             rel_entry=rel_entry, id_jsonld_key=id_jsonld_key, display_name_as_label=display_name_as_label, model_jsonld=model_jsonld,
                         )
                         rel_csv_header = self.rel_dict[rel_key]["csv_header"]
-<<<<<<< HEAD
-
                         if rel_key == 'domainIncludes' or rel_key == 'parentOf':
-                            
-=======
-                        if rel_key == 'domainIncludes' or rel_key == 'subClassOf':
->>>>>>> 3a15e02b
                             # In the JSONLD the domain includes field contains the ids of attributes that the current attribute is the property/parent of.
                             # Because of this we need to handle these values differently.
                             # We will get the values in the field (parsed_val), then add the current attribute as to the property key in the attr_rel_dictionary[p_attr_key].
