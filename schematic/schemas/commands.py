--- conflicted
+++ resolved
@@ -162,28 +162,15 @@
         logger.info(
             f"The Data Model was created and saved to '{output_jsonld}' location."
         )
-<<<<<<< HEAD
-    except:
+    except:  # pylint: disable=bare-except
         logger.error(
-            f"The Data Model could not be created by using '{output_jsonld}' location. Please check your file path again"
-=======
-    except:  # pylint: disable=bare-except
-        click.echo(
-            (
-                f"The Data Model could not be created by using '{output_jsonld}' location. "
-                "Please check your file path again"
-            )
->>>>>>> 4138806c
+            f"The Data Model could not be created by using '{output_jsonld}' location. "
+            "Please check your file path again"
         )
 
     # get the end time
     end_time = time.time()
 
     # get the execution time
-<<<<<<< HEAD
-    elapsed_time = time.strftime("%M:%S", time.gmtime(et - st))
-    logger.info(f"Execution time: {elapsed_time} (M:S)")
-=======
     elapsed_time = time.strftime("%M:%S", time.gmtime(end_time - start_time))
-    click.echo(f"Execution time: {elapsed_time} (M:S)")
->>>>>>> 4138806c
+    click.echo(f"Execution time: {elapsed_time} (M:S)")