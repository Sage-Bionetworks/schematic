import gc
import os
import json
import logging
from typing import Any, Dict, Optional, Text, List

import networkx as nx

from schematic.schemas.explorer import SchemaExplorer
from schematic.utils.io_utils import load_json
from schematic.utils.cli_utils import query_dict
from schematic.utils.schema_utils import load_schema_into_networkx
from schematic.utils.validate_utils import validate_schema, rule_in_rule_list

from schematic import CONFIG

logger = logging.getLogger(__name__)


class SchemaGenerator(object):
    def __init__(
        self,
        path_to_json_ld: str = None,
        schema_explorer: SchemaExplorer = None,
        requires_dependency_relationship: str = "requiresDependency",  # optional parameter(s) with default value
        requires_range: str = "rangeIncludes",
        range_value_relationship: str = "rangeValue",
        requires_component_relationship: str = "requiresComponent",
    ) -> None:
        """Create / Initialize object of type SchemaGenerator().

        Methods / utilities that are part of this module can be used to generate JSON validation schemas for different schema.org
        specification models.

        Args:
            path_to_json_ld: Path to the JSON-LD file that is representing the schema.org data model that we want to validate.
            schema_explorer: SchemaExplorer instance containing the schema.org data model that we want to validate.
            requires_dependency_relationship: Edge relationship between two nodes indicating that they are dependent on each other.
            requires_range: A node propertly indicating that a term can assume a value equal to any of the terms that are in the current term's range.
            range_value_relationship: Edge relationship that indicates a term / node that another node depends on, is part of the other node's range.
            requires_component_relationship: A node property indicating that this node requires a component for its full characterization.

        Returns:
            None
        """

        self.jsonld_path = path_to_json_ld

        if schema_explorer is None:

            assert (
                self.jsonld_path is not None
            ), "You must provide either `path_to_json_ld` or `schema_explorer`."

            self.jsonld_path_root, jsonld_ext = os.path.splitext(self.jsonld_path)

            assert jsonld_ext == ".jsonld", (
                "Please make sure the 'path_to_json_ld' parameter "
                "is pointing to a valid JSON-LD file."
            )

            # create an instance of SchemaExplorer
            self.se = SchemaExplorer()

            # convert the JSON-LD data model to networkx object
            self.se.load_schema(self.jsonld_path)

        else:

            # Confirm that given SchemaExplorer instance is valid
            assert (
                getattr(schema_explorer, "schema") is not None
                and getattr(schema_explorer, "schema_nx") is not None
            ), (
                "SchemaExplorer instance given to `schema_explorer` argument "
                "does not have both the `schema` and `schema_nx` attributes."
            )

            # User given instance of SchemaExplorer
            self.se = schema_explorer

        # custom value(s) of following relationship attributes are passed during initialization
        self.requires_dependency_relationship = requires_dependency_relationship
        self.requires_range = requires_range
        self.range_value_relationship = range_value_relationship
        self.requires_component_relationship = requires_component_relationship

    def get_edges_by_relationship(self, node: str, relationship: str) -> List[str]:
        """
        See class definition in SchemaExplorer
        TODO: possibly remove this wrapper and refactor downstream code to call from SchemaExplorer
        """

        return self.se.get_edges_by_relationship(node, relationship)

    def get_adjacent_nodes_by_relationship(
        self, node: str, relationship: str
    ) -> List[str]:

        """
        See class definition in SchemaExplorer
        TODO: possibly remove this wrapper and refactor downstream code to call from SchemaExplorer
        """

        return self.se.get_adjacent_nodes_by_relationship(node, relationship)

    def get_subgraph_by_edge_type(
        self, graph: nx.MultiDiGraph, relationship: str
    ) -> nx.DiGraph:
        """Get a subgraph containing all edges of a given type (aka relationship).
        TODO: possibly move method to SchemaExplorer and refactor downstream code to call from SchemaExplorer

        Args:
            graph: input multi digraph (aka hypergraph)
            relationship: edge / link relationship type with possible values same as in above docs.

        Returns:
            Directed graph on edges of a particular type (aka relationship)
        """

        # prune the metadata model graph so as to include only those edges that match the relationship type
        rel_edges = []
        for (u, v, key, c) in graph.out_edges(data=True, keys=True):
            if key == relationship:
                rel_edges.append((u, v))

        relationship_subgraph = nx.DiGraph()
        relationship_subgraph.add_edges_from(rel_edges)

        return relationship_subgraph

    def get_descendants_by_edge_type(
        self,
        source_node: str,
        relationship: str,
        connected: bool = True,
        ordered: bool = False,
    ) -> List[str]:

        """
        See class definition in SchemaExplorer
        TODO: possibly remove this wrapper and refactor downstream code to call from SchemaExplorer
        """

        return self.se.get_descendants_by_edge_type(
            source_node, relationship, connected, ordered
        )

    def get_component_requirements(self, source_component: str) -> List[str]:
        """Get all components that are associated with a given source component and are required by it.

        Args:
            source_component: source component for which we need to find all required downstream components.

        Returns:
            List of nodes that are descendants from the source component are are related to the source through a specific component relationship.
        """

        req_components = list(
            reversed(
                self.get_descendants_by_edge_type(
                    source_component, self.requires_component_relationship, ordered=True
                )
            )
        )

        return req_components

    def get_component_requirements_graph(self, source_component: str) -> nx.DiGraph:
        """Get all components that are associated with a given source component and are required by it; return the components as a dependency graph (i.e. a DAG).

        Args:
            source_component: source component for which we need to find all required downstream components.

        Returns:
            A subgraph of the schema graph induced on nodes that are descendants from the source component and are related to the source through a specific component relationship.
        """

        # get a list of required component nodes
        req_components = self.get_component_requirements(source_component)

        # get the schema graph
        mm_graph = self.se.get_nx_schema()

        # get the subgraph induced on required component nodes
        req_components_graph = self.get_subgraph_by_edge_type(
            mm_graph, self.requires_component_relationship
        ).subgraph(req_components)

        return req_components_graph

    def get_node_dependencies(
        self, source_node: str, display_names: bool = True, schema_ordered: bool = True
    ) -> List[str]:
        """Get the immediate dependencies that are related to a given source node.

        Args:
            source_node: The node whose dependencies we need to compute.
            display_names: if True, return list of display names of each of the dependencies.
                           if False, return list of node labels of each of the dependencies.
            schema_ordered: if True, return the dependencies of the node following the order of the schema (slower).
                            if False, return dependencies from graph without guaranteeing schema order (faster)

        Returns:
            List of nodes that are dependent on the source node.
        """
        mm_graph = self.se.get_nx_schema()

        if schema_ordered:
            # get dependencies in the same order in which they are defined in the schema
            required_dependencies = self.se.explore_class(source_node)["dependencies"]
        else:
            required_dependencies = self.get_adjacent_nodes_by_relationship(
                source_node, self.requires_dependency_relationship
            )

        if display_names:
            # get display names of dependencies
            dependencies_display_names = []

            for req in required_dependencies:
                dependencies_display_names.append(mm_graph.nodes[req]["displayName"])

            return dependencies_display_names

        return required_dependencies

    def get_node_range(self, node_label: str, display_names: bool = True) -> List[str]:
        """Get the range, i.e., all the valid values that are associated with a node label.

        Args:
            node_label: Node / termn for which you need to retrieve the range.

        Returns:
            List of display names of nodes associateed with the given node.
        """
        mm_graph = self.se.get_nx_schema()

        try:
            # get node range in the order defined in schema for given node
            required_range = self.se.explore_class(node_label)["range"]
        except KeyError:
            raise ValueError(
                f"The source node {node_label} does not exist in the graph. "
                "Please use a different node."
            )

        if display_names:
            # get the display name(s) of all dependencies
            dependencies_display_names = []

            for req in required_range:
                dependencies_display_names.append(mm_graph.nodes[req]["displayName"])

            return dependencies_display_names

        return required_range

    def get_node_label(self, node_display_name: str) -> str:
        """Get the node label for a given display name.

        Args:
            node_display_name: Display name of the node which you want to get the label for.

        Returns:
            Node label associated with given node.

        Raises:
            KeyError: If the node cannot be found in the graph.
        """
        mm_graph = self.se.get_nx_schema()

        node_class_label = self.se.get_class_label_from_display_name(node_display_name)
        node_property_label = self.se.get_property_label_from_display_name(
            node_display_name
        )

        if node_class_label in mm_graph.nodes:
            node_label = node_class_label
        elif node_property_label in mm_graph.nodes:
            node_label = node_property_label
        else:
            node_label = ""

        return node_label

    def get_node_definition(self, node_display_name: str) -> str:
        """Get the node definition, i.e., the "comment" associated with a given node display name.

        Args:
            node_display_name: Display name of the node which you want to get the label for.

        Returns:
            Comment associated with node, as a string.
        """
        node_label = self.get_node_label(node_display_name)

        if not node_label:
            return ""

        mm_graph = self.se.get_nx_schema()
        node_definition = mm_graph.nodes[node_label]["comment"]

        return node_definition

    def get_node_validation_rules(self, node_display_name: str) -> str:
        """Get validation rules associated with a node,

        Args:
            node_display_name: Display name of the node which you want to get the label for.

        Returns:
            A set of validation rules associated with node, as a list.
        """
        node_label = self.get_node_label(node_display_name)

        if not node_label:
            return []

        mm_graph = self.se.get_nx_schema()
        node_validation_rules = mm_graph.nodes[node_label]["validationRules"]

        return node_validation_rules

    def is_node_required(self, node_display_name: str) -> bool:
        """Check if a given node is required or not.

        Note: The possible options that a node can be associated with -- "required" / "optional".

        Args:
            node_display_name: Display name of the node which you want to get the label for.

        Returns:
            True: If the given node is a "required" node.
            False: If the given node is not a "required" (i.e., an "optional") node.
        """
        node_label = self.get_node_label(node_display_name)

        mm_graph = self.se.get_nx_schema()
        node_required = mm_graph.nodes[node_label]["required"]

        return node_required

    def get_nodes_display_names(
        self, node_list: List[str], mm_graph: nx.MultiDiGraph
    ) -> List[str]:
        """Get display names associated with the given list of nodes.

        Args:
            node_list: List of nodes whose display names we need to retrieve.

        Returns:
            List of display names.
        """
        node_list_display_names = [
            mm_graph.nodes[node]["displayName"] for node in node_list
        ]

        return node_list_display_names

    def get_range_schema(
        self, node_range: List[str], node_name: str, blank=False
    ) -> Dict[str, Dict[str, List[str]]]:
        """Add a list of nodes to the "enum" key in a given JSON schema object.

        Args:
            node_name: Name of the "main" / "head" key in the JSON schema / object.
            node_range: List of nodes to be added to the JSON object.
            blank: If True, add empty node to end of node list.
                   If False, do not add empty node to end of node list.

        Returns:
            JSON object with nodes.
        """
        if blank:
            schema_node_range = {node_name: {"enum": node_range + [""]}}
        else:
            schema_node_range = {node_name: {"enum": node_range}}

        return schema_node_range

    def get_array_schema(
        self, node_range: List[str], node_name: str, blank=False
    ) -> Dict[str, Dict[str, List[str]]]:
        """Add a list of nodes to the "enum" key in a given JSON schema object.
           Allow a node to be mapped to any subset of the list

        Args:
            node_name: Name of the "main" / "head" key in the JSON schema / object.
            node_range: List of nodes to be added to the JSON object.
            blank: If True, add empty node to end of node list.
                   If False, do not add empty node to end of node list.

        Returns:
            JSON object with array validation rule.
        """

        schema_node_range_array = {
            node_name: {
                "type": "array",
                "items": {"enum": node_range + [""] if blank else node_range},
                "maxItems": len(node_range),
            }
        }

        return schema_node_range_array

    def get_non_blank_schema(
        self, node_name: str
    ) -> Dict:  # can't define heterogenous Dict generic types
        """Get a schema rule that does not allow null or empty values.

        Args:
            node_name: Name of the node on which the schema rule is to be applied.

        Returns:
            Schema rule as a JSON object.
        """
        non_blank_schema = {node_name: {"not": {"type": "null"}, "minLength": 1}}

        return non_blank_schema

    def is_required(self, node_name: str, mm_graph: nx.MultiDiGraph) -> bool:
        """
        Check if a node is required

        Args:
            node_name: Name of the node on which the check is to be applied.

        Returns:
            Boolean value indicating if the node is required or not.
                True: yes, it is required.
                False: no, it is not required.
        """
        return mm_graph.nodes[node_name]["required"]

    def get_json_schema_requirements(self, source_node: str, schema_name: str, store_json:str = True) -> Dict:
        """Consolidated method that aims to gather dependencies and value constraints across terms / nodes in a schema.org schema and store them in a jsonschema /JSON Schema schema.

        It does so for any given node in the schema.org schema (recursively) using the given node as starting point in the following manner:
        1) Find all the nodes / terms this node depends on (which are required as "additional metadata" given this node is "required").
        2) Find all the allowable metadata values / nodes that can be assigned to a particular node (if such a constraint is specified on the schema).

        Args:
            source_node: Node from which we can start recursive dependancy traversal (as mentioned above).
            schema_name: Name assigned to JSON-LD schema (to uniquely identify it via URI when it is hosted on the Internet).

        Returns:
            JSON Schema as a dictionary.
        """
        json_schema = {
            "$schema": "http://json-schema.org/draft-07/schema#",
            "$id": "http://example.com/" + schema_name,
            "title": schema_name,
            "type": "object",
            "properties": {},
            "required": [],
            "allOf": [],
        }

        # get graph corresponding to data model schema
        mm_graph = self.se.get_nx_schema()

        nodes_to_process = (
            []
        )  # list of nodes to be checked for dependencies, starting with the source node
        processed_nodes = (
            []
        )  # keep of track of nodes whose dependencies have been processed
        reverse_dependencies = (
            {}
        )  # maintain a map between conditional nodes and their dependencies (reversed) -- {dependency : conditional_node}
        range_domain_map = (
            {}
        )  # maintain a map between range nodes and their domain nodes {range_value : domain_value}
        # the domain node is very likely the parentof ("parentOf" relationship) of the range node

        root_dependencies = self.get_adjacent_nodes_by_relationship(
            source_node, self.requires_dependency_relationship
        )

        # if root_dependencies is empty it means that a class with name 'source_node' exists
        # in the schema, but it is not a valid component
        if not root_dependencies:
            raise ValueError(f"'{source_node}' is not a valid component in the schema.")

        nodes_to_process += root_dependencies

        process_node = nodes_to_process.pop(0)

        while process_node:

            if not process_node in processed_nodes:
                # node is being processed
                node_is_processed = True

                node_range = self.get_adjacent_nodes_by_relationship(
                    process_node, self.range_value_relationship
                )

                # get node range display name
                node_range_d = self.get_nodes_display_names(node_range, mm_graph)

                node_dependencies = self.get_adjacent_nodes_by_relationship(
                    process_node, self.requires_dependency_relationship
                )

                # get process node display name
                node_display_name = mm_graph.nodes[process_node]["displayName"]

                # updating map between node and node's valid values
                for n in node_range_d:
                    if not n in range_domain_map:
                        range_domain_map[n] = []
                    range_domain_map[n].append(node_display_name)

                # can this node be map to the empty set (if required no; if not required yes)
                # TODO: change "required" to different term, required may be a bit misleading (i.e. is the node required in the schema)
                node_required = self.is_required(process_node, mm_graph)

                # get any additional validation rules associated with this node (e.g. can this node be mapped to a list of other nodes)
                node_validation_rules = self.get_node_validation_rules(
                    node_display_name
                )

                if node_display_name in reverse_dependencies:
                    # if node has conditionals set schema properties and conditional dependencies
                    # set schema properties
                    if node_range:
                        # if process node has valid value range set it in schema properties
                        schema_valid_vals = self.get_range_schema(
                            node_range_d, node_display_name, blank=True
                        )

                        if node_validation_rules:
                            # if this node has extra validation rules process them
                            # TODO: abstract this into its own validation rule constructor/generator module/class
                            if rule_in_rule_list("list", node_validation_rules):
                                # if this node can be mapped to a list of nodes
                                # set its schema accordingly
                                schema_valid_vals = self.get_array_schema(
                                    node_range_d, node_display_name, blank=True
                                )

                    else:
                        # otherwise, by default allow any values
                        schema_valid_vals = {node_display_name: {}}

                    json_schema["properties"].update(schema_valid_vals)

                    # set schema conditional dependencies
                    for node in reverse_dependencies[node_display_name]:
                        # set all of the conditional nodes that require this process node

                        # get node domain if any
                        # ow this node is a conditional requirement
                        if node in range_domain_map:
                            domain_nodes = range_domain_map[node]
                            conditional_properties = {}

                            for domain_node in domain_nodes:

                                # set range of conditional node schema
                                conditional_properties.update(
                                    {
                                        "properties": {domain_node: {"enum": [node]}},
                                        "required": [domain_node],
                                    }
                                )

                                # given node conditional are satisfied, this process node (which is dependent on these conditionals) has to be set or not depending on whether it is required
                                if node_range:
                                    dependency_properties = self.get_range_schema(
                                        node_range_d,
                                        node_display_name,
                                        blank=not node_required,
                                    )

                                    if node_validation_rules:
                                        if rule_in_rule_list("list", node_validation_rules):
                                            # TODO: get_range_schema and get_range_schema have similar behavior - combine in one module
                                            dependency_properties = self.get_array_schema(
                                                node_range_d,
                                                node_display_name,
                                                blank=not node_required,
                                            )

                                else:
                                    if node_required:
                                        dependency_properties = self.get_non_blank_schema(
                                            node_display_name
                                        )
                                    else:
                                        dependency_properties = {node_display_name: {}}
                                schema_conditional_dependencies = {
                                    "if": conditional_properties,
                                    "then": {
                                        "properties": dependency_properties,
                                        "required": [node_display_name],
                                    },
                                }

                                # update conditional-dependency rules in json schema
                                json_schema["allOf"].append(
                                    schema_conditional_dependencies
                                )

                else:
                    # node doesn't have conditionals
                    if node_required:
                        if node_range:
                            schema_valid_vals = self.get_range_schema(
                                node_range_d, node_display_name, blank=False
                            )

                            if node_validation_rules:
                                # If there are valid values AND they are expected to be a list,
                                # reformat the Valid Values.
                                if rule_in_rule_list("list", node_validation_rules):
                                    schema_valid_vals = self.get_array_schema(
                                        node_range_d, node_display_name, blank=False
                                    )
                        else:
                            schema_valid_vals = self.get_non_blank_schema(
                                node_display_name
                            )

                        json_schema["properties"].update(schema_valid_vals)
                        # add node to required fields
                        json_schema["required"] += [node_display_name]

                    elif process_node in root_dependencies:
                        # node doesn't have conditionals and is not required; it belongs in the schema only if it is in root's dependencies

                        if node_range:
                            schema_valid_vals = self.get_range_schema(
                                node_range_d, node_display_name, blank=True
                            )

                            if node_validation_rules:
                                if rule_in_rule_list("list", node_validation_rules):
                                    schema_valid_vals = self.get_array_schema(
                                        node_range_d, node_display_name, blank=True
                                    )

                        else:
                            schema_valid_vals = {node_display_name: {}}

                        json_schema["properties"].update(schema_valid_vals)

                    else:
                        # node doesn't have conditionals and it is not required and it is not a root dependency
                        # the node doesn't belong in the schema
                        # do not add to processed nodes since its conditional may be traversed at a later iteration (though unlikely for most schemas we consider)
                        node_is_processed = False

                # add process node as a conditional to its dependencies
                node_dependencies_d = self.get_nodes_display_names(
                    node_dependencies, mm_graph
                )

                for dep in node_dependencies_d:
                    if not dep in reverse_dependencies:
                        reverse_dependencies[dep] = []

                    reverse_dependencies[dep].append(node_display_name)

                # add nodes found as dependencies and range of this processed node
                # to the list of nodes to be processed
                nodes_to_process += node_range
                nodes_to_process += node_dependencies

                # if the node is processed add it to the processed nodes set
                if node_is_processed:
                    processed_nodes.append(process_node)

            # if the list of nodes to process is not empty
            # set the process node the next remaining node to process
            if nodes_to_process:
                process_node = nodes_to_process.pop(0)
            else:
                # no more nodes to process
                # exit the loop
                break

        logger.info("JSON schema successfully generated from schema.org schema!")

        # if no conditional dependencies were added we can't have an empty 'AllOf' block in the schema, so remove it
        if not json_schema["allOf"]:
            del json_schema["allOf"]

        if store_json == True:

            # Check if config value is provided; otherwise, set to None
            json_schema_log_file = query_dict(
                CONFIG.DATA, ("model", "input", "log_location")
            )
<<<<<<< HEAD
=======
        else:
            json_schema_dirname = os.path.dirname(json_schema_log_file)
            if json_schema_dirname != '':
                os.makedirs(json_schema_dirname, exist_ok=True)
            with open(json_schema_log_file, "w") as js_f:
                json.dump(json_schema, js_f, indent=2)
>>>>>>> d2ace93d

            # If no config value and SchemaGenerator was initialized with
            # a JSON-LD path, construct
            if json_schema_log_file is None and self.jsonld_path is not None:
                prefix = self.jsonld_path_root
                prefix_root, prefix_ext = os.path.splitext(prefix)
                if prefix_ext == ".model":
                    prefix = prefix_root
                json_schema_log_file = f"{prefix}.{source_node}.schema.json"

            if json_schema_log_file is None:
                logger.info(
                    "The JSON schema file can be inspected by setting the following "
                    "nested key in the configuration: (model > input > log_location)."
                )
            else:
                os.makedirs(os.path.dirname(json_schema_log_file), exist_ok=True)
                with open(json_schema_log_file, "w") as js_f:
                    json.dump(json_schema, js_f, indent=2)

            logger.info(f"JSON schema file log stored as {json_schema_log_file}")

        return json_schema<|MERGE_RESOLUTION|>--- conflicted
+++ resolved
@@ -695,15 +695,12 @@
             json_schema_log_file = query_dict(
                 CONFIG.DATA, ("model", "input", "log_location")
             )
-<<<<<<< HEAD
-=======
         else:
             json_schema_dirname = os.path.dirname(json_schema_log_file)
             if json_schema_dirname != '':
                 os.makedirs(json_schema_dirname, exist_ok=True)
             with open(json_schema_log_file, "w") as js_f:
                 json.dump(json_schema, js_f, indent=2)
->>>>>>> d2ace93d
 
             # If no config value and SchemaGenerator was initialized with
             # a JSON-LD path, construct
