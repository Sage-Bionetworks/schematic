import os
import json
import logging
from typing import Any, Dict, Optional, Text, List

import networkx as nx

from schematic.schemas.explorer import SchemaExplorer
from schematic.utils.io_utils import load_json
from schematic.utils.cli_utils import query_dict
from schematic.utils.schema_utils import load_schema_into_networkx
from schematic.utils.validate_utils import validate_schema
from schematic import CONFIG

logger = logging.getLogger(__name__)


class SchemaGenerator(object):
    def __init__(self,
                path_to_json_ld: str = None,
                schema_explorer: SchemaExplorer = None,
                requires_dependency_relationship: str = "requiresDependency",  # optional parameter(s) with default value
                requires_range: str = "rangeIncludes",
                range_value_relationship: str = "rangeValue",
                requires_component_relationship: str = "requiresComponent"
                ) -> None:
        """Create / Initialize object of type SchemaGenerator().

        Methods / utilities that are part of this module can be used to generate JSON validation schemas for different schema.org
        specification models.

        Args:
            path_to_json_ld: Path to the JSON-LD file that is representing the schema.org data model that we want to validate.
            schema_explorer: SchemaExplorer instance containing the schema.org data model that we want to validate.
            requires_dependency_relationship: Edge relationship between two nodes indicating that they are dependent on each other.
            requires_range: A node propertly indicating that a term can assume a value equal to any of the terms that are in the current term's range.
            range_value_relationship: Edge relationship that indicates a term / node that another node depends on, is part of the other node's range.
            requires_component_relationship: A node property indicating that this node requires a component for its full characterization.

        Returns:
            None
        """

        self.jsonld_path = path_to_json_ld

        if schema_explorer is None:

            assert self.jsonld_path is not None, (
                "You must provide either `path_to_json_ld` or `schema_explorer`."
            )

            self.jsonld_path_root, jsonld_ext = os.path.splitext(self.jsonld_path)

            assert jsonld_ext == ".jsonld", (
                "Please make sure the 'path_to_json_ld' parameter "
                "is pointing to a valid JSON-LD file."
            )

            # create an instance of SchemaExplorer
            self.se = SchemaExplorer()

            # convert the JSON-LD data model to networkx object
            self.se.load_schema(self.jsonld_path)

        else:

            # Confirm that given SchemaExplorer instance is valid
            assert (
                getattr(schema_explorer, "schema") is not None
                and getattr(schema_explorer, "schema_nx") is not None
            ), (
                "SchemaExplorer instance given to `schema_explorer` argument "
                "does not have both the `schema` and `schema_nx` attributes."
            )

            # User given instance of SchemaExplorer
            self.se = schema_explorer

        # custom value(s) of following relationship attributes are passed during initialization
        self.requires_dependency_relationship = requires_dependency_relationship
        self.requires_range = requires_range
        self.range_value_relationship = range_value_relationship
        self.requires_component_relationship = requires_component_relationship


    def get_edges_by_relationship(self,
                                node: str,
                                relationship: str) -> List[str]:
        """
            See class definition in SchemaExplorer
            TODO: possibly remove this wrapper and refactor downstream code to call from SchemaExplorer
        """

        return self.se.get_edges_by_relationship(node, relationship)


    def get_adjacent_nodes_by_relationship(self,
                                          node: str,
                                          relationship: str) -> List[str]:

        """
            See class definition in SchemaExplorer
            TODO: possibly remove this wrapper and refactor downstream code to call from SchemaExplorer
        """

        return self.se.get_adjacent_nodes_by_relationship(node, relationship)


    def get_subgraph_by_edge_type(self,
                                  graph: nx.MultiDiGraph,
                                  relationship:str) -> nx.DiGraph:
        """Get a subgraph containing all edges of a given type (aka relationship).

        Args:
            graph: input multi digraph (aka hypergraph)
            relationship: edge / link relationship type with possible values same as in above docs.

        Returns:
            Directed graph on edges of a particular type (aka relationship)
        """

        # prune the metadata model graph so as to include only those edges that match the relationship type
        rel_edges = []
        for (u, v, key, c) in graph.edges(data=True, keys=True):
            if key == relationship:
                rel_edges.append((u, v))

        relationship_subgraph = nx.DiGraph()
        relationship_subgraph.add_edges_from(rel_edges)


    def get_descendants_by_edge_type(self,
                                    source_node: str,
                                    relationship: str,
                                    connected: bool = True,
                                    ordered: bool = False) -> List[str]:

        """
            See class definition in SchemaExplorer
            TODO: possibly remove this wrapper and refactor downstream code to call from SchemaExplorer
        """

        return self.se.get_descendants_by_edge_type(source_node, relationship, connected, ordered)



    def get_component_requirements(self,
                                  source_component: str) -> List[str]:
        """Get all components that are associated with a given source component and are required by it.

        Args:
            source_component: source component for which we need to find all required downstream components.

        Returns:
            List of nodes that are descendants from the source component are are related to the source through a specific component relationship.
        """

        req_components = list(reversed(self.get_descendants_by_edge_type(source_component, self.requires_component_relationship, ordered = True)))

        return req_components


    def get_node_dependencies(self,
                            source_node: str,
                            display_names: bool = True,
                            schema_ordered: bool = True) -> List[str]:
        """Get the immediate dependencies that are related to a given source node.

        Args:
            source_node: The node whose dependencies we need to compute.
            display_names: if True, return list of display names of each of the dependencies.
                           if False, return list of node labels of each of the dependencies.
            schema_ordered: if True, return the dependencies of the node following the order of the schema (slower).
                            if False, return dependencies from graph without guaranteeing schema order (faster)

        Returns:
            List of nodes that are dependent on the source node.
        """
        mm_graph = self.se.get_nx_schema()

        if schema_ordered:
            # get dependencies in the same order in which they are defined in the schema
            required_dependencies = self.se.explore_class(source_node)["dependencies"]
        else:
            required_dependencies = self.get_adjacent_nodes_by_relationship(source_node, self.requires_dependency_relationship)

        if display_names:
            # get display names of dependencies
            dependencies_display_names = []

            for req in required_dependencies:
                dependencies_display_names.append(mm_graph.nodes[req]["displayName"])

            return dependencies_display_names

        return required_dependencies


    def get_node_range(self,
                      node_label: str,
                      display_names: bool = True) -> List[str]:
        """Get the range, i.e., all the valid values that are associated with a node label.

        Args:
            node_label: Node / termn for which you need to retrieve the range.

        Returns:
            List of display names of nodes associateed with the given node.
        """
        mm_graph = self.se.get_nx_schema()

        try:
            # get node range in the order defined in schema for given node
            required_range = self.se.explore_class(node_label)["range"]
        except KeyError:
            logger.error(f"The provided source node {node_label} does not exist in the graph. "
                        "Please use a different node.")
            raise ValueError(f"The source node {node_label} provided does not "
                            "exist in the graph.")

        if display_names:
            # get the display name(s) of all dependencies
            dependencies_display_names = []

            for req in required_range:
                dependencies_display_names.append(mm_graph.nodes[req]["displayName"])

            return dependencies_display_names

        return required_range


    def get_node_label(self,
                      node_display_name: str) -> str:
        """Get the node label for a given display name.

        Args:
            node_display_name: Display name of the node which you want to get the label for.

        Returns:
            Node label associated with given node.

        Raises:
            KeyError: If the node cannot be found in the graph.
        """
        mm_graph = self.se.get_nx_schema()

        node_class_label = self.se.get_class_label_from_display_name(node_display_name)
        node_property_label = self.se.get_property_label_from_display_name(node_display_name)

        if node_class_label in mm_graph.nodes:
            node_label = node_class_label
        elif node_property_label in mm_graph.nodes:
            node_label = node_property_label
        else:
            node_label = ""

        return node_label


    def get_node_definition(self,
                           node_display_name: str) -> str:
        """Get the node definition, i.e., the "comment" associated with a given node display name.

        Args:
            node_display_name: Display name of the node which you want to get the label for.

        Returns:
            Comment associated with node, as a string.
        """
        node_label = self.get_node_label(node_display_name)

        if not node_label:
            return ""

        mm_graph = self.se.get_nx_schema()
        node_definition = mm_graph.nodes[node_label]["comment"]

        return node_definition


    def get_node_validation_rules(self, node_display_name: str) -> str:
        """Get validation rules associated with a node,

        Args:
            node_display_name: Display name of the node which you want to get the label for.

        Returns:
            A set of validation rules associated with node, as a list.
        """
        node_label = self.get_node_label(node_display_name)

        if not node_label:
            return []

        mm_graph = self.se.get_nx_schema()
        node_validation_rules = mm_graph.nodes[node_label]["validationRules"]

        return node_validation_rules


    def is_node_required(self,
                        node_display_name: str) -> bool:
        """Check if a given node is required or not.

        Note: The possible options that a node can be associated with -- "required" / "optional".

        Args:
            node_display_name: Display name of the node which you want to get the label for.

        Returns:
            True: If the given node is a "required" node.
            False: If the given node is not a "required" (i.e., an "optional") node.
        """
        node_label = self.get_node_label(node_display_name)

        mm_graph = self.se.get_nx_schema()
        node_required = mm_graph.nodes[node_label]["required"]

        return node_required


    def get_nodes_display_names(self,
                               node_list: List[str],
                               mm_graph: nx.MultiDiGraph) -> List[str]:
        """Get display names associated with the given list of nodes.

        Args:
            node_list: List of nodes whose display names we need to retrieve.

        Returns:
            List of display names.
        """
        node_list_display_names = [mm_graph.nodes[node]["displayName"] for node in node_list]

        return node_list_display_names


    def get_range_schema(self,
                        node_range: List[str],
                        node_name: str,
                        blank = False) -> Dict[str, Dict[str, List[str]]]:
        """Add a list of nodes to the "enum" key in a given JSON schema object.

        Args:
            node_name: Name of the "main" / "head" key in the JSON schema / object.
            node_range: List of nodes to be added to the JSON object.
            blank: If True, add empty node to end of node list.
                   If False, do not add empty node to end of node list.

        Returns:
            JSON object with nodes.
        """
        if blank:
            schema_node_range = {node_name: {"enum": node_range + [""]}}
        else:
            schema_node_range = {node_name: {"enum": node_range}}

        return schema_node_range


    def get_array_schema(self,
                        node_range: List[str],
                        node_name: str,
                        blank = False) -> Dict[str, Dict[str, List[str]]]:
        """Add a list of nodes to the "enum" key in a given JSON schema object.
           Allow a node to be mapped to any subset of the list

        Args:
            node_name: Name of the "main" / "head" key in the JSON schema / object.
            node_range: List of nodes to be added to the JSON object.
            blank: If True, add empty node to end of node list.
                   If False, do not add empty node to end of node list.

        Returns:
            JSON object with array validation rule.
        """

        schema_node_range_array = {
                                    node_name:{
                                        "type": "array",
                                        "items": {
                                            "enum": node_range + [""] if blank else node_range
                                        },
                                        "maxItems": len(node_range)
                                    }
        }

        return schema_node_range_array


    def get_non_blank_schema(self,
                            node_name: str) -> Dict:    # can't define heterogenous Dict generic types
        """Get a schema rule that does not allow null or empty values.

        Args:
            node_name: Name of the node on which the schema rule is to be applied.

        Returns:
            Schema rule as a JSON object.
        """
        non_blank_schema = {node_name: {"not": {"type": "null"}, "minLength": 1}}

        return non_blank_schema


    def is_required(self, node_name: str, mm_graph: nx.MultiDiGraph) -> bool:
        """
        Check if a node is required

        Args:
            node_name: Name of the node on which the check is to be applied.

        Returns:
            Boolean value indicating if the node is required or not.
                True: yes, it is required.
                False: no, it is not required.
        """
        return mm_graph.nodes[node_name]["required"]


    def get_json_schema_requirements(self,
                                    source_node: str,
                                    schema_name: str) -> Dict:
        """Consolidated method that aims to gather dependencies and value constraints across terms / nodes in a schema.org schema and store them in a jsonschema /JSON Schema schema.

        It does so for any given node in the schema.org schema (recursively) using the given node as starting point in the following manner:
        1) Find all the nodes / terms this node depends on (which are required as "additional metadata" given this node is "required").
        2) Find all the allowable metadata values / nodes that can be assigned to a particular node (if such a constraint is specified on the schema).

        Args:
            source_node: Node from which we can start recursive dependancy traversal (as mentioned above).
            schema_name: Name assigned to JSON-LD schema (to uniquely identify it via URI when it is hosted on the Internet).

        Returns:
            JSON Schema as a dictionary.
        """
        json_schema = {
            "$schema": "http://json-schema.org/draft-07/schema#",
            "$id":"http://example.com/" + schema_name,
            "title": schema_name,
            "type": "object",
            "properties":{},
            "required":[],
            "allOf":[]
        }

        # get graph corresponding to data model schema
        mm_graph = self.se.get_nx_schema()

        nodes_to_process = []   # list of nodes to be checked for dependencies, starting with the source node
        processed_nodes = []    # keep of track of nodes whose dependencies have been processed
        reverse_dependencies = {}   # maintain a map between conditional nodes and their dependencies (reversed) -- {dependency : conditional_node}
        range_domain_map = {}   # maintain a map between range nodes and their domain nodes {range_value : domain_value}
                                # the domain node is very likely the parentof ("parentOf" relationship) of the range node

        root_dependencies = self.get_adjacent_nodes_by_relationship(source_node, self.requires_dependency_relationship)

        # if root_dependencies is empty it means that a class with name 'source_node' exists
        # in the schema, but it is not a valid component
        if not root_dependencies:
            raise ValueError(f"'{source_node}' is not a valid component in the schema.")

        nodes_to_process += root_dependencies

        process_node = nodes_to_process.pop(0)

        while process_node:

            if not process_node in processed_nodes:
                # node is being processed
                node_is_processed = True

                node_range = self.get_adjacent_nodes_by_relationship(process_node, self.range_value_relationship)

                # get node range display name
                node_range_d = self.get_nodes_display_names(node_range, mm_graph)

                node_dependencies = self.get_adjacent_nodes_by_relationship(process_node, self.requires_dependency_relationship)

                # get process node display name
                node_display_name = mm_graph.nodes[process_node]["displayName"]

                # updating map between node and node's valid values
                for n in node_range_d:
                    if not n in range_domain_map:
                        range_domain_map[n] = []
                    range_domain_map[n].append(node_display_name)

                # can this node be map to the empty set (if required no; if not required yes)
                # TODO: change "required" to different term, required may be a bit misleading (i.e. is the node required in the schema)
                node_required = self.is_required(process_node, mm_graph)

                # get any additional validation rules associated with this node (e.g. can this node be mapped to a list of other nodes)
                node_validation_rules = self.get_node_validation_rules(node_display_name)

                if node_display_name in reverse_dependencies:
                    # if node has conditionals set schema properties and conditional dependencies
                    # set schema properties
                    if node_range:
                        # if process node has valid value range set it in schema properties
                        schema_valid_vals = self.get_range_schema(node_range_d, node_display_name, blank = True)

                        if node_validation_rules:
                            # if this node has extra validation rules process them
                            # TODO: abstract this into its own validation rule constructor/generator module/class

                            if "list" in node_validation_rules:
                                # if this node can be mapped to a list of nodes
                                # set its schema accordingly
                                schema_valid_vals = self.get_array_schema(node_range_d, node_display_name, blank = True)

                    else:
                        # otherwise, by default allow any values
                        schema_valid_vals = {node_display_name:{}}

                    json_schema["properties"].update(schema_valid_vals)

                    # set schema conditional dependencies
                    for node in reverse_dependencies[node_display_name]:
                        # set all of the conditional nodes that require this process node

                        # get node domain if any
                        # ow this node is a conditional requirement
                        if node in range_domain_map:
                            domain_nodes = range_domain_map[node]
                            conditional_properties = {}

                            for domain_node in domain_nodes:

                                # set range of conditional node schema
                                conditional_properties.update({"properties":{domain_node:{"enum":[node]}}, "required":[domain_node]})

                                # given node conditional are satisfied, this process node (which is dependent on these conditionals) has to be set or not depending on whether it is required
                                if node_range:
                                    dependency_properties = self.get_range_schema(node_range_d, node_display_name, blank = not node_required)

                                    if node_validation_rules:
                                        if "list" in node_validation_rules:
                                            #TODO: get_range_schema and get_range_schema have similar behavior - combine in one module
                                            dependency_properties = self.get_array_schema(node_range_d, node_display_name, blank = not node_required)

                                else:
                                    if node_required:
                                        dependency_properties = self.get_non_blank_schema(node_display_name)
                                    else:
                                        dependency_properties = {node_display_name:{}}
                                schema_conditional_dependencies = {
                                        "if": conditional_properties,
                                        "then":{
                                            "properties":dependency_properties,
                                            "required":[node_display_name]
                                        }
                                }

                                # update conditional-dependency rules in json schema
                                json_schema["allOf"].append(schema_conditional_dependencies)

                else:
                    # node doesn't have conditionals
                    if node_required:
                        if node_range:
                            schema_valid_vals = self.get_range_schema(node_range_d, node_display_name, blank = False)

                            if node_validation_rules:
                                if "list" in node_validation_rules:
                                    schema_valid_vals = self.get_array_schema(node_range_d, node_display_name, blank = False)
                        else:
                            schema_valid_vals = self.get_non_blank_schema(node_display_name)

                        json_schema["properties"].update(schema_valid_vals)
                        # add node to required fields
                        json_schema["required"] += [node_display_name]

                    elif process_node in root_dependencies:
                        # node doesn't have conditionals and is not required; it belongs in the schema only if it is in root's dependencies

                        if node_range:
                            schema_valid_vals = self.get_range_schema(node_range_d, node_display_name, blank = True)

                            if node_validation_rules:
                                if "list" in node_validation_rules:
                                    schema_valid_vals = self.get_array_schema(node_range_d, node_display_name, blank = True)

                        else:
                            schema_valid_vals = {node_display_name:{}}

                        json_schema["properties"].update(schema_valid_vals)

                    else:
                        # node doesn't have conditionals and it is not required and it is not a root dependency
                        # the node doesn't belong in the schema
                        # do not add to processed nodes since its conditional may be traversed at a later iteration (though unlikely for most schemas we consider)
                        node_is_processed = False

                # add process node as a conditional to its dependencies
                node_dependencies_d = self.get_nodes_display_names(node_dependencies, mm_graph)

                for dep in node_dependencies_d:
                    if not dep in reverse_dependencies:
                        reverse_dependencies[dep] = []

                    reverse_dependencies[dep].append(node_display_name)

                # add nodes found as dependencies and range of this processed node
                # to the list of nodes to be processed
                nodes_to_process += node_range
                nodes_to_process += node_dependencies

                # if the node is processed add it to the processed nodes set
                if node_is_processed:
                    processed_nodes.append(process_node)

            # if the list of nodes to process is not empty
            # set the process node the next remaining node to process
            if nodes_to_process:
                process_node = nodes_to_process.pop(0)
            else:
                # no more nodes to process
                # exit the loop
                break


        logger.info("========================================================================================")
        logger.info("JSON schema successfully generated from schema.org schema!")

        # if no conditional dependencies were added we can't have an empty 'AllOf' block in the schema, so remove it
        if not json_schema["allOf"]:
            del json_schema["allOf"]

        # Check if config value is provided; otherwise, set to None
        json_schema_log_file = query_dict(CONFIG.DATA, ("model", "input", "log_location"))

        # If no config value and SchemaGenerator was initialized with
        # a JSON-LD path, construct
        if json_schema_log_file is None and self.jsonld_path is not None:
            prefix = self.jsonld_path_root
            prefix_root, prefix_ext = os.path.splitext(prefix)
            if prefix_ext == ".model":
                prefix = prefix_root
            json_schema_log_file = f"{prefix}.{source_node}.schema.json"

        if json_schema_log_file is None:
            print(
                "The JSON schema file can be inspected by setting the following "
                "nested key in the configuration: model > input > log_location."
            )
        else:
            with open(json_schema_log_file, "w") as js_f:
                json.dump(json_schema, js_f, indent = 2)

<<<<<<< HEAD
        logger.info("JSON schema file log stored as {}".format(json_schema_log_file))
        logger.info("========================================================================================")
=======
            print("JSON schema file log stored as {}".format(json_schema_log_file))
            print("========================================================================================")
>>>>>>> b4041795

        return json_schema<|MERGE_RESOLUTION|>--- conflicted
+++ resolved
@@ -649,12 +649,7 @@
             with open(json_schema_log_file, "w") as js_f:
                 json.dump(json_schema, js_f, indent = 2)
 
-<<<<<<< HEAD
-        logger.info("JSON schema file log stored as {}".format(json_schema_log_file))
-        logger.info("========================================================================================")
-=======
             print("JSON schema file log stored as {}".format(json_schema_log_file))
             print("========================================================================================")
->>>>>>> b4041795
 
         return json_schema