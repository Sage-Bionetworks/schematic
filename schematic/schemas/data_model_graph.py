"""DataModel Graph"""

import logging
from typing import Any, Optional, Union, AbstractSet

import graphviz  # type: ignore
import networkx as nx  # type: ignore
from opentelemetry import trace

from schematic.schemas.data_model_parser import DataModelParser
from schematic.schemas.data_model_edges import DataModelEdges
from schematic.schemas.data_model_nodes import DataModelNodes
from schematic.schemas.data_model_relationships import (
    DataModelRelationships,
    JSONSchemaType,
)
from schematic.utils.general import unlist
from schematic.utils.schema_utils import (
    DisplayLabelType,
    extract_component_validation_rules,
    get_class_label_from_display_name,
    get_property_label_from_display_name,
)
from schematic.utils.validate_utils import rule_in_rule_list
from schematic.utils.viz_utils import visualize

logger = logging.getLogger(__name__)


logger = logging.getLogger(__name__)
tracer = trace.get_tracer("Schematic")


class DataModelGraphMeta:  # pylint: disable=too-few-public-methods
    """DataModelGraphMeta"""

    _instances: dict = {}

    def __call__(  # pylint: disable=no-self-argument
        cls, *args: Any, **kwargs: Any
    ) -> Any:
        """
        Possible changes to the value of the `__init__` argument do not affect
        the returned instance.
        """
        if cls not in cls._instances:
            instance = super().__call__(*args, **kwargs)  # type: ignore # pylint: disable=no-member
            cls._instances[cls] = instance
        return cls._instances[cls]


class DataModelGraph:  # pylint: disable=too-few-public-methods
    """
    Generate graph network (networkx) from the attributes and relationships returned
    from the data model parser.

    Create a singleton.
    """

    __metaclass__ = DataModelGraphMeta

    def __init__(
        self,
        attribute_relationships_dict: dict,
        data_model_labels: DisplayLabelType = "class_label",
    ) -> None:
        """Load parsed data model.
        Args:
            attributes_relationship_dict, dict: generated in data_model_parser
                {Attribute Display Name: {
                        Relationships: {
                                    CSV Header: Value}}}
            data_model_labels: str, display_label or class_label.
                display_label, use the display name as a label, if it is valid
                (contains no blacklisted characters) otherwise will default to schema_label.
                class_label, default, use standard class or property label.
        Raises:
            ValueError, attribute_relationship_dict not loaded.
        """
        self.attribute_relationships_dict = attribute_relationships_dict
        self.dmn = DataModelNodes(self.attribute_relationships_dict)
        self.dme = DataModelEdges()
        self.dmr = DataModelRelationships()
        self.data_model_labels = data_model_labels

        if not self.attribute_relationships_dict:
            raise ValueError(
                (
                    "Something has gone wrong, a data model was not loaded into the DataModelGraph "
                    "Class. Please check that your paths are correct"
                )
            )
        self.graph = self.generate_data_model_graph()

    @tracer.start_as_current_span("DataModelGraph::generate_data_model_graph")
    def generate_data_model_graph(self) -> nx.MultiDiGraph:
        """
        Generate NetworkX Graph from the Relationships/attributes dictionary, the graph is built
          by first adding all nodes to the graph, then connecting nodes by the relationships defined
          in the attributes_relationship dictionary.
        Returns:
            G: nx.MultiDiGraph, networkx graph representation of the data model
        """
        # Get all relationships with edges
        edge_relationships = self.dmr.retrieve_rel_headers_dict(edge=True)

        # Find all nodes
        all_nodes = self.dmn.gather_all_nodes_in_model(
            attr_rel_dict=self.attribute_relationships_dict
        )

        # Instantiate NetworkX MultiDigraph
        graph: nx.MultiDiGraph = nx.MultiDiGraph()

        all_node_dict = {}

        ## Fill in MultiDigraph with nodes
        for node in all_nodes:
            # Gather information for each node
            node_dict = self.dmn.generate_node_dict(
                node_display_name=node,
                attr_rel_dict=self.attribute_relationships_dict,
                data_model_labels=self.data_model_labels,
            )

            # Add each node to the all_node_dict to be used for generating edges
            all_node_dict[node] = node_dict

            # Generate node and attach information (attributes) to each node
            graph = self.dmn.generate_node(graph, node_dict)

        edge_list: list[tuple[str, str, dict[str, Union[str, int]]]] = []
        ## Connect nodes via edges
        for node in all_nodes:
            # Generate edges
            edge_list_2 = self.dme.generate_edge(
                node,
                all_node_dict,
                self.attribute_relationships_dict,
                edge_relationships,
                edge_list,
            )
            edge_list = edge_list_2.copy()

        # Add edges to the Graph
        for node_1, node_2, edge_dict in edge_list:
            graph.add_edge(
                node_1, node_2, key=edge_dict["key"], weight=edge_dict["weight"]
            )
        return graph


class DataModelGraphExplorer:  # pylint: disable=too-many-public-methods
    """DataModelGraphExplorer"""

    def __init__(
        self,
        graph: nx.MultiDiGraph,
    ):
        """Load data model graph as a singleton.
        Args:
            G: nx.MultiDiGraph, networkx graph representation of the data model
        """
        self.graph = graph  # At this point the graph is expected to be fully formed.
        self.dmr = DataModelRelationships()

    def find_properties(self) -> set[str]:
        """
        Identify all properties, as defined by the first node in a pair, connected with
        'domainIncludes' edge type

        Returns:
            properties, set: All properties defined in the data model, each property name
              is defined by its label.
        """
        properties_list: list[str] = []
        for node_1, _, rel in self.graph.edges:
            if rel == self.dmr.get_relationship_value("domainIncludes", "edge_key"):
                properties_list.append(node_1)
        properties_set = set(properties_list)
        return properties_set

    def find_classes(self) -> AbstractSet[str]:
        """
        Identify all classes, as defined but all nodes, minus all properties
        (which are explicitly defined)
        Returns:
            classes, set:  All classes defined in the data model, each class
              name is defined by its label.
        """
        nodes = self.graph.nodes
        properties = self.find_properties()
        classes = nodes - properties
        return classes

    def find_node_range(
        self, node_label: Optional[str] = None, node_display_name: Optional[str] = None
    ) -> list:
        """Get valid values for the given node (attribute)
        Args:
            node_label, str, Optional[str]: label of the node for which to retrieve valid values
            node_display_name, str, Optional[str]: Display Name of the node for which to
              retrieve valid values
        Returns:
            valid_values, list: List of valid values associated with the provided node.
        """
        node_label = self._get_node_label(node_label, node_display_name)

        valid_values = []
        for node_1, node_2, rel in self.graph.edges:
            if node_1 == node_label and rel == self.dmr.get_relationship_value(
                "rangeIncludes", "edge_key"
            ):
                valid_values.append(node_2)
        valid_values = list(set(valid_values))
        return valid_values

    def get_adjacent_nodes_by_relationship(
        self, node_label: str, relationship: str
    ) -> list[str]:
        """Get a list of nodes that is / are adjacent to a given node, based on a relationship type.

        Args:
            node_label: label of the the node whose edges we need to look at.
            relationship: the type of link(s) that the above node and its immediate neighbors share.

        Returns:
            List of nodes that are adjacent to the given node.
        #checked
        """
        nodes = set()
        for _, node_2, key, _ in self.graph.out_edges(node_label, data=True, keys=True):
            if key == relationship:
                nodes.add(node_2)

        return list(nodes)

    def get_component_node_required(
        self,
        manifest_component: str,
        node_validation_rules: Optional[list[str]] = None,
        node_label: Optional[str] = None,
        node_display_name: Optional[str] = None,
    ) -> bool:
        """Check if a node is required taking into account the manifest component it is defined in
        (requirements can be set in validation rule as well as required column)
        Args:
            manifest_component: str, manifest component display name that the node belongs to.
            node_validation_rules: list[str], validation rules for a given node and component.
            node_label: str, Label of the node you would want to get the comment for.
            node_display_name: str, node display name for the node being queried.
        Returns:
            True, if node is required, False if not
        """
        node_required = False

        if not node_validation_rules:
            # Get node validation rules for a given component
            node_validation_rules = self.get_component_node_validation_rules(
                manifest_component=manifest_component,
                node_label=node_label,
                node_display_name=node_display_name,
            )

        # Check if the validation rule specifies that the node is required for this particular
        # component.
        if rule_in_rule_list("required", node_validation_rules):
            node_required = True
            # To prevent any unintended errors, ensure the Required field for this node is False
            if self.get_node_required(
                node_label=node_label, node_display_name=node_display_name
            ):
                if not node_display_name:
                    assert node_label is not None
                    node_display_name = self.graph.nodes[node_label][
                        self.dmr.get_relationship_value("displayName", "node_label")
                    ]
                error_str = " ".join(
                    [
                        f"For component: {manifest_component} and attribute: {node_display_name}",
                        "requirements are being specified in both the Required field and in the",
                        "Validation Rules. If you desire to use validation rules to set component",
                        "specific requirements for this attribute",
                        "then the Required field needs to be set to False, or the validation may",
                        "not work as intended, for other components where the attribute",
                        "that should not be required.",
                    ]
                )

                logger.error(error_str)
        else:
            # If requirements are not being set in the validation rule, then just pull the
            # standard node requirements from the model
            node_required = self.get_node_required(
                node_label=node_label, node_display_name=node_display_name
            )
        return node_required

    def get_component_node_validation_rules(
        self,
        manifest_component: str,
        node_label: Optional[str] = None,
        node_display_name: Optional[str] = None,
    ) -> list:
        """Get validation rules for a given node and component.
        Args:
            manifest_component: str, manifest component display name that the node belongs to.
            node_label: str, Label of the node you would want to get the comment for.
            node_display_name: str, node display name for the node being queried.
        Returns:
            validation_rules: list, validation rules list for a given node and component.
        """
        # get any additional validation rules associated with this node (e.g. can this node
        # be mapped to a list of other nodes)
        node_validation_rules = self.get_node_validation_rules(
            node_label=node_label, node_display_name=node_display_name
        )

        # Parse the validation rules per component if applicable
        if node_validation_rules and isinstance(node_validation_rules, dict):
            node_validation_rules_list = extract_component_validation_rules(
                manifest_component=manifest_component,
                validation_rules_dict=node_validation_rules,  # type: ignore
            )
        else:
            assert isinstance(node_validation_rules, list)
            node_validation_rules_list = node_validation_rules
        return node_validation_rules_list

    def get_component_requirements(
        self,
        source_component: str,
    ) -> list[str]:
        """
        Get all components that are associated with a given source component and are
          required by it.

        Args:
            source_component: source component for which we need to find all required downstream
              components.

        Returns:
            List of nodes that are descendants from the source component are are related to the
              source through a specific component relationship.
        """

        req_components = list(
            reversed(
                self.get_descendants_by_edge_type(
                    source_component,
                    self.dmr.get_relationship_value("requiresComponent", "edge_key"),
                    ordered=True,
                )
            )
        )

        return req_components

    def get_component_requirements_graph(
        self,
        source_component: str,
    ) -> nx.Graph:
        """
        Get all components that are associated with a given source component and are required by it;
          return the components as a dependency graph (i.e. a DAG).

        Args:
            source_component, str: source component for which we need to find all required
              downstream components.

        Returns:
            A subgraph of the schema graph induced on nodes that are descendants from the source
              component and are related to the source through a specific component relationship.
        """

        # get a list of required component nodes
        req_components = self.get_component_requirements(source_component)

        # get the subgraph induced on required component nodes
        req_components_graph = self.get_subgraph_by_edge_type(
            self.dmr.get_relationship_value("requiresComponent", "edge_key"),
        ).subgraph(req_components)

        return req_components_graph

    def get_descendants_by_edge_type(
        self,
        source_node: str,
        relationship: str,
        connected: bool = True,
        ordered: bool = False,
    ) -> list[str]:
        """
        Get all nodes that are descendants of a given source node, based on a specific
          type of edge / relationship type.

        Args:
            source_node: The node whose descendants need to be retrieved.
            relationship: Edge / link relationship type with possible values same as in above docs.
            connected:
              If True, we need to ensure that all descendant nodes are reachable from the source
                node, i.e., they are part of the same connected component.
              If False, the descendants could be in multiple connected components.
              Default value is True.
            ordered:
              If True, the list of descendants will be topologically ordered.
              If False, the list has no particular order (depends on the order in which the
                descendants were traversed in the subgraph).

        Returns:
            List of nodes that are descendants from a particular node (sorted / unsorted)
        """

        root_descendants = nx.descendants(self.graph, source_node)

        subgraph_nodes = list(root_descendants)
        subgraph_nodes.append(source_node)
        descendants_subgraph = self.graph.subgraph(subgraph_nodes)

        # prune the descendants subgraph so as to include only those edges that match
        # the relationship type
        rel_edges = []
        for node_1, node_2, key, _ in descendants_subgraph.edges(data=True, keys=True):
            if key == relationship:
                rel_edges.append((node_1, node_2))

        relationship_subgraph: nx.DiGraph = nx.DiGraph()
        relationship_subgraph.add_edges_from(rel_edges)

        descendants = relationship_subgraph.nodes()

        if not descendants:
            # return empty list if there are no nodes that are reachable from the
            # source node based on this relationship type
            return []

        if connected and ordered:
            # get the set of reachable nodes from the source node
            descendants = nx.descendants(relationship_subgraph, source_node)
            descendants.add(source_node)

            # normally, the descendants from a node are unordered (peculiarity
            # of nx descendants call)
            # form the subgraph on descendants and order it topologically
            # this assumes an acyclic subgraph
            descendants = nx.topological_sort(
                relationship_subgraph.subgraph(descendants)
            )
        elif connected:
            # get the nodes that are reachable from a given source node
            # after the pruning process above some nodes in the
            # root_descendants subgraph might have become disconnected and
            # will be omitted
            descendants = nx.descendants(relationship_subgraph, source_node)
            descendants.add(source_node)
        elif ordered:
            # sort the nodes topologically
            # this requires the graph to be an acyclic graph
            descendants = nx.topological_sort(relationship_subgraph)

        return list(descendants)

    def get_digraph_by_edge_type(self, edge_type: str) -> nx.DiGraph:
        """Get a networkx digraph of the nodes connected via a given edge_type.
        Args:
            edge_type:
                Edge type to search for, possible types are defined by 'edge_key'
                  in relationship class
        Returns:
        """

        digraph: nx.DiGraph = nx.DiGraph()
        for node_1, node_2, key, _ in self.graph.edges(data=True, keys=True):
            if key == edge_type:
                digraph.add_edge(node_1, node_2)
        return digraph

    def get_edges_by_relationship(
        self,
        node: str,
        relationship: str,
    ) -> list[tuple[str, str]]:
        """Get a list of out-edges of a node where the edges match a specific type of relationship.

        i.e., the edges connecting a node to its neighbors are of relationship type -- "parentOf"
          (set of edges to children / sub-class nodes).

        Args:
            node: the node whose edges we need to look at.
            relationship: the type of link(s) that the above node and its immediate neighbors share.

        Returns:
            List of edges that are connected to the node.
        """
        edges: list[tuple[str, str]] = []

        for node_1, node_2, key, _ in self.graph.out_edges(node, data=True, keys=True):
            if key == relationship:
                edges.append((node_1, node_2))

        return edges

    def get_ordered_entry(self, key: str, source_node_label: str) -> list[str]:
        """
        Order the values associated with a particular node and edge_key to
          match original ordering in schema.

        Args:
            key (str): a key representing and edge relationship in
              DataModelRelationships.relationships_dictionary
            source_node_label (str): node to look for edges of and order

        Raises:
            KeyError: cannot find source node in graph

        Returns:
            list[str]:
              list of sorted nodes, that share the specified relationship with the source node
              For the example data model, for key='rangeIncludes', source_node_label='CancerType'
                the return would be ['Breast, 'Colorectal', 'Lung', 'Prostate', 'Skin'] in that
                exact order.
        """
        # Check if node is in the graph, if not throw an error.
        if not self.is_class_in_schema(node_label=source_node_label):
            raise KeyError(
                f"Cannot find node: {source_node_label} in the graph, please check entry."
            )

        edge_key = self.dmr.get_relationship_value(key, "edge_key")

        # Handle out edges
        if self.dmr.get_relationship_value(key, "jsonld_direction") == "out":
            # use out edges

            original_edge_weights_dict = {
                attached_node: self.graph[source_node][attached_node][edge_key][
                    "weight"
                ]
                for source_node, attached_node in self.graph.out_edges(
                    source_node_label
                )
                if edge_key in self.graph[source_node][attached_node]
            }
        # Handle in edges
        else:
            # use in edges
            original_edge_weights_dict = {
                attached_node: self.graph[attached_node][source_node][edge_key][
                    "weight"
                ]
                for attached_node, source_node in self.graph.in_edges(source_node_label)
                if edge_key in self.graph[attached_node][source_node]
            }

        sorted_nodes = list(
            dict(
                sorted(original_edge_weights_dict.items(), key=lambda item: item[1])
            ).keys()
        )

        return sorted_nodes

    # Get values associated with a node
    def get_nodes_ancestors(self, subgraph: nx.DiGraph, node_label: str) -> list[str]:
        """Get a list of nodes reachable from source component in graph

        Args:
            subgraph (nx.DiGraph): networkx graph object
            node_label (str): label of node to find ancestors for

        Returns:
            list[str]: nodes reachable from source in graph
        """
        all_ancestors = list(nx.ancestors(subgraph, node_label))

        return all_ancestors

    def get_node_comment(
        self, node_display_name: Optional[str] = None, node_label: Optional[str] = None
    ) -> str:
        """Get the node definition, i.e., the "comment" associated with a given node display name.

        Args:
            node_display_name, str: Display name of the node which you want to get the comment for.
            node_label, str: Label of the node you would want to get the comment for.
        Returns:
            Comment associated with node, as a string.
        """
        node_label = self._get_node_label(node_label, node_display_name)

        if not node_label:
            return ""

        node_definition = self.graph.nodes[node_label][
            self.dmr.get_relationship_value("comment", "node_label")
        ]
        return node_definition

    def get_node_dependencies(
        self,
        source_node: str,
        display_names: bool = True,
        schema_ordered: bool = True,
    ) -> list[str]:
        """Get the immediate dependencies that are related to a given source node.

        Args:
            source_node: The node whose dependencies we need to compute.
            display_names: if True, return list of display names of each of the dependencies.
                           if False, return list of node labels of each of the dependencies.
            schema_ordered:
              if True, return the dependencies of the node following the order of the schema
                (slower).
              if False, return dependencies from graph without guaranteeing schema order (faster)

        Returns:
            List of nodes that are dependent on the source node.
        """

        if schema_ordered:
            # get dependencies in the same order in which they are defined in the schema
            required_dependencies = self.get_ordered_entry(
                key=self.dmr.get_relationship_value("requiresDependency", "edge_key"),
                source_node_label=source_node,
            )
        else:
            required_dependencies = self.get_adjacent_nodes_by_relationship(
                node_label=source_node,
                relationship=self.dmr.get_relationship_value(
                    "requiresDependency", "edge_key"
                ),
            )

        if display_names:
            # get display names of dependencies
            dependencies_display_names = []

            for req in required_dependencies:
                dependencies_display_names.append(
                    self.graph.nodes[req][
                        self.dmr.get_relationship_value("displayName", "node_label")
                    ]
                )

            return dependencies_display_names

        return required_dependencies

    def get_nodes_descendants(self, node_label: str) -> list[str]:
        """Return a list of nodes reachable from source in graph
        Args:
            node_label, str: any given node
        Return:
            all_descendants, list: nodes reachable from source in graph
        """
        all_descendants = list(nx.descendants(self.graph, node_label))

        return all_descendants

    def get_nodes_display_names(
        self,
        node_list: list[str],
    ) -> list[str]:
        """Get display names associated with the given list of nodes.

        Args:
            node_list: List of nodes whose display names we need to retrieve.

        Returns:
            List of display names.
        """
        node_list_display_names = [
            self.graph.nodes[node][
                self.dmr.get_relationship_value("displayName", "node_label")
            ]
            for node in node_list
        ]

        return node_list_display_names

    def get_node_label(self, node_display_name: str) -> str:
        """Get the node label for a given display name.

        Args:
            node_display_name: Display name of the node which you want to get the label for.
        Returns:
            Node label associated with given node.
            If display name not part of schema, return an empty string.
        """

        node_class_label = get_class_label_from_display_name(
            display_name=node_display_name
        )
        node_property_label = get_property_label_from_display_name(
            display_name=node_display_name
        )

        if node_class_label in self.graph.nodes:
            node_label = node_class_label
        elif node_property_label in self.graph.nodes:
            node_label = node_property_label
        else:
            node_label = ""

        return node_label

    def get_node_range(
        self,
        node_label: Optional[str] = None,
        node_display_name: Optional[str] = None,
        display_names: bool = False,
    ) -> list[str]:
        """
        Get the range, i.e., all the valid values that are associated with a node label.


        Args:
            node_label (Optional[str], optional): Node for which you need to retrieve the range.
              Defaults to None.
            node_display_name (Optional[str], optional): _description_. Defaults to None.
            display_names (bool, optional): _description_. Defaults to False.

        Raises:
            ValueError: If the node cannot be found in the graph.

        Returns:
            list[str]:
              If display_names=False, a list of valid values (labels) associated with a given node.
              If display_names=True, a list of valid values (display names) associated
                with a given node
        """
        node_label = self._get_node_label(node_label, node_display_name)
        try:
            # get node range in the order defined in schema for given node
            required_range = self.find_node_range(node_label=node_label)
        except KeyError as exc:
            raise ValueError(
                f"The source node {node_label} does not exist in the graph. "
                "Please use a different node."
            ) from exc

        if display_names:
            # get the display name(s) of all dependencies
            dependencies_display_names = []

            for req in required_range:
                dependencies_display_names.append(self.graph.nodes[req]["displayName"])

            return dependencies_display_names

        return required_range

    def get_node_required(
        self, node_label: Optional[str] = None, node_display_name: Optional[str] = None
    ) -> bool:
        """Check if a given node is required or not.

        Note: The possible options that a node can be associated with -- "required" / "optional".

        Args:
            node_label: Label of the node for which you need to look up.
            node_display_name: Display name of the node for which you want look up.
        Returns:
            True: If the given node is a "required" node.
            False: If the given node is not a "required" (i.e., an "optional") node.
        """
        node_label = self._get_node_label(node_label, node_display_name)
        rel_node_label = self.dmr.get_relationship_value("required", "node_label")
        node_required = self.graph.nodes[node_label][rel_node_label]
        return node_required

    def get_node_validation_rules(
        self, node_label: Optional[str] = None, node_display_name: Optional[str] = None
    ) -> Union[list, dict[str, str]]:
        """Get validation rules associated with a node,

        Args:
            node_label: Label of the node for which you need to look up.
            node_display_name: Display name of the node which you want to get the label for.
        Returns:
            A set of validation rules associated with node, as a list or a dictionary.
        """
        node_label = self._get_node_label(node_label, node_display_name)

        if not node_label:
            return []

        try:
            node_validation_rules = self.graph.nodes[node_label]["validationRules"]
        except KeyError as key_error:
            raise ValueError(
                f"{node_label} is not in the graph, please provide a proper node label"
            ) from key_error

        return node_validation_rules

    def get_subgraph_by_edge_type(self, relationship: str) -> nx.DiGraph:
        """Get a subgraph containing all edges of a given type (aka relationship).

        Args:
            relationship: edge / link relationship type with possible values same as in above docs.

        Returns:
            Directed graph on edges of a particular type (aka relationship)
        """

        # prune the metadata model graph so as to include only those edges that
        # match the relationship type
        rel_edges = []
        for node_1, node_2, key, _ in self.graph.out_edges(data=True, keys=True):
            if key == relationship:
                rel_edges.append((node_1, node_2))

        relationship_subgraph: nx.DiGraph = nx.DiGraph()
        relationship_subgraph.add_edges_from(rel_edges)

        return relationship_subgraph

    def find_adjacent_child_classes(
        self, node_label: Optional[str] = None, node_display_name: Optional[str] = None
    ) -> list[str]:
        """Find child classes of a given node.
        Args:
            node_display_name: Display name of the node to look up.
            node_label: Label of the node to look up.
        Returns:
            List of nodes that are adjacent to the given node, by SubclassOf relationship.
        """
        node_label = self._get_node_label(node_label, node_display_name)
        return self.get_adjacent_nodes_by_relationship(
            node_label=node_label,
            relationship=self.dmr.get_relationship_value("subClassOf", "edge_key"),
        )

    def find_child_classes(self, schema_class: str) -> list:
        """Find schema classes that inherit from the given class
        Args:
            schema_class: node label for the class to from which to look for children.
        Returns:
            list of children to the schema_class.
        """
        child_classes = unlist(list(self.graph.successors(schema_class)))
        assert isinstance(child_classes, list)
        return child_classes

    def find_class_specific_properties(self, schema_class: str) -> list[str]:
        """Find properties specifically associated with a given class
        Args:
            schema_class, str: node/class label, to identify properties for.
        Returns:
            properties, list: List of properties associate with a given schema class.
        Raises:
            KeyError: Key error is raised if the provided schema_class is not in the graph
        """

        if not self.is_class_in_schema(schema_class):
            raise KeyError(
                (
                    f"Schema_class provided: {schema_class} is not in the data model, please check "
                    "that you are providing the proper class/node label"
                )
            )

        properties = []
        for node1, node2 in self.graph.edges():
            if (
                node2 == schema_class
                and "domainValue" in self.graph[node1][schema_class]
            ):
                properties.append(node1)
        return properties

    def find_parent_classes(self, node_label: str) -> list[list[str]]:
        """Find all parents of the provided node
        Args:
            node_label: label of the node to find parents of
        Returns:
            List of list of Parents to the given node.
        """
        # Get digraph of nodes with parents
        digraph = self.get_digraph_by_edge_type("parentOf")

        # Get root node
        root_node = list(nx.topological_sort(digraph))[0]

        # Get paths between root_node and the target node.
        paths = nx.all_simple_paths(self.graph, source=root_node, target=node_label)

        return [_path[:-1] for _path in paths]

    def full_schema_graph(self, size: Optional[int] = None) -> graphviz.Digraph:
        """Create a graph of the data model.
        Args:
            size, float: max height and width of the graph, if one value provided
               it is used for both.
        Returns:
            schema graph viz
        """
        edges = self.graph.edges()
        return visualize(edges, size=size)

    def is_class_in_schema(self, node_label: str) -> bool:
        """Determine if provided node_label is in the schema graph/data model.
        Args:
            node_label: label of node to search for in the
        Returns:
            True, if node is in the graph schema
            False, if node is not in graph schema
        """
        return node_label in self.graph.nodes()

    def sub_schema_graph(
        self, source: str, direction: str, size: Optional[float] = None
    ) -> Optional[graphviz.Digraph]:
        """Create a sub-schema graph
        Args:
            source, str: source node label to start graph
            direction, str: direction to create the visualization, choose from "up", "down", "both"
            size, float: max height and width of the graph, if one value provided it is used for
              both.
        Returns:
            Sub-schema graph viz
        """
        if direction == "down":
            edges = list(nx.edge_bfs(self.graph, [source]))
            return visualize(edges, size=size)
        if direction == "up":
            paths = self.find_parent_classes(source)
            edges = []
            for _path in paths:
                _path.append(source)
                for i in range(0, len(_path) - 1):
                    edges.append((_path[i], _path[i + 1]))
            return visualize(edges, size=size)
        if direction == "both":
            paths = self.find_parent_classes(source)
            edges = list(nx.edge_bfs(self.graph, [source]))
            for _path in paths:
                _path.append(source)
                for i in range(0, len(_path) - 1):
                    edges.append((_path[i], _path[i + 1]))
            return visualize(edges, size=size)
        return None

<<<<<<< HEAD

def create_dmge(data_model_path: str) -> DataModelGraphExplorer:
    """Creates a DataModelGraphExplore using a data model

    Args:
        data_model_path: The path to a data model to create the dmge

    Returns:
        DataModelGraphExplorer: A dmge crated using the input data model
    """
    data_model_parser = DataModelParser(path_to_data_model=data_model_path)
    parsed_data_model = data_model_parser.parse_model()
    data_model_grapher = DataModelGraph(parsed_data_model)
    graph_data_model = data_model_grapher.graph
    return DataModelGraphExplorer(graph_data_model)
=======
    def get_node_column_type(
        self, node_label: Optional[str] = None, node_display_name: Optional[str] = None
    ) -> Optional[JSONSchemaType]:
        """Gets the column type of the node

        Args:
            node_label: The label of the node to get the type from
            node_display_name: The display name of the node to get the type from

        Returns:
            The column type of the node if it has one, otherwise None
        """
        node_label = self._get_node_label(node_label, node_display_name)
        rel_node_label = self.dmr.get_relationship_value("columnType", "node_label")
        return self.graph.nodes[node_label][rel_node_label]

    def _get_node_label(
        self, node_label: Optional[str] = None, node_display_name: Optional[str] = None
    ) -> str:
        """Returns the node label if given otherwise gets the node label from the display name

        Args:
            node_label: The label of the node to get the type from
            node_display_name: The display name of the node to get the type from

        Raises:
            ValueError: If neither node_label or node_display_name is provided

        Returns:
            The node label
        """
        if node_label is not None:
            return node_label
        if node_display_name is not None:
            return self.get_node_label(node_display_name)
        raise ValueError("Either 'node_label' or 'node_display_name' must be provided.")
>>>>>>> f082f41c
<|MERGE_RESOLUTION|>--- conflicted
+++ resolved
@@ -942,7 +942,43 @@
             return visualize(edges, size=size)
         return None
 
-<<<<<<< HEAD
+    def get_node_column_type(
+        self, node_label: Optional[str] = None, node_display_name: Optional[str] = None
+    ) -> Optional[JSONSchemaType]:
+        """Gets the column type of the node
+
+        Args:
+            node_label: The label of the node to get the type from
+            node_display_name: The display name of the node to get the type from
+
+        Returns:
+            The column type of the node if it has one, otherwise None
+        """
+        node_label = self._get_node_label(node_label, node_display_name)
+        rel_node_label = self.dmr.get_relationship_value("columnType", "node_label")
+        return self.graph.nodes[node_label][rel_node_label]
+
+    def _get_node_label(
+        self, node_label: Optional[str] = None, node_display_name: Optional[str] = None
+    ) -> str:
+        """Returns the node label if given otherwise gets the node label from the display name
+
+        Args:
+            node_label: The label of the node to get the type from
+            node_display_name: The display name of the node to get the type from
+
+        Raises:
+            ValueError: If neither node_label or node_display_name is provided
+
+        Returns:
+            The node label
+        """
+        if node_label is not None:
+            return node_label
+        if node_display_name is not None:
+            return self.get_node_label(node_display_name)
+        raise ValueError("Either 'node_label' or 'node_display_name' must be provided.")
+
 
 def create_dmge(data_model_path: str) -> DataModelGraphExplorer:
     """Creates a DataModelGraphExplore using a data model
@@ -957,42 +993,4 @@
     parsed_data_model = data_model_parser.parse_model()
     data_model_grapher = DataModelGraph(parsed_data_model)
     graph_data_model = data_model_grapher.graph
-    return DataModelGraphExplorer(graph_data_model)
-=======
-    def get_node_column_type(
-        self, node_label: Optional[str] = None, node_display_name: Optional[str] = None
-    ) -> Optional[JSONSchemaType]:
-        """Gets the column type of the node
-
-        Args:
-            node_label: The label of the node to get the type from
-            node_display_name: The display name of the node to get the type from
-
-        Returns:
-            The column type of the node if it has one, otherwise None
-        """
-        node_label = self._get_node_label(node_label, node_display_name)
-        rel_node_label = self.dmr.get_relationship_value("columnType", "node_label")
-        return self.graph.nodes[node_label][rel_node_label]
-
-    def _get_node_label(
-        self, node_label: Optional[str] = None, node_display_name: Optional[str] = None
-    ) -> str:
-        """Returns the node label if given otherwise gets the node label from the display name
-
-        Args:
-            node_label: The label of the node to get the type from
-            node_display_name: The display name of the node to get the type from
-
-        Raises:
-            ValueError: If neither node_label or node_display_name is provided
-
-        Returns:
-            The node label
-        """
-        if node_label is not None:
-            return node_label
-        if node_display_name is not None:
-            return self.get_node_label(node_display_name)
-        raise ValueError("Either 'node_label' or 'node_display_name' must be provided.")
->>>>>>> f082f41c
+    return DataModelGraphExplorer(graph_data_model)