"""DataModel Graph"""

import logging
from typing import Optional, Union, Any

import networkx as nx  # type: ignore
import graphviz  # type: ignore

from schematic.schemas.data_model_edges import DataModelEdges
from schematic.schemas.data_model_nodes import DataModelNodes
from schematic.schemas.data_model_relationships import DataModelRelationships

from schematic.utils.schema_utils import (
    get_property_label_from_display_name,
    get_class_label_from_display_name,
    DisplayLabelType,
    extract_component_validation_rules,
)
from schematic.utils.general import unlist
from schematic.utils.viz_utils import visualize
from schematic.utils.validate_utils import rule_in_rule_list


logger = logging.getLogger(__name__)


class DataModelGraphMeta:  # pylint: disable=too-few-public-methods
    """DataModelGraphMeta"""

    _instances: dict = {}

    def __call__(  # pylint: disable=no-self-argument
        cls, *args: Any, **kwargs: Any
    ) -> Any:
        """
        Possible changes to the value of the `__init__` argument do not affect
        the returned instance.
        """
        if cls not in cls._instances:
            instance = super().__call__(*args, **kwargs)  # type: ignore # pylint: disable=no-member
            cls._instances[cls] = instance
        return cls._instances[cls]


class DataModelGraph:  # pylint: disable=too-few-public-methods
    """
    Generate graph network (networkx) from the attributes and relationships returned
    from the data model parser.

    Create a singleton.
    """

    __metaclass__ = DataModelGraphMeta

    def __init__(
        self,
        attribute_relationships_dict: dict,
        data_model_labels: DisplayLabelType = "class_label",
    ) -> None:
        """Load parsed data model.
        Args:
            attributes_relationship_dict, dict: generated in data_model_parser
                {Attribute Display Name: {
                        Relationships: {
                                    CSV Header: Value}}}
            data_model_labels: str, display_label or class_label.
                display_label, use the display name as a label, if it is valid
                (contains no blacklisted characters) otherwise will default to schema_label.
                class_label, default, use standard class or property label.
        Raises:
            ValueError, attribute_relationship_dict not loaded.
        """
        self.attribute_relationships_dict = attribute_relationships_dict
        self.dmn = DataModelNodes(self.attribute_relationships_dict)
        self.dme = DataModelEdges()
        self.dmr = DataModelRelationships()
        self.data_model_labels = data_model_labels

        if not self.attribute_relationships_dict:
            raise ValueError(
                (
                    "Something has gone wrong, a data model was not loaded into the DataModelGraph "
                    "Class. Please check that your paths are correct"
                )
            )
        self.graph = self.generate_data_model_graph()

    def generate_data_model_graph(self) -> nx.MultiDiGraph:
        """
        Generate NetworkX Graph from the Relationships/attributes dictionary, the graph is built
          by first adding all nodes to the graph, then connecting nodes by the relationships defined
          in the attributes_relationship dictionary.
        Returns:
            G: nx.MultiDiGraph, networkx graph representation of the data model
        """
        # Get all relationships with edges
        edge_relationships = self.dmr.retreive_rel_headers_dict(edge=True)

        # Find all nodes
        all_nodes = self.dmn.gather_all_nodes_in_model(
            attr_rel_dict=self.attribute_relationships_dict
        )

        # Instantiate NetworkX MultiDigraph
        graph = nx.MultiDiGraph()

        all_node_dict = {}

        ## Fill in MultiDigraph with nodes
        for node in all_nodes:
            # Gather information for each node
            node_dict = self.dmn.generate_node_dict(
                node_display_name=node,
                attr_rel_dict=self.attribute_relationships_dict,
                data_model_labels=self.data_model_labels,
            )

            # Add each node to the all_node_dict to be used for generating edges
            all_node_dict[node] = node_dict

            # Generate node and attach information (attributes) to each node
            graph = self.dmn.generate_node(graph, node_dict)

        edge_list: list[tuple[str, str, dict[str, Union[str, int]]]] = []
        ## Connect nodes via edges
        for node in all_nodes:
            # Generate edges
            edge_list_2 = self.dme.generate_edge(
                node,
                all_node_dict,
                self.attribute_relationships_dict,
                edge_relationships,
                edge_list,
            )
            edge_list = edge_list_2.copy()

        # Add edges to the Graph
        for node_1, node_2, edge_dict in edge_list:
            graph.add_edge(
                node_1, node_2, key=edge_dict["key"], weight=edge_dict["weight"]
            )
        return graph


class DataModelGraphExplorer:  # pylint: disable=too-many-public-methods
    """DataModelGraphExplorer"""

    def __init__(
        self,
        graph: nx.MultiDiGraph,
    ):
        """Load data model graph as a singleton.
        Args:
            G: nx.MultiDiGraph, networkx graph representation of the data model
        """
        self.graph = graph  # At this point the graph is expected to be fully formed.
        self.dmr = DataModelRelationships()
        self.rel_dict = self.dmr.relationships_dictionary

    def find_properties(self) -> set[str]:
        """
        Identify all properties, as defined by the first node in a pair, connected with
        'domainIncludes' edge type

        Returns:
            properties, set: All properties defined in the data model, each property name
              is defined by its label.
        """
        properties_list: list[str] = []
        for node_1, _, rel in self.graph.edges:
            if rel == self.rel_dict["domainIncludes"]["edge_key"]:
                properties_list.append(node_1)
        properties_set = set(properties_list)
        return properties_set

    def find_classes(self) -> set[str]:
        """
        Identify all classes, as defined but all nodes, minus all properties
        (which are explicitly defined)
        Returns:
            classes, set:  All classes defined in the data model, each class
              name is defined by its label.
        """
        nodes = self.graph.nodes
        properties = self.find_properties()
        classes = nodes - properties
        return classes

    def find_node_range(
        self, node_label: Optional[str] = None, node_display_name: Optional[str] = None
    ) -> list:
        """Get valid values for the given node (attribute)
        Args:
            node_label, str, Optional[str]: label of the node for which to retrieve valid values
            node_display_name, str, Optional[str]: Display Name of the node for which to
              retrieve valid values
        Returns:
            valid_values, list: List of valid values associated with the provided node.
        """
        if not node_label:
            assert node_display_name is not None
            node_label = self.get_node_label(node_display_name)

        valid_values = []
        for node_1, node_2, rel in self.graph.edges:
            if (
                node_1 == node_label
                and rel == self.rel_dict["rangeIncludes"]["edge_key"]
            ):
                valid_values.append(node_2)
        valid_values = list(set(valid_values))
        return valid_values

    def get_adjacent_nodes_by_relationship(
        self, node_label: str, relationship: str
    ) -> list[str]:
        """Get a list of nodes that is / are adjacent to a given node, based on a relationship type.

        Args:
            node_label: label of the the node whose edges we need to look at.
            relationship: the type of link(s) that the above node and its immediate neighbors share.

        Returns:
            List of nodes that are adjacent to the given node.
        #checked
        """
        nodes = set()
        for _, node_2, key, _ in self.graph.out_edges(node_label, data=True, keys=True):
            if key == relationship:
                nodes.add(node_2)

        return list(nodes)

<<<<<<< HEAD
    def get_component_node_validation_rules(
        self, manifest_component: str, node_display_name: str
    ) -> list:
        """Get valdation rules for a given node and component.
        Args:
            manifest_component, str: manifest component display name that the node belongs to.
            node_display_name, str: node display name for the node being queried.
        Returns:
            validation_rules, list[str]: validation rules list for a given node and component.
        """
        # get any additional validation rules associated with this node (e.g. can this node
        # be mapped to a list of other nodes)
        node_validation_rules = self.get_node_validation_rules(
            node_display_name=node_display_name
        )

        # Parse the validation rules per component if applicable
        if node_validation_rules and isinstance(node_validation_rules, dict):
            node_validation_rules_list = extract_component_validation_rules(
                manifest_component=manifest_component,
                validation_rules_dict=node_validation_rules,  # type: ignore
            )
        else:
            assert isinstance(node_validation_rules, list)
            node_validation_rules_list = node_validation_rules
        return node_validation_rules_list

    def get_component_node_required(
        self, manifest_component: str, node_display_name: str
=======
    def get_component_node_required(
        self,
        manifest_component: str,
        node_validation_rules: Optional[list[str]] = None,
        node_label: Optional[str] = None,
        node_display_name: Optional[str] = None,
>>>>>>> c51af2d8
    ) -> bool:
        """Check if a node is required taking into account the manifest component it is defined in
        (requirements can be set in validaiton rule as well as required column)
        Args:
<<<<<<< HEAD
            manifest_component, str: manifest component display name that the node belongs to.
            node_display_name, str: node display name for the node being queried.
=======
            manifest_component: str, manifest component display name that the node belongs to.
            node_validation_rules: list[str], valdation rules for a given node and component.
            node_label: str, Label of the node you would want to get the comment for.
            node_display_name: str, node display name for the node being queried.
>>>>>>> c51af2d8
        Returns:
            True, if node is required, False if not
        """
        node_required = False
<<<<<<< HEAD
        # Get node validation rules for a given component
        node_validation_rules = self.get_component_node_validation_rules(
            manifest_component=manifest_component, node_display_name=node_display_name
        )
=======

        if not node_validation_rules:
            # Get node validation rules for a given component
            node_validation_rules = self.get_component_node_validation_rules(
                manifest_component=manifest_component,
                node_label=node_label,
                node_display_name=node_display_name,
            )
>>>>>>> c51af2d8

        # Check if the valdation rule specifies that the node is required for this particular
        # component.
        if rule_in_rule_list("required", node_validation_rules):
            node_required = True
            # To prevent any unintended errors, ensure the Required field for this node is False
<<<<<<< HEAD
            if self.get_node_required(node_display_name=node_display_name):
                error_str = (
                    f"For component: {manifest_component} and attribute: {node_display_name} ",
                    "requirements are being specified in both the Required field and in the ",
                    "Validation Rules. If you desire to use validation rules to set component ",
                    "specific requirements for this attribute ",
                    "then the Required field needs to be set to False.",
                )
=======
            if self.get_node_required(
                node_label=node_label, node_display_name=node_display_name
            ):
                if not node_display_name:
                    assert node_label is not None
                    node_display_name = self.graph.nodes[node_label][
                        self.rel_dict["displayName"]["node_label"]
                    ]
                error_str = " ".join(
                    [
                        f"For component: {manifest_component} and attribute: {node_display_name}",
                        "requirements are being specified in both the Required field and in the",
                        "Validation Rules. If you desire to use validation rules to set component",
                        "specific requirements for this attribute",
                        "then the Required field needs to be set to False, or the validation may",
                        "not work as intended, for other components where the attribute",
                        "that should not be required.",
                    ]
                )

>>>>>>> c51af2d8
                logger.error(error_str)
        else:
            # If requirements are not being set in the validaiton rule, then just pull the
            # standard node requirements from the model
<<<<<<< HEAD
            node_required = self.get_node_required(node_display_name=node_display_name)
        return node_required

=======
            node_required = self.get_node_required(
                node_label=node_label, node_display_name=node_display_name
            )
        return node_required

    def get_component_node_validation_rules(
        self,
        manifest_component: str,
        node_label: Optional[str] = None,
        node_display_name: Optional[str] = None,
    ) -> list[str]:
        """Get valdation rules for a given node and component.
        Args:
            manifest_component: str, manifest component display name that the node belongs to.
            node_label: str, Label of the node you would want to get the comment for.
            node_display_name: str, node display name for the node being queried.
        Returns:
            validation_rules: list[str], validation rules list for a given node and component.
        """
        # get any additional validation rules associated with this node (e.g. can this node
        # be mapped to a list of other nodes)
        node_validation_rules = self.get_node_validation_rules(
            node_label=node_label, node_display_name=node_display_name
        )

        # Parse the validation rules per component if applicable
        if node_validation_rules and isinstance(node_validation_rules, dict):
            node_validation_rules = extract_component_validation_rules(
                manifest_component=manifest_component,
                validation_rules_dict=node_validation_rules,
            )
        return node_validation_rules

>>>>>>> c51af2d8
    def get_component_requirements(
        self,
        source_component: str,
    ) -> list[str]:
        """
        Get all components that are associated with a given source component and are
          required by it.

        Args:
            source_component: source component for which we need to find all required downstream
              components.

        Returns:
            List of nodes that are descendants from the source component are are related to the
              source through a specific component relationship.
        """

        req_components = list(
            reversed(
                self.get_descendants_by_edge_type(
                    source_component,
                    self.rel_dict["requiresComponent"]["edge_key"],
                    ordered=True,
                )
            )
        )

        return req_components

    def get_component_requirements_graph(
        self,
        source_component: str,
    ) -> nx.DiGraph:
        """
        Get all components that are associated with a given source component and are required by it;
          return the components as a dependency graph (i.e. a DAG).

        Args:
            source_component, str: source component for which we need to find all required
              downstream components.

        Returns:
            A subgraph of the schema graph induced on nodes that are descendants from the source
              component and are related to the source through a specific component relationship.
        """

        # get a list of required component nodes
        req_components = self.get_component_requirements(source_component)

        # get the subgraph induced on required component nodes
        req_components_graph = self.get_subgraph_by_edge_type(
            self.rel_dict["requiresComponent"]["edge_key"],
        ).subgraph(req_components)

        return req_components_graph

    def get_descendants_by_edge_type(
        self,
        source_node: str,
        relationship: str,
        connected: bool = True,
        ordered: bool = False,
    ) -> list[str]:
        """
        Get all nodes that are descendants of a given source node, based on a specific
          type of edge / relationship type.

        Args:
            source_node: The node whose descendants need to be retreived.
            relationship: Edge / link relationship type with possible values same as in above docs.
            connected:
              If True, we need to ensure that all descendant nodes are reachable from the source
                node, i.e., they are part of the same connected component.
              If False, the descendants could be in multiple connected components.
              Default value is True.
            ordered:
              If True, the list of descendants will be topologically ordered.
              If False, the list has no particular order (depends on the order in which the
                descendats were traversed in the subgraph).

        Returns:
            List of nodes that are descendants from a particular node (sorted / unsorted)
        """

        root_descendants = nx.descendants(self.graph, source_node)

        subgraph_nodes = list(root_descendants)
        subgraph_nodes.append(source_node)
        descendants_subgraph = self.graph.subgraph(subgraph_nodes)

        # prune the descendants subgraph so as to include only those edges that match
        # the relationship type
        rel_edges = []
        for node_1, node_2, key, _ in descendants_subgraph.edges(data=True, keys=True):
            if key == relationship:
                rel_edges.append((node_1, node_2))

        relationship_subgraph = nx.DiGraph()
        relationship_subgraph.add_edges_from(rel_edges)

        descendants = relationship_subgraph.nodes()

        if not descendants:
            # return empty list if there are no nodes that are reachable from the
            # source node based on this relationship type
            return []

        if connected and ordered:
            # get the set of reachable nodes from the source node
            descendants = nx.descendants(relationship_subgraph, source_node)
            descendants.add(source_node)

            # normally, the descendants from a node are unordered (peculiarity
            # of nx descendants call)
            # form the subgraph on descendants and order it topologically
            # this assumes an acyclic subgraph
            descendants = nx.topological_sort(
                relationship_subgraph.subgraph(descendants)
            )
        elif connected:
            # get the nodes that are reachable from a given source node
            # after the pruning process above some nodes in the
            # root_descendants subgraph might have become disconnected and
            # will be omitted
            descendants = nx.descendants(relationship_subgraph, source_node)
            descendants.add(source_node)
        elif ordered:
            # sort the nodes topologically
            # this requires the graph to be an acyclic graph
            descendants = nx.topological_sort(relationship_subgraph)

        return list(descendants)

    def get_digraph_by_edge_type(self, edge_type: str) -> nx.DiGraph:
        """Get a networkx digraph of the nodes connected via a given edge_type.
        Args:
            edge_type:
                Edge type to search for, possible types are defined by 'edge_key'
                  in relationship class
        Returns:
        """
        digraph = nx.DiGraph()
        for node_1, node_2, key, _ in self.graph.edges(data=True, keys=True):
            if key == edge_type:
                digraph.add_edge(node_1, node_2)
        return digraph

    def get_edges_by_relationship(
        self,
        node: str,
        relationship: str,
    ) -> list[tuple[str, str]]:
        """Get a list of out-edges of a node where the edges match a specifc type of relationship.

        i.e., the edges connecting a node to its neighbors are of relationship type -- "parentOf"
          (set of edges to children / sub-class nodes).

        Args:
            node: the node whose edges we need to look at.
            relationship: the type of link(s) that the above node and its immediate neighbors share.

        Returns:
            List of edges that are connected to the node.
        """
        edges: list[tuple[str, str]] = []

        for node_1, node_2, key, _ in self.graph.out_edges(node, data=True, keys=True):
            if key == relationship:
                edges.append((node_1, node_2))

        return edges

    def get_ordered_entry(self, key: str, source_node_label: str) -> list[str]:
        """
        Order the values associated with a particular node and edge_key to
          match original ordering in schema.

        Args:
            key (str): a key representing and edge relationship in
              DataModelRelationships.relationships_dictionary
            source_node_label (str): node to look for edges of and order

        Raises:
            KeyError: cannot find source node in graph

        Returns:
            list[str]:
              list of sorted nodes, that share the specified relationship with the source node
              For the example data model, for key='rangeIncludes', source_node_label='CancerType'
                the return would be ['Breast, 'Colorectal', 'Lung', 'Prostate', 'Skin'] in that
                exact order.
        """
        # Check if node is in the graph, if not throw an error.
        if not self.is_class_in_schema(node_label=source_node_label):
            raise KeyError(
                f"Cannot find node: {source_node_label} in the graph, please check entry."
            )

        edge_key = self.rel_dict[key]["edge_key"]

        # Handle out edges
        if self.rel_dict[key]["jsonld_direction"] == "out":
            # use outedges

            original_edge_weights_dict = {
                attached_node: self.graph[source_node][attached_node][edge_key][
                    "weight"
                ]
                for source_node, attached_node in self.graph.out_edges(
                    source_node_label
                )
                if edge_key in self.graph[source_node][attached_node]
            }
        # Handle in edges
        else:
            # use inedges
            original_edge_weights_dict = {
                attached_node: self.graph[attached_node][source_node][edge_key][
                    "weight"
                ]
                for attached_node, source_node in self.graph.in_edges(source_node_label)
                if edge_key in self.graph[attached_node][source_node]
            }

        sorted_nodes = list(
            dict(
                sorted(original_edge_weights_dict.items(), key=lambda item: item[1])
            ).keys()
        )

        return sorted_nodes

    # Get values associated with a node
    def get_nodes_ancestors(self, subgraph: nx.DiGraph, node_label: str) -> list[str]:
        """Get a list of nodes reachable from source component in graph

        Args:
            subgraph (nx.DiGraph): networkx graph object
            node_label (str): label of node to find ancestors for

        Returns:
            list[str]: nodes reachable from source in graph
        """
        all_ancestors = list(nx.ancestors(subgraph, node_label))

        return all_ancestors

    def get_node_comment(
        self, node_display_name: Optional[str] = None, node_label: Optional[str] = None
    ) -> str:
        """Get the node definition, i.e., the "comment" associated with a given node display name.

        Args:
            node_display_name, str: Display name of the node which you want to get the comment for.
            node_label, str: Label of the node you would want to get the comment for.
        Returns:
            Comment associated with node, as a string.
        """
        if not node_label:
            assert node_display_name is not None
            node_label = self.get_node_label(node_display_name)

        if not node_label:
            return ""

        node_definition = self.graph.nodes[node_label][
            self.rel_dict["comment"]["node_label"]
        ]
        return node_definition

    def get_node_dependencies(
        self,
        source_node: str,
        display_names: bool = True,
        schema_ordered: bool = True,
    ) -> list[str]:
        """Get the immediate dependencies that are related to a given source node.

        Args:
            source_node: The node whose dependencies we need to compute.
            display_names: if True, return list of display names of each of the dependencies.
                           if False, return list of node labels of each of the dependencies.
            schema_ordered:
              if True, return the dependencies of the node following the order of the schema
                (slower).
              if False, return dependencies from graph without guaranteeing schema order (faster)

        Returns:
            List of nodes that are dependent on the source node.
        """

        if schema_ordered:
            # get dependencies in the same order in which they are defined in the schema
            required_dependencies = self.get_ordered_entry(
                key=self.rel_dict["requiresDependency"]["edge_key"],
                source_node_label=source_node,
            )
        else:
            required_dependencies = self.get_adjacent_nodes_by_relationship(
                node_label=source_node,
                relationship=self.rel_dict["requiresDependency"]["edge_key"],
            )

        if display_names:
            # get display names of dependencies
            dependencies_display_names = []

            for req in required_dependencies:
                dependencies_display_names.append(
                    self.graph.nodes[req][self.rel_dict["displayName"]["node_label"]]
                )

            return dependencies_display_names

        return required_dependencies

    def get_nodes_descendants(self, node_label: str) -> list[str]:
        """Return a list of nodes reachable from source in graph
        Args:
            node_label, str: any given node
        Return:
            all_descendants, list: nodes reachable from source in graph
        """
        all_descendants = list(nx.descendants(self.graph, node_label))

        return all_descendants

    def get_nodes_display_names(
        self,
        node_list: list[str],
    ) -> list[str]:
        """Get display names associated with the given list of nodes.

        Args:
            node_list: List of nodes whose display names we need to retrieve.

        Returns:
            List of display names.
        """
        node_list_display_names = [
            self.graph.nodes[node][self.rel_dict["displayName"]["node_label"]]
            for node in node_list
        ]

        return node_list_display_names

    def get_node_label(self, node_display_name: str) -> str:
        """Get the node label for a given display name.

        Args:
            node_display_name: Display name of the node which you want to get the label for.
        Returns:
            Node label associated with given node.
            If display name not part of schema, return an empty string.
        """

        node_class_label = get_class_label_from_display_name(
            display_name=node_display_name
        )
        node_property_label = get_property_label_from_display_name(
            display_name=node_display_name
        )

        if node_class_label in self.graph.nodes:
            node_label = node_class_label
        elif node_property_label in self.graph.nodes:
            node_label = node_property_label
        else:
            node_label = ""

        return node_label

    def get_node_range(
        self,
        node_label: Optional[str] = None,
        node_display_name: Optional[str] = None,
        display_names: bool = False,
    ) -> list[str]:
        """
        Get the range, i.e., all the valid values that are associated with a node label.


        Args:
            node_label (Optional[str], optional): Node for which you need to retrieve the range.
              Defaults to None.
            node_display_name (Optional[str], optional): _description_. Defaults to None.
            display_names (bool, optional): _description_. Defaults to False.

        Raises:
            ValueError: If the node cannot be found in the graph.

        Returns:
            list[str]:
              If display_names=False, a list of valid values (labels) associated with a given node.
              If display_names=True, a list of valid values (display names) associated
                with a given node
        """
        if not node_label:
            assert node_display_name is not None
            node_label = self.get_node_label(node_display_name)

        try:
            # get node range in the order defined in schema for given node
            required_range = self.find_node_range(node_label=node_label)
        except KeyError as exc:
            raise ValueError(
                f"The source node {node_label} does not exist in the graph. "
                "Please use a different node."
            ) from exc

        if display_names:
            # get the display name(s) of all dependencies
            dependencies_display_names = []

            for req in required_range:
                dependencies_display_names.append(self.graph.nodes[req]["displayName"])

            return dependencies_display_names

        return required_range

    def get_node_required(
        self, node_label: Optional[str] = None, node_display_name: Optional[str] = None
    ) -> bool:
        """Check if a given node is required or not.

        Note: The possible options that a node can be associated with -- "required" / "optional".

        Args:
            node_label: Label of the node for which you need to look up.
            node_display_name: Display name of the node for which you want look up.
        Returns:
            True: If the given node is a "required" node.
            False: If the given node is not a "required" (i.e., an "optional") node.
        """
        if not node_label:
            assert node_display_name is not None
            node_label = self.get_node_label(node_display_name)

        rel_node_label = self.rel_dict["required"]["node_label"]
        node_required = self.graph.nodes[node_label][rel_node_label]
        return node_required

    def get_node_validation_rules(
        self, node_label: Optional[str] = None, node_display_name: Optional[str] = None
    ) -> Union[list, dict[str, str]]:
        """Get validation rules associated with a node,

        Args:
            node_label: Label of the node for which you need to look up.
            node_display_name: Display name of the node which you want to get the label for.
        Returns:
            A set of validation rules associated with node, as a list.
        """
        if not node_label:
            assert node_display_name is not None
            node_label = self.get_node_label(node_display_name)

        if not node_label:
            return []

        node_validation_rules = self.graph.nodes[node_label]["validationRules"]

        return node_validation_rules

    def get_subgraph_by_edge_type(self, relationship: str) -> nx.DiGraph:
        """Get a subgraph containing all edges of a given type (aka relationship).

        Args:
            relationship: edge / link relationship type with possible values same as in above docs.

        Returns:
            Directed graph on edges of a particular type (aka relationship)
        """

        # prune the metadata model graph so as to include only those edges that
        # match the relationship type
        rel_edges = []
        for node_1, node_2, key, _ in self.graph.out_edges(data=True, keys=True):
            if key == relationship:
                rel_edges.append((node_1, node_2))

        relationship_subgraph = nx.DiGraph()
        relationship_subgraph.add_edges_from(rel_edges)

        return relationship_subgraph

    def find_adjacent_child_classes(
        self, node_label: Optional[str] = None, node_display_name: Optional[str] = None
    ) -> list[str]:
        """Find child classes of a given node.
        Args:
            node_display_name: Display name of the node to look up.
            node_label: Label of the node to look up.
        Returns:
            List of nodes that are adjacent to the given node, by SubclassOf relationship.
        """
        if not node_label:
            assert node_display_name is not None
            node_label = self.get_node_label(node_display_name)

        return self.get_adjacent_nodes_by_relationship(
            node_label=node_label, relationship=self.rel_dict["subClassOf"]["edge_key"]
        )

    def find_child_classes(self, schema_class: str) -> list:
        """Find schema classes that inherit from the given class
        Args:
            schema_class: node label for the class to from which to look for children.
        Returns:
            list of children to the schema_class.
        """
        child_classes = unlist(list(self.graph.successors(schema_class)))
        assert isinstance(child_classes, list)
        return child_classes

    def find_class_specific_properties(self, schema_class: str) -> list[str]:
        """Find properties specifically associated with a given class
        Args:
            schema_class, str: node/class label, to identify properties for.
        Returns:
            properties, list: List of properties associate with a given schema class.
        Raises:
            KeyError: Key error is raised if the provded schema_class is not in the graph
        """

        if not self.is_class_in_schema(schema_class):
            raise KeyError(
                (
                    f"Schema_class provided: {schema_class} is not in the data model, please check "
                    "that you are providing the proper class/node label"
                )
            )

        properties = []
        for node1, node2 in self.graph.edges():
            if (
                node2 == schema_class
                and "domainValue" in self.graph[node1][schema_class]
            ):
                properties.append(node1)
        return properties

    def find_parent_classes(self, node_label: str) -> list[list[str]]:
        """Find all parents of the provided node
        Args:
            node_label: label of the node to find parents of
        Returns:
            List of list of Parents to the given node.
        """
        # Get digraph of nodes with parents
        digraph = self.get_digraph_by_edge_type("parentOf")

        # Get root node
        root_node = list(nx.topological_sort(digraph))[0]

        # Get paths between root_node and the target node.
        paths = nx.all_simple_paths(self.graph, source=root_node, target=node_label)

        return [_path[:-1] for _path in paths]

    def full_schema_graph(self, size: Optional[int] = None) -> graphviz.Digraph:
        """Create a graph of the data model.
        Args:
            size, float: max height and width of the graph, if one value provided
               it is used for both.
        Returns:
            schema graph viz
        """
        edges = self.graph.edges()
        return visualize(edges, size=size)

    def is_class_in_schema(self, node_label: str) -> bool:
        """Determine if provided node_label is in the schema graph/data model.
        Args:
            node_label: label of node to search for in the
        Returns:
            True, if node is in the graph schema
            False, if node is not in graph schema
        """
        return node_label in self.graph.nodes()

    def sub_schema_graph(
        self, source: str, direction: str, size: Optional[float] = None
    ) -> Optional[graphviz.Digraph]:
        """Create a sub-schema graph
        Args:
            source, str: source node label to start graph
            direction, str: direction to create the vizualization, choose from "up", "down", "both"
            size, float: max height and width of the graph, if one value provided it is used for
              both.
        Returns:
            Sub-schema graph viz
        """
        if direction == "down":
            edges = list(nx.edge_bfs(self.graph, [source]))
            return visualize(edges, size=size)
        if direction == "up":
            paths = self.find_parent_classes(source)
            edges = []
            for _path in paths:
                _path.append(source)
                for i in range(0, len(_path) - 1):
                    edges.append((_path[i], _path[i + 1]))
            return visualize(edges, size=size)
        if direction == "both":
            paths = self.find_parent_classes(source)
            edges = list(nx.edge_bfs(self.graph, [source]))
            for _path in paths:
                _path.append(source)
                for i in range(0, len(_path) - 1):
                    edges.append((_path[i], _path[i + 1]))
            return visualize(edges, size=size)
        return None<|MERGE_RESOLUTION|>--- conflicted
+++ resolved
@@ -231,67 +231,24 @@
 
         return list(nodes)
 
-<<<<<<< HEAD
-    def get_component_node_validation_rules(
-        self, manifest_component: str, node_display_name: str
-    ) -> list:
-        """Get valdation rules for a given node and component.
-        Args:
-            manifest_component, str: manifest component display name that the node belongs to.
-            node_display_name, str: node display name for the node being queried.
-        Returns:
-            validation_rules, list[str]: validation rules list for a given node and component.
-        """
-        # get any additional validation rules associated with this node (e.g. can this node
-        # be mapped to a list of other nodes)
-        node_validation_rules = self.get_node_validation_rules(
-            node_display_name=node_display_name
-        )
-
-        # Parse the validation rules per component if applicable
-        if node_validation_rules and isinstance(node_validation_rules, dict):
-            node_validation_rules_list = extract_component_validation_rules(
-                manifest_component=manifest_component,
-                validation_rules_dict=node_validation_rules,  # type: ignore
-            )
-        else:
-            assert isinstance(node_validation_rules, list)
-            node_validation_rules_list = node_validation_rules
-        return node_validation_rules_list
-
-    def get_component_node_required(
-        self, manifest_component: str, node_display_name: str
-=======
     def get_component_node_required(
         self,
         manifest_component: str,
         node_validation_rules: Optional[list[str]] = None,
         node_label: Optional[str] = None,
         node_display_name: Optional[str] = None,
->>>>>>> c51af2d8
     ) -> bool:
         """Check if a node is required taking into account the manifest component it is defined in
         (requirements can be set in validaiton rule as well as required column)
         Args:
-<<<<<<< HEAD
-            manifest_component, str: manifest component display name that the node belongs to.
-            node_display_name, str: node display name for the node being queried.
-=======
             manifest_component: str, manifest component display name that the node belongs to.
             node_validation_rules: list[str], valdation rules for a given node and component.
             node_label: str, Label of the node you would want to get the comment for.
             node_display_name: str, node display name for the node being queried.
->>>>>>> c51af2d8
         Returns:
             True, if node is required, False if not
         """
         node_required = False
-<<<<<<< HEAD
-        # Get node validation rules for a given component
-        node_validation_rules = self.get_component_node_validation_rules(
-            manifest_component=manifest_component, node_display_name=node_display_name
-        )
-=======
 
         if not node_validation_rules:
             # Get node validation rules for a given component
@@ -300,23 +257,12 @@
                 node_label=node_label,
                 node_display_name=node_display_name,
             )
->>>>>>> c51af2d8
 
         # Check if the valdation rule specifies that the node is required for this particular
         # component.
         if rule_in_rule_list("required", node_validation_rules):
             node_required = True
             # To prevent any unintended errors, ensure the Required field for this node is False
-<<<<<<< HEAD
-            if self.get_node_required(node_display_name=node_display_name):
-                error_str = (
-                    f"For component: {manifest_component} and attribute: {node_display_name} ",
-                    "requirements are being specified in both the Required field and in the ",
-                    "Validation Rules. If you desire to use validation rules to set component ",
-                    "specific requirements for this attribute ",
-                    "then the Required field needs to be set to False.",
-                )
-=======
             if self.get_node_required(
                 node_label=node_label, node_display_name=node_display_name
             ):
@@ -337,16 +283,10 @@
                     ]
                 )
 
->>>>>>> c51af2d8
                 logger.error(error_str)
         else:
             # If requirements are not being set in the validaiton rule, then just pull the
             # standard node requirements from the model
-<<<<<<< HEAD
-            node_required = self.get_node_required(node_display_name=node_display_name)
-        return node_required
-
-=======
             node_required = self.get_node_required(
                 node_label=node_label, node_display_name=node_display_name
             )
@@ -357,14 +297,14 @@
         manifest_component: str,
         node_label: Optional[str] = None,
         node_display_name: Optional[str] = None,
-    ) -> list[str]:
+    ) -> list:
         """Get valdation rules for a given node and component.
         Args:
             manifest_component: str, manifest component display name that the node belongs to.
             node_label: str, Label of the node you would want to get the comment for.
             node_display_name: str, node display name for the node being queried.
         Returns:
-            validation_rules: list[str], validation rules list for a given node and component.
+            validation_rules: list, validation rules list for a given node and component.
         """
         # get any additional validation rules associated with this node (e.g. can this node
         # be mapped to a list of other nodes)
@@ -374,13 +314,15 @@
 
         # Parse the validation rules per component if applicable
         if node_validation_rules and isinstance(node_validation_rules, dict):
-            node_validation_rules = extract_component_validation_rules(
+            node_validation_rules_list = extract_component_validation_rules(
                 manifest_component=manifest_component,
-                validation_rules_dict=node_validation_rules,
-            )
-        return node_validation_rules
-
->>>>>>> c51af2d8
+                validation_rules_dict=node_validation_rules,  # type: ignore
+            )
+        else:
+            assert isinstance(node_validation_rules, list)
+            node_validation_rules_list = node_validation_rules
+        return node_validation_rules_list
+
     def get_component_requirements(
         self,
         source_component: str,
